--- conflicted
+++ resolved
@@ -1,218 +1,7 @@
-<<<<<<< HEAD
-import os, sys, batchJob, iniFile, copy
+#!/usr/bin/env python
 
-def getArgs(vals=None):
-    import batchJobArgs
-    parser = batchJobArgs.argParser('Initialize grid using settings file')
-    parser.add_argument('batchPath', help='root directory containing/to contain the grid (e.g. ./PLA where directories base, base_xx etc are under ./PLA)')
-    parser.add_argument('settingName', nargs='?', help='python setting file (without .py) for making or updating a grid, usually found as python/settingName.py')
-    parser.add_argument('--readOnly', action='store_true', help='option to configure an already-run existing grid')
-    return parser.parse_args(vals)
-
-def setMinimize(jobItem, ini):
-    ini.params['action'] = 2
-    ini.params['lmin_store_all_cmb'] = 2500
-    if 'omegak' in jobItem.param_set: ini.params['accuracy_level'] = 1.2
-    if 'meffsterile' in jobItem.param_set: ini.params['sterile_mphys_max'] = 10000
-
-def updateIniParams(ini, params, path):
-        for iniitem in params:
-            if isinstance(iniitem, dict): ini.params.update(iniitem)
-            elif isinstance(iniitem, basestring): ini.defaults.append(path + iniitem)
-            elif isinstance(iniitem, (list, tuple)): updateIniParams(ini, iniitem, path)
-            else: raise Exception('Unknown item in setting .ini/param list')
-
-
-def pathIsGrid(batchPath):
-    return os.path.exists(os.path.join(batchPath, 'batch.pyobj')) or os.path.exists(os.path.join(batchPath, 'config', 'config.ini'))
-
-
-def makeGrid(batchPath, settingName=None, settings=None, readOnly=False, interactive=False):
-
-    batchPath = os.path.abspath(batchPath) + os.sep
-
-    # 0: chains, 1: importance sampling, 2: best-fit, 3: best-fit and Hessian
-    cosmomcAction = 0
-
-    if not settings:
-        if not settingName:
-            if not pathIsGrid(batchPath):
-                raise Exception('Need to give name of setting file if batchPath/config does not exist')
-            readOnly = True
-            sys.path.insert(0, batchPath + 'config')
-            settings = __import__(iniFile.iniFile(batchPath + 'config/config.ini').params['setting_file'].replace('.py', ''))
-        else:
-            settings = __import__(settingName, fromlist=['dummy'])
-
-    batch = batchJob.batchJob(batchPath, settings.ini_dir)
-
-    # priors and widths for parameters which are varied
-    if not hasattr(settings, 'params'):
-        params = dict()
-        params['mnu'] = '0.02 0 5 0.1 0.03'
-        params['omegak'] = '-0.0008 -0.3 0.3 0.001 0.001'  # starting exactly on flat seems to confuse minimizer
-        params['w'] = '-0.995 -3 -0.3 0.02 0.02'
-        params['nnu'] = '3.046 0.05 10 0.05 0.05'
-        params['nrun'] = '0 -1 1 0.005 0.001'
-        params['nrunrun'] = '0 -1 1 0.005 0.001'
-        params['r'] = '0 0 3 0.03 0.03'
-        params['Alens'] = '1 0 10 0.05 0.05'
-        params['yhe'] = '0.245 0.1 0.5 0.006 0.006'
-        params['alpha1'] = '0 -1 1 0.0003 0.0003'
-        params['deltazrei'] = '0.5 0.1 3 0.3 0.3'
-        params['wa'] = '0 -2 2 0.3 0.3'
-        params['meffsterile'] = '0.1 0 3 0.1 0.03'
-        params['Aphiphi'] = '1 0 10 0.02 0.02'
-        params['Alensf'] = '1 0 10 0.03 0.03'
-        params['nt'] = '0 -3 3 0.2 0.02'
-        settings.params = params
-
-
-    if hasattr(settings, 'skip'): batch.skip = settings.skip
-    batch.makeItems(settings, messages=not readOnly)
-    if readOnly:
-        for jobItem in [b for b in batch.jobItems]:
-            if not jobItem.chainExists():
-                batch.jobItems.remove(jobItem)
-        batch.save()
-        print 'OK, configured grid with %u existing chains' % (len(batch.jobItems))
-        return batch
-    else:
-        batch.makeDirectories(settings.__file__)
-        batch.save()
-
-    start_at_bestfit = getattr(settings, 'start_at_bestfit', False)
-
-    for jobItem in batch.items(wantSubItems=False):
-
-            jobItem.makeChainPath()
-            ini = iniFile.iniFile()
-
-            for param in jobItem.param_set:
-                ini.params['param[' + param + ']'] = settings.params[param]
-
-            if 'mnu' in jobItem.param_set:
-                ini.params['num_massive_neutrinos'] = 3
-            if 'meffsterile' in jobItem.param_set:
-                ini.params['param[mnu]'] = '0.06'
-                ini.params['param[nnu]'] = '3.1 3.046 10 0.05 0.05'
-                ini.params['num_massive_neutrinos'] = 1
-                ini.params['accuracy_level'] = 1.2  # to use 4 rather than 3 momentum modes
-            if 'yhe' in jobItem.param_set:
-                ini.params['bbn_consistency'] = False
-            if 'r' in jobItem.param_set:
-                ini.params['compute_tensors'] = True
-            if 'nt' in jobItem.param_set:
-                ini.params['inflation_consistency'] = False
-                ini.params['lmax_tensor'] = 1000
-    #            ini.params['pivot_k'] = 0.002
-            if hasattr(settings, 'extra_opts'):
-                ini.params.update(settings.extra_opts)
-
-            ini.params['file_root'] = jobItem.chainRoot
-
-            cov_dir_name = getattr(settings, 'cov_dir', 'planck_covmats')
-            covdir = os.path.join(batch.basePath, cov_dir_name)
-            covmat = os.path.join(covdir, jobItem.name + '.covmat')
-            if not os.path.exists(covmat):
-                covNameMappings = getattr(settings, 'covNameMappings', None)
-                mapped_name_norm = jobItem.makeNormedName(covNameMappings)[0]
-                covmat_normed = os.path.join(covdir, mapped_name_norm + '.covmat')
-                covmat = covmat_normed
-                if not os.path.exists(covmat) and hasattr(jobItem.data_set, 'covmat'): covmat = batch.basePath + jobItem.data_set.covmat
-                if not os.path.exists(covmat) and hasattr(settings, 'covmat'): covmat = batch.basePath + settings.covmat
-            if os.path.exists(covmat):
-                ini.params['propose_matrix'] = covmat
-                if getattr(settings, 'newCovmats', True): ini.params['MPI_Max_R_ProposeUpdate'] = 20
-            else:
-                hasCov = False
-                ini.params['MPI_Max_R_ProposeUpdate'] = 20
-                covmat_try = []
-                if 'covRenamer' in dir(settings):
-                    covmat_try += settings.covRenamer(jobItem.name)
-                    covmat_try += settings.covRenamer(mapped_name_norm)
-                if hasattr(settings, 'covrenames'):
-                    for aname in [jobItem.name, mapped_name_norm]:
-                        covmat_try += [aname.replace(old, new, 1) for old, new in settings.covrenames if old in aname]
-                        for new1, old1 in settings.covrenames:
-                            if old1 in aname:
-                                name = aname.replace(old1, new1, 1)
-                                covmat_try += [name.replace(old, new, 1) for old, new in settings.covrenames if old in name]
-                if 'covWithoutNameOrder' in dir(settings):
-                    if covNameMappings:
-                        removes = copy.deepcopy(covNameMappings)
-                    else: removes = dict()
-                    for name in settings.covWithoutNameOrder:
-                        if name in jobItem.data_set.names:
-                            removes[name] = ''
-                            covmat_try += [jobItem.makeNormedName(removes)[0]]
-                covdir2 = os.path.join(batch.basePath, getattr(settings, 'cov_dir_fallback', cov_dir_name))
-                for name in covmat_try:
-                    covmat = os.path.join(batch.basePath, covdir2, name + '.covmat')
-                    if os.path.exists(covmat):
-                        ini.params['propose_matrix'] = covmat
-                        print 'covmat ' + jobItem.name + ' -> ' + name
-                        hasCov = True
-                        break
-                if not hasCov: print 'WARNING: no matching specific covmat for ' + jobItem.name
-
-            ini.params['start_at_bestfit'] = start_at_bestfit
-            updateIniParams(ini, jobItem.data_set.params, batch.commonPath)
-            for deffile in settings.defaults:
-                ini.defaults.append(batch.commonPath + deffile)
-            if hasattr(settings, 'override_defaults'):
-                ini.defaults = [batch.commonPath + deffile for deffile in settings.override_defaults] + ini.defaults
-
-
-            ini.params['action'] = cosmomcAction
-            ini.saveFile(jobItem.iniFile())
-            if not start_at_bestfit:
-                setMinimize(jobItem, ini)
-                variant = '_minimize'
-                ini.saveFile(jobItem.iniFile(variant))
-
-
-    # add ini files for importance sampling runs
-            for imp in jobItem.importanceJobs():
-                if batch.hasName(imp.name.replace('_post', '')): raise Exception('importance sampling something you already have?')
-                for minimize in (False, True):
-                    if minimize and not getattr(imp, 'want_minimize', True): continue
-                    ini = iniFile.iniFile()
-                    updateIniParams(ini, imp.importanceSettings, batch.commonPath)
-                    if cosmomcAction == 0 and not minimize:
-                        for deffile in settings.importanceDefaults:
-                            ini.defaults.append(batch.commonPath + deffile)
-                        ini.params['redo_outroot'] = imp.chainRoot
-                        ini.params['action'] = 1
-                    else:
-                        ini.params['file_root'] = imp.chainRoot
-                    if minimize:
-                        setMinimize(jobItem, ini)
-                        variant = '_minimize'
-                    else: variant = ''
-                    ini.defaults.append(jobItem.iniFile())
-                    ini.saveFile(imp.iniFile(variant))
-                    if cosmomcAction != 0: break
-
-    if not interactive: return batch
-    print  'Done... to run do: python python/runbatch.py ' + batchPath
-    if not start_at_bestfit:
-        print '....... for best fits: python python/runbatch.py ' + batchPath + ' --minimize'
-    print ''
-    print 'for importance sampled: python python/runbatch.py ' + batchPath + ' --importance'
-    print 'for best-fit for importance sampled: python python/runbatch.py ' + batchPath + ' --importance_minimize'
-
-
-
-if __name__ == "__main__":
-    args = getArgs()
-    args.interactive = True
-    makeGrid(**args.__dict__)
-=======
-#!/usr/bin/env python
 from paramgrid import gridconfig
 
 args = gridconfig.getArgs()
 args.interactive = True
-gridconfig.makeGrid(**args.__dict__)
->>>>>>> 73881f8f
+gridconfig.makeGrid(**args.__dict__)