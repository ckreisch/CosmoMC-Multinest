--- conflicted
+++ resolved
@@ -40,12 +40,7 @@
     print "Can't import PySide modules, please install PySide first."
     sys.exit()
 
-<<<<<<< HEAD
-from paramgrid import batchJob, gridconfig
-
-=======
 from paramgrid import batchjob, gridconfig
->>>>>>> 64c3803b
 # ==============================================================================
 
 class GuiSelectionError(Exception):
