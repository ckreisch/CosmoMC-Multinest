# Load CosmoMC format .dataset files with lensing likelihood data
# AL July 2014

import numpy as np
import os
import iniFile
from pylab import *

def readTextCommentColumns(fname, cols):
        with open(fname) as f:
            x = f.readline().strip()
            if x[0] != '#': raise Exception('No Comment')
        incols = x[1:].split()
        colnums = [incols.index(col) for col in cols]
        return loadtxt(fname, usecols=colnums, unpack=True)

def readWithHeader(fname):
        with open(fname) as f:
            x = f.readline().strip()
            if x[0] != '#': raise Exception('No Comment')
            x = x[1:].split()
        return x, loadtxt(fname)

<<<<<<< HEAD
class MapCls():
    pass


class ClsArray():
=======
class ClsArray(object):
>>>>>>> 86f365f3
        # Store arrays of cls: self.cls_array[i,j] is zero based array of correlation of field i with j

        def __init__(self, filename=None, cols=None, field_names=['T', 'E', 'B', 'P']):
            self.field_names = field_names
            if any([len(f) > 1 for f in field_names]):
                self.sep = 'x'
            else:
                self.sep = ''
            self.cls_array = np.zeros((len(field_names), len(field_names)), dtype=np.object)
            self.cls_array[:, :] = None
            if filename is not None:
                self.loadFromFile(filename, cols)

        def loadFromFile(self, filename, cols=None):
            if cols is None:
                cols, dat = readWithHeader(filename)
            else:
                dat = loadtxt(filename)
                cols = ['L'] + cols
            Lix = 0
            L = dat[:, Lix]
            self.lmin = L[0]
            self.lmax = L[-1]
            for i, f in enumerate(self.field_names):
                for j, f2 in enumerate(self.field_names[:i + 1]):
                    try:
                        ix = cols.index(f + self.sep + f2)
                    except:
                        try:
                            ix = cols.index(f2 + self.sep + f)
                        except:
                            continue
                    cls = np.zeros(self.lmax + 1)
                    cls[self.lmin:self.lmax + 1] = dat[:, ix]
                    self.cls_array[i, j] = cls

        def get(self, indices):
            i, j = indices
            if j > i: i, j = j, i
            return self.cls_array[i, j]

class BinWindows(object):

        def __init__(self, lmin, lmax, nbins):
            self.lmin = lmin
            self.lmax = lmax
            self.nbins = nbins

        def bin(self, TheoryCls, b, cls=None):
            if cls is None: cls = np.zeros(max([x for x in self.cols_out if x is not None]) + 1)
            for i, (pair_in, ix_out) in enumerate(zip(self.cols_in, self.cols_out)):
                cl = TheoryCls.get(pair_in)
                if cl is not None and ix_out is not None:
                    cls[ix_out] += np.dot(self.binning_matrix[b, i, :], cl[self.lmin:self.lmax + 1])
            return cls

        def bin_average_l(self):
            avs = np.zeros(self.nbins)
            ls = np.arange(self.lmin, self.lmax + 1)
            for b in range(self.nbins):
                avs[b] = np.dot(self.binning_matrix[b, 0, :], ls) / np.sum(self.binning_matrix[b, 0, :])
            return avs

        def write(self, froot, stem):
            if not os.path.exists(froot + stem + '_window'): os.mkdir(froot + '_window')
            for b in range(self.nbins):
                with open(froot + stem + '_window/window%u.dat' % (b + 1), 'w') as f:
                    for L in np.arange(self.lmin[b], self.lmax[b] + 1):
                        f.write("%5u " + "%10e"*len(self.cols_in) + "\n" % (L, self.binning_matrix[b, :, L]))


class DatasetLikelihood(object):

        def __init__(self, fname, field_names=['T', 'E', 'B', 'P']):
            self.field_names = field_names
            self.tot_fields = len(field_names)
            if '.dataset' in fname: self.loadDataset(fname)
            else: raise Exception('lensLike only supports .dataset files')

        def typeIndex(self, field):
            return self.field_names.index(field)

        def pairStringToMapIndices(self, S):
            if len(S) == 2:
                if self.has_map_names: raise Exception('CMBlikes: CL names must use MAP1xMAP2 name')
                map1, map2 = S[0], S[1]
            else:
                if not 'x' in S: raise Exception('CMBLikes: invalid spectrum name ' + S)
                map1, map2 = S.split('x')
            return self.map_names.index(map1), self.map_names.index(map2)

        def pairStringToUsedMapIndices(self, used_index, S):
            i1, i2 = self.pairStringToMapIndices(S)
            i1, i2 = used_index[i1], used_index[i2]
            if i2 > i1:
                return i2, i1
            else:
                return i1, i2

        def useString_to_cols(self, S):
            cL_i_j = self.useString_to_Cl_i_j(S, self.map_used_index)

            cols = []
            for i1, i2 in cL_i_j:
                if i1 is None or i2 is None:
                    cols.append(None)
                    continue
                ix = 0
                for ii in range(self.nmaps):
                    for jj in range(ii + 1):
                        if (ii == i1 and jj == i2): cols.append(ix)
                        ix += 1
            return cols

        def useString_to_Cl_i_j(self, S, used_index):
            cl_i_j = []
            if isinstance(S, basestring): S = S.split()
            for P in S:
                cl_i_j.append(self.pairStringToUsedMapIndices(used_index, P))
            return cl_i_j

        def mapPair_to_Theory_i_j(self, order, i1, i2):
            i = self.map_fields[order[i1]]
            j = self.map_fields[order[i2]]
            if j > i:
                return j, i
            else:
                return i, j

        def CL_i_j_name(self, i, j):
            name1, name2 = self.map_order[i], self.map_order[j]
            if self.has_map_names:
                return name1 + 'x' + name2
            else:
                return name1 + name2

        def readBinWindows(self, ini, file_stem):
            bins = BinWindows(self.cl_lmin, self.cl_lmax, self.nbins)
            in_cl = ini.split(file_stem + '_in_order')
            out_cl = ini.split(file_stem + '_out_order', in_cl)
            bins.cols_in = self.useString_to_Cl_i_j(in_cl, self.map_required_index)
            bins.cols_out = self.useString_to_cols(out_cl)
            norder = len(bins.cols_in)
            if norder != len(bins.cols_out):
                raise Exception('_in_order and _out_order must have same number of entries')

            bins.binning_matrix = np.zeros((self.nbins, norder, self.cl_lmax - self.cl_lmin + 1))
            windows = ini.relativeFileName(file_stem + '_files')
            for b in range(self.nbins):
                window = np.loadtxt(windows % (b + 1))
                Err = False
                for i, L in enumerate(window[:, 0].astype(int)):
                    if (L >= self.cl_lmin and L <= self.cl_lmax):
                        bins.binning_matrix[b, :, L - self.cl_lmin] = window[i, 1:]
                    else:
                        Err = Err or any(window[i, 1:] != 0)
                if Err: print 'WARNING: %s %u outside cl_lmin-cl_max range: %s' % (file_stem, b, windows % (b + 1))

            if ini.hasKey(file_stem + '_fix_cl_file'):
                raise Exception('CMBlikes: python version does not support _fix_cl_file yet')
            return bins


        def loadDataset(self, froot):
            if not '.dataset' in froot: froot += '.dataset'
            ini = iniFile.iniFile(froot)
            self.readIni(ini)

        def readIni(self, ini):
            names = ini.split('map_names', '')
            self.has_map_names = len(names) > 0
            if self.has_map_names:
                self.map_names = names
                self.map_field_names = ini.split('map_fields')
                if len(self.map_field_names) != len(names):
                    raise Exception('CMBLikes: number of map_fields does not match map_names')
                self.map_fields = [self.typeIndex(field) for field in self.map_field_names]
            else:
                self.map_names = self.field_names
                self.map_field_names = self.field_names
                self.map_fields = range(len(self.field_names))

            self.like_approx = ini.string('like_approx', 'gaussian')

            fields_use = ini.split('fields_use', '')
            if len(fields_use):
                use_theory_field = [field in fields_use for field in self.field_names]
            else:
                use_theory_field = [True] * len(self.field_names)

            maps_use = ini.split('maps_use', '')
            if len(maps_use):
                self.use_map = [map in maps_use for map in self.map_names]
            else:
                self.use_map = [use_theory_field[i] for i in self.map_fields]

            if self.has_map_names:
                S = ini.split('maps_required', '')
                if ini.hasKey('fields_required'):
                    raise Exception('CMBLikes: use maps_required not fields_required')
            else:
                S = ini.split('fields_required', '')

            if len(S):
                self.require_map = [m in S for m in self.map_names]
            else:
                self.require_map = self.use_map

            self.required_theory_field = [False] * len(self.field_names)
            for i, r  in enumerate(self.require_map):
                if r:
                    self.required_theory_field[self.map_fields[i]] = True

            self.nmaps = sum(self.use_map)
            self.nmaps_required = sum(self.require_map)

            self.required_order = []
            self.map_required_index = [None] * len(self.map_names)
            self.map_used_index = [None] * len(self.map_names)
            self.map_order = []
            self.map_required_order = []
            self.map_used_fields = []
            for i, m in enumerate(self.map_names):
                if self.require_map[i]:
                    self.map_required_index[i] = len(self.required_order)
                    self.required_order.append(i)
                    self.map_required_order.append(m)
                if self.use_map[i]:
                    self.map_used_index[i] = len(self.map_order)
                    self.map_order.append(m)
                    self.map_used_fields.append(self.map_fields[i])

            self.binned = ini.bool('binned', True)
            if not self.binned: raise Exception('Currently only support binned')

            self.ncl = (self.nmaps * (self.nmaps + 1)) / 2

            self.nbins = ini.int('nbins')
            self.bin_min = ini.int('use_min', 1) - 1
            self.bin_max = ini.int('use_max', self.nbins) - 1
            self.nbins_used = self.bin_max - self.bin_min + 1
            self.cl_lmax = ini.int('cl_lmax')
            self.cl_lmin = ini.int('cl_lmin')

            self.bandpowers, (self.lmin, self.lmax, self.lav) = self.readClArr(ini, 'cl_hat', info=['L_min', 'L_max', 'L_av'])

#            self.lmin, self.lmax, self.lav, self.bandpowers, self.Ahat = readTextCommentColumns(
#                                ini.relativeFileName('cl_hat_file'), ['L_min', 'L_max', 'L_av', 'PP', 'Ahat'])

            self.cl_hat_includes_noise = ini.bool('cl_hat_includes_noise', False)

            if self.like_approx != 'gaussian' or self.cl_hat_includes_noise:
                self.cl_noise , _ = self.readClArr(ini, 'cl_noise')
                if self.cl_hat_includes_noise:
                    self.bandpowers -= self.cl_noise

            if self.like_approx == 'HL':
                self.cl_fiducial, _ = self.readClArr(ini, 'cl_fiducial')
                self.cl_fiducial_includes_noise = ini.bool('cl_fiducial_includes_noise', False)
                if not self.cl_fiducial_includes_noise:
                    self.cl_fiducial += self.cl_noise
                self.Chat_matrix = []
                self.sqrt_fiducial = []
                for b in range(self.bin_min, self.bin_max + 1):
                    self.Chat_matrix.append(self.elementsToMatrix(self.bandpowers[:, b] + self.cl_noise[:, b]))
                    M = self.elementsToMatrix(self.cl_fiducial[:, b])
                    self.sqrt_fiducial.append(self.matrix_sqrt(M))
            elif self.like_approx == 'exact':
                self.fullsky_exact_fksy = ini.float('fullsky_exact_fksy', 1)

            self.bins = self.readBinWindows(ini, 'bin_window')
            if self.lav is None:
                self.lav = self.bins.bin_average_l()

            self.readCovmat(ini)

            if 'linear_correction_fiducial_file' in ini.params:
                self.fid_correction, _ = self.readClArr(ini, 'linear_correction_fiducial')
                self.linear_correction = self.readBinWindows(ini, 'linear_correction_bin_window')
            else:
                self.linear_correction = None


        def matrix_sqrt(self, M):
            diag, U = np.linalg.eigh(M)
            diag = np.sqrt(diag)
            return (diag * U).dot(U.T)

        def readCovmat(self, ini):
            cov_cl = ini.split('covmat_cl')
            cl_in_index = self.useString_to_cols(cov_cl)
            num_in = len(cl_in_index)
            self.ncl_used = sum([True for x in cl_in_index if x is not None])
            ix = -1
            self.cl_use_index = np.ndarray(self.ncl_used, dtype=int)
            cov_cl_used = np.ndarray(self.ncl_used, dtype=int)
            for i, index in enumerate(cl_in_index):
                if index is not None:
                    ix += 1
                    self.cl_use_index[ix] = index
                    cov_cl_used[ix] = i

            self.cov = np.loadtxt(ini.relativeFileName('covmat_fiducial'))
            cov = np.zeros((self.nbins_used * self.ncl_used, self.nbins_used * self.ncl_used))
            for binx in range(self.bin_min, self.bin_max + 1):
                for biny in range(self.bin_min, self.bin_max + 1):
                    cov[(binx - self.bin_min) * self.ncl_used:(binx - self.bin_min + 1) * self.ncl_used,
                        (biny - self.bin_min) * self.ncl_used:(biny - self.bin_min + 1) * self.ncl_used ] = \
                        self.cov[np.ix_(binx * num_in + cov_cl_used, biny * num_in + cov_cl_used)]
#            cov = self.cov[self.bin_min:self.bin_max + 1, self.bin_min:self.bin_max + 1]
            self.covinv = inv(cov)


#         def writeData(self, froot):
#             np.savetxt(froot + '_cov.dat', self.cov)
# #            self.saveCl(froot + '_fid_cl.dat', self.fid_cl[:, 1:], cols=['TT', 'EE', 'TE', 'PP'])
#
#             with open(froot + '_bandpowers.dat', 'w') as f:
#                 f.write("#%4s %5s %5s %8s %12s %10s %7s\n" % ('bin', 'L_min', 'L_max', 'L_av', 'PP', 'Error', 'Ahat'))
#                 for b in range(self.nbins):
#                     f.write("%5u %5u %5u %8.2f %12.5e %10.3e %7.3f\n" % (b + 1, self.lmin[b], self.lmax[b], self.lav[b],
#                                                          self.bandpowers[b], np.sqrt(self.cov[b, b]), self.Ahat[b]))
#             self.bins.write(froot, 'bin')
#             if self.linear_correction is not None:
#                 self.linear_correction.write(froot, 'linear_correction_bin')
#
#             with open(froot + '_lensing_fiducial_correction', 'w') as f:
#                 f.write("#%4s %12s \n" % ('bin', 'PP'))
#                 for b in range(self.nbins):
#                     f.write("%5u %12.5e\n" % (b + 1, self.fid_correction[b]))

        def Cl_i_j_name(self, name1, name2):
            if self.has_map_names:
                return name1 + 'x' + name2
            else:
                return name1 + name2

        def readClArr(self, ini, basename, info=[]):
            filename = ini.relativeFileName(basename + '_file')
            order = ini.split(basename + '_order', '')
            if not order:
                order, dat = readWithHeader(filename)
            else:
                dat = loadtxt(filename)
                order = ['bin'] + order
            cols = np.zeros((self.ncl, dat.shape[0]))

            if dat[0, 0] != 1: raise Exception('Expect file of bin numbers and values')
            if dat.shape[0] < self.bin_max: raise Exception('file does not go up to maximum bin:' + filename)
            ext_info = []
            for ext in info:
                try:
                    cix = order.index(ext)
                    ext_info.append(dat[:, cix])
                except:
                    ext_info.append(None)
                    continue
            ix = -1
            for i, f in enumerate(self.map_order):
                for f2 in self.map_order[:i + 1]:
                    ix += 1
                    try:
                        cix = order.index(self.Cl_i_j_name(f, f2))
                    except:
                        try:
                            cix = order.index(self.Cl_i_j_name(f2 , f))
                        except:
                            continue
                    cols[ix, :] = dat[:, cix]
            return cols, ext_info

        def elementsToMatrix(self, X, outM=None):
            M = outM or np.ndarray((self.nmaps, self.nmaps), dtype=X.dtype)
            off = 0
            for i in range(self.nmaps):
                M[i, 0:i + 1] = X[off:off + i + 1]
                M[0:i + 1, i] = X[off:off + i + 1]
                off += i + 1
            return M

        def matrixToElements(self, M, outX=None):
            X = outX or np.ndarray(self.ncl, dtype=M.dtype)
            off = 0
            for i in range(self.nmaps):
                X[off:off + i + 1] = M[i, 0:i + 1]
                off += i + 1
            return X

        def required_i_j_for_used_fields(self, cl, i, j):
            f1, f2 = self.map_used_fields[i], self.map_used_fields[j]
            for i1 in range(self.nmaps_required):
                for j1 in range(i1 + 1):
                    ff1, ff2 = cl.theory_i_j[i1, j1]
                    if ff1 == f1 and ff2 == f2:
                        return i1, j1


        def plotBands(self, cl=None, lmax=None):
            lbin = self.lav
            binned_phicl_err = np.zeros(self.nbins)
            if self.nmaps > 1: f, plotax = plt.subplots(self.nmaps, self.nmaps)
            ix = -1
            for i in range(self.nmaps):
                for j in range(self.nmaps):
                    if j > i:
                        plotax[i, j].set_visible(False)
                        continue
                    ix += 1
                    if not ix in self.cl_use_index: continue
                    if self.nmaps > 1:
                        ax = plotax[i, j]
                        ax.set_title(self.CL_i_j_name(i, j))
                    else: ax = gca()
                    this_ix = list(self.cl_use_index).index(ix)
                    for b in range(self.nbins):
                        binned_phicl_err[b] = np.sqrt(self.cov[b * self.ncl_used + this_ix, b * self.ncl_used + this_ix])

                    if self.lmin is not None:
                        ax.errorbar(lbin, self.bandpowers[ix, :], yerr=binned_phicl_err  , xerr=[lbin - self.lmin, self.lmax - lbin], fmt='o')
                    else:
                        ax.errorbar(lbin, self.bandpowers[ix, :], yerr=binned_phicl_err , fmt='o')

                    if cl is not None:
                        if self.nmaps_required > self.nmaps:
                            i1, j1 = self.required_i_j_for_used_fields(cl, i, j)
                        else:
                            i1, j1 = i, j
                        lmax = lmax or min(cl.lmax, self.cl_lmax)
                        ls = np.arange(2, lmax + 1)
                        acl = cl.get((i1, j1))
                        ax.plot(ls, acl[2:lmax + 1], color='k')
                        ax.set_xlim([2, lmax])

#           if dofid:
#               self.fid_bandpowers = np.dot(self.binning_matrix, self.fid_phi)
#               errorbar(lbin, self.fid_bandpowers , yerr=binned_phicl_err , xerr=[lbin - self.lmin, self.lmax - lbin], fmt='o', alpha=0.3)
#               if phicl is None: phicl = self.fid_phi


        def getTheoryMapCl(self, ClArray):
            Cls = ClsArray(field_names=self.map_required_order)
            Cls.lmin = ClArray.lmin
            Cls.lmax = ClArray.lmax
            Cls.theory_i_j = np.ndarray((self.nmaps_required, self.nmaps_required), dtype=object)
            for i in range(self.nmaps_required):
                for j in range(i + 1):
                    f1, f2 = self.mapPair_to_Theory_i_j(self.required_order, i, j)
                    Cls.theory_i_j[i, j] = f1, f2
                    if ClArray.cls_array[f1, f2] is not None:
                        Cls.cls_array[i, j] = np.copy(ClArray.cls_array[f1, f2])
            return Cls

        def getBinnedMapCls(self, MapCl, b):
            band = self.bins.bin(MapCl, b)
            if self.linear_correction:
                band += self.linear_correction.bin(MapCl, b) - self.fid_correction[:, b]
            return band

        def HL_transform(self, vecp, Chat, CfHalf):
            C = self.elementsToMatrix(vecp)
            diag, U = np.linalg.eigh(C)  # c = (U * diag).dot(U.T)
            Rot = U.T.dot(Chat).dot(U)
            roots = np.sqrt(diag)
            for i in range(self.nmaps):
                Rot[i, :] /= roots
                Rot[:, i] /= roots
            Rot = U.dot(Rot).dot(U.T)
            diag, Rot = np.linalg.eigh(Rot)
            tmp = diag - np.log(diag) - 1
            tmp[tmp < 0] = 0
            diag = np.sign(diag - 1) * (np.sqrt(2 * tmp))

            U = CfHalf.dot(Rot)
            C = np.copy(U)
            for i in range(self.nmaps):
                C[:, i] *= diag[i]
            C = C.dot(U.T)
            return self.matrixToElements(C)


        def loadForegroundFile(self, filename):
            return ClsArray(filename, field_names=self.map_order)

        def addForegrounds(self, MapCl, ForegroundCl):
            lmax = min(MapCl.lmax, ForegroundCl.lmax)
            for i in range(self.nmaps_required):
                for j in range(i + 1):
                    if MapCl.cls_array[i, j] is None: MapCl.cls_array[i, j] = ForegroundCl.cls_array[i, j]
                    elif ForegroundCl.cls_array[i, j] is not None:
                        MapCl.cls_array[i, j][:lmax] += ForegroundCl.cls_array[i, j][:lmax]

        def chi_squared(self, MapClArray):
            bigX = np.empty((self.bin_max - self.bin_min + 1) * self.ncl_used)
            for b in range(self.bin_min, self.bin_max + 1):
                boff = b - self.bin_min
                vecp = self.getBinnedMapCls(MapClArray, b)
                if self.like_approx == 'HL':
                    vecp = vecp + self.cl_noise[:, b]
                    vecp = self.HL_transform(vecp, self.Chat_matrix[boff], self.sqrt_fiducial[boff])
                else:
                    vecp -= self.bandpowers[:, b]
                bigX[boff * self.ncl_used:(boff + 1) * self.ncl_used] = vecp[self.cl_use_index]

            return np.dot(bigX, np.dot(self.covinv, bigX))


def plotAndChisq(dataset, cl_file, foreground_file=None, lmax=None):
    d = DatasetLikelihood(dataset)
    cls = ClsArray(cl_file)
    MapCl = d.getTheoryMapCl(cls)
    if foreground_file:
        foregrounds = d.loadForegroundFile(foreground_file)
        d.addForegrounds(MapCl, foregrounds)
    d.plotBands(MapCl, lmax)
    print 'Chi-squared: ', d.chi_squared(MapCl)
    show()


if __name__ == "__main__":
#    plotAndChisq(r'../data/planck_lensing/smica_g30_ftl_full_pp.dataset', r'../data/base_plikHM_TT_lowTEB.minimum.theory_cl')
#   plotAndChisq(r'../data/bicep/BK_Planck.dataset', r'z://testout_pp.theory_cl', r'z://testout_pp.BKPLANCK_foregrounds', 200)
#   sys.exit()
    try: import argparse
    except:
        print 'use "module load" to load python 2.7'
        sys.exit()
    parser = argparse.ArgumentParser(description="Load .dataset and calculate likelihood")
    parser.add_argument('dataset', help='.dataset filename')
    parser.add_argument('cl_file', help='file of Cls')
    parser.add_argument('--foreground_file', help='file of foreground Cls')
    parser.add_argument('--lmax')

    args = parser.parse_args()
    plotAndChisq(args.dataset, args.cl_file, args.foreground_file, args.lmax)<|MERGE_RESOLUTION|>--- conflicted
+++ resolved
@@ -21,23 +21,11 @@
             x = x[1:].split()
         return x, loadtxt(fname)
 
-<<<<<<< HEAD
-class MapCls():
-    pass
-
-
-class ClsArray():
-=======
 class ClsArray(object):
->>>>>>> 86f365f3
         # Store arrays of cls: self.cls_array[i,j] is zero based array of correlation of field i with j
 
         def __init__(self, filename=None, cols=None, field_names=['T', 'E', 'B', 'P']):
             self.field_names = field_names
-            if any([len(f) > 1 for f in field_names]):
-                self.sep = 'x'
-            else:
-                self.sep = ''
             self.cls_array = np.zeros((len(field_names), len(field_names)), dtype=np.object)
             self.cls_array[:, :] = None
             if filename is not None:
@@ -48,18 +36,17 @@
                 cols, dat = readWithHeader(filename)
             else:
                 dat = loadtxt(filename)
-                cols = ['L'] + cols
-            Lix = 0
+            Lix = cols.index('L')
             L = dat[:, Lix]
             self.lmin = L[0]
             self.lmax = L[-1]
             for i, f in enumerate(self.field_names):
                 for j, f2 in enumerate(self.field_names[:i + 1]):
                     try:
-                        ix = cols.index(f + self.sep + f2)
+                        ix = cols.index(f + f2)
                     except:
                         try:
-                            ix = cols.index(f2 + self.sep + f)
+                            ix = cols.index(f2 + f)
                         except:
                             continue
                     cls = np.zeros(self.lmax + 1)
@@ -86,13 +73,6 @@
                     cls[ix_out] += np.dot(self.binning_matrix[b, i, :], cl[self.lmin:self.lmax + 1])
             return cls
 
-        def bin_average_l(self):
-            avs = np.zeros(self.nbins)
-            ls = np.arange(self.lmin, self.lmax + 1)
-            for b in range(self.nbins):
-                avs[b] = np.dot(self.binning_matrix[b, 0, :], ls) / np.sum(self.binning_matrix[b, 0, :])
-            return avs
-
         def write(self, froot, stem):
             if not os.path.exists(froot + stem + '_window'): os.mkdir(froot + '_window')
             for b in range(self.nbins):
@@ -112,66 +92,45 @@
         def typeIndex(self, field):
             return self.field_names.index(field)
 
-        def pairStringToMapIndices(self, S):
-            if len(S) == 2:
-                if self.has_map_names: raise Exception('CMBlikes: CL names must use MAP1xMAP2 name')
-                map1, map2 = S[0], S[1]
-            else:
-                if not 'x' in S: raise Exception('CMBLikes: invalid spectrum name ' + S)
-                map1, map2 = S.split('x')
-            return self.map_names.index(map1), self.map_names.index(map2)
-
-        def pairStringToUsedMapIndices(self, used_index, S):
-            i1, i2 = self.pairStringToMapIndices(S)
-            i1, i2 = used_index[i1], used_index[i2]
-            if i2 > i1:
-                return i2, i1
-            else:
-                return i1, i2
-
-        def useString_to_cols(self, S):
-            cL_i_j = self.useString_to_Cl_i_j(S, self.map_used_index)
-
-            cols = []
-            for i1, i2 in cL_i_j:
-                if i1 is None or i2 is None:
-                    cols.append(None)
-                    continue
+        def clString_to_fieldPair(self, cl):
+                if '_' in cl: fields = cl.split('_')
+                else:
+                    if len(cl) != 2: raise Exception('Cl_order but be CL names, 2 characters or _ separated')
+                    fields = [cl[0], cl[1]]
+                if len(fields) != 2: raise Exception('Invalid C_l order, must have pairs of field names')
+                pair = [self.typeIndex(fields[0]), self.typeIndex(fields[1])]
+                if pair[1] > pair[0]: pair.reverse()
+                return pair
+
+        def UseString_to_theoryPairCls(self, L):
+            pairs = []
+            for cl in L:
+                pairs.append(self.clString_to_fieldPair(cl))
+            return pairs
+
+        def UseString_to_cols(self, L):
+            cols = [None] * len(L)
+            for i, cl in enumerate(L):
+                pair = self.clString_to_fieldPair(cl)
+                i1 = self.field_index[pair[0]]
+                i2 = self.field_index[pair[1]]
+
+                if (i1 < 0 or i2 < 0): continue
+                if (i2 > i1): i1, i2 = i2, i1
                 ix = 0
-                for ii in range(self.nmaps):
+                for ii in range(self.nfields):
                     for jj in range(ii + 1):
-                        if (ii == i1 and jj == i2): cols.append(ix)
+                        if (ii == i1 and jj == i2): cols[i] = ix
                         ix += 1
             return cols
 
-        def useString_to_Cl_i_j(self, S, used_index):
-            cl_i_j = []
-            if isinstance(S, basestring): S = S.split()
-            for P in S:
-                cl_i_j.append(self.pairStringToUsedMapIndices(used_index, P))
-            return cl_i_j
-
-        def mapPair_to_Theory_i_j(self, order, i1, i2):
-            i = self.map_fields[order[i1]]
-            j = self.map_fields[order[i2]]
-            if j > i:
-                return j, i
-            else:
-                return i, j
-
-        def CL_i_j_name(self, i, j):
-            name1, name2 = self.map_order[i], self.map_order[j]
-            if self.has_map_names:
-                return name1 + 'x' + name2
-            else:
-                return name1 + name2
 
         def readBinWindows(self, ini, file_stem):
             bins = BinWindows(self.cl_lmin, self.cl_lmax, self.nbins)
             in_cl = ini.split(file_stem + '_in_order')
-            out_cl = ini.split(file_stem + '_out_order', in_cl)
-            bins.cols_in = self.useString_to_Cl_i_j(in_cl, self.map_required_index)
-            bins.cols_out = self.useString_to_cols(out_cl)
+            out_cl = ini.split(file_stem + '_out_order')
+            bins.cols_in = self.UseString_to_theoryPairCls(in_cl)
+            bins.cols_out = self.UseString_to_cols(out_cl)
             norder = len(bins.cols_in)
             if norder != len(bins.cols_out):
                 raise Exception('_in_order and _out_order must have same number of entries')
@@ -187,9 +146,6 @@
                     else:
                         Err = Err or any(window[i, 1:] != 0)
                 if Err: print 'WARNING: %s %u outside cl_lmin-cl_max range: %s' % (file_stem, b, windows % (b + 1))
-
-            if ini.hasKey(file_stem + '_fix_cl_file'):
-                raise Exception('CMBlikes: python version does not support _fix_cl_file yet')
             return bins
 
 
@@ -199,73 +155,34 @@
             self.readIni(ini)
 
         def readIni(self, ini):
-            names = ini.split('map_names', '')
-            self.has_map_names = len(names) > 0
-            if self.has_map_names:
-                self.map_names = names
-                self.map_field_names = ini.split('map_fields')
-                if len(self.map_field_names) != len(names):
-                    raise Exception('CMBLikes: number of map_fields does not match map_names')
-                self.map_fields = [self.typeIndex(field) for field in self.map_field_names]
-            else:
-                self.map_names = self.field_names
-                self.map_field_names = self.field_names
-                self.map_fields = range(len(self.field_names))
-
             self.like_approx = ini.string('like_approx', 'gaussian')
-
-            fields_use = ini.split('fields_use', '')
-            if len(fields_use):
-                use_theory_field = [field in fields_use for field in self.field_names]
-            else:
-                use_theory_field = [True] * len(self.field_names)
-
-            maps_use = ini.split('maps_use', '')
-            if len(maps_use):
-                self.use_map = [map in maps_use for map in self.map_names]
-            else:
-                self.use_map = [use_theory_field[i] for i in self.map_fields]
-
-            if self.has_map_names:
-                S = ini.split('maps_required', '')
-                if ini.hasKey('fields_required'):
-                    raise Exception('CMBLikes: use maps_required not fields_required')
-            else:
-                S = ini.split('fields_required', '')
-
-            if len(S):
-                self.require_map = [m in S for m in self.map_names]
-            else:
-                self.require_map = self.use_map
-
-            self.required_theory_field = [False] * len(self.field_names)
-            for i, r  in enumerate(self.require_map):
-                if r:
-                    self.required_theory_field[self.map_fields[i]] = True
-
-            self.nmaps = sum(self.use_map)
-            self.nmaps_required = sum(self.require_map)
-
-            self.required_order = []
-            self.map_required_index = [None] * len(self.map_names)
-            self.map_used_index = [None] * len(self.map_names)
-            self.map_order = []
-            self.map_required_order = []
-            self.map_used_fields = []
-            for i, m in enumerate(self.map_names):
-                if self.require_map[i]:
-                    self.map_required_index[i] = len(self.required_order)
-                    self.required_order.append(i)
-                    self.map_required_order.append(m)
-                if self.use_map[i]:
-                    self.map_used_index[i] = len(self.map_order)
-                    self.map_order.append(m)
-                    self.map_used_fields.append(self.map_fields[i])
+            if self.like_approx != 'gaussian': raise Exception('Only gaussian implented in python so far')
+
+            self.fields_use = ini.split('fields_use')
+            index_use = [self.typeIndex(f) for f in self.fields_use]
+            self.use_field = [i in index_use for i in range(len(self.field_names))]
+            self.nfields = sum(self.use_field)
+
+            if ini.hasKey('fields_required'):
+                self.fields_required = ini.string('fields_required').split()
+            else: self.fields_required = self.fields_use
+            index_use = [self.typeIndex(f) for f in self.fields_required]
+            self.required_field = [i in index_use for i in range(len(self.field_names))]
 
             self.binned = ini.bool('binned', True)
             if not self.binned: raise Exception('Currently only support binned')
 
-            self.ncl = (self.nmaps * (self.nmaps + 1)) / 2
+            self.field_index = np.zeros(self.tot_fields, dtype=int) - 1
+            self.fields = np.zeros(self.tot_fields)
+            self.field_order = []
+            ix = 0
+            for i in range(self.tot_fields):
+                if self.use_field[i]:
+                    self.field_index[i] = ix
+                    self.fields[ix] = i
+                    self.field_order.append(self.field_names[i])
+                    ix += 1
+            self.ncl = self.nfields * (self.nfields + 1)
 
             self.nbins = ini.int('nbins')
             self.bin_min = ini.int('use_min', 1) - 1
@@ -274,284 +191,81 @@
             self.cl_lmax = ini.int('cl_lmax')
             self.cl_lmin = ini.int('cl_lmin')
 
-            self.bandpowers, (self.lmin, self.lmax, self.lav) = self.readClArr(ini, 'cl_hat', info=['L_min', 'L_max', 'L_av'])
-
-#            self.lmin, self.lmax, self.lav, self.bandpowers, self.Ahat = readTextCommentColumns(
-#                                ini.relativeFileName('cl_hat_file'), ['L_min', 'L_max', 'L_av', 'PP', 'Ahat'])
-
-            self.cl_hat_includes_noise = ini.bool('cl_hat_includes_noise', False)
-
-            if self.like_approx != 'gaussian' or self.cl_hat_includes_noise:
-                self.cl_noise , _ = self.readClArr(ini, 'cl_noise')
-                if self.cl_hat_includes_noise:
-                    self.bandpowers -= self.cl_noise
-
-            if self.like_approx == 'HL':
-                self.cl_fiducial, _ = self.readClArr(ini, 'cl_fiducial')
-                self.cl_fiducial_includes_noise = ini.bool('cl_fiducial_includes_noise', False)
-                if not self.cl_fiducial_includes_noise:
-                    self.cl_fiducial += self.cl_noise
-                self.Chat_matrix = []
-                self.sqrt_fiducial = []
-                for b in range(self.bin_min, self.bin_max + 1):
-                    self.Chat_matrix.append(self.elementsToMatrix(self.bandpowers[:, b] + self.cl_noise[:, b]))
-                    M = self.elementsToMatrix(self.cl_fiducial[:, b])
-                    self.sqrt_fiducial.append(self.matrix_sqrt(M))
-            elif self.like_approx == 'exact':
-                self.fullsky_exact_fksy = ini.float('fullsky_exact_fksy', 1)
+            self.phi_lmax = self.cl_lmax
+            self.lmin, self.lmax, self.lav, self.bandpowers, self.Ahat = readTextCommentColumns(
+                                ini.relativeFileName('cl_hat_file'), ['L_min', 'L_max', 'L_av', 'PP', 'Ahat'])
 
             self.bins = self.readBinWindows(ini, 'bin_window')
-            if self.lav is None:
-                self.lav = self.bins.bin_average_l()
-
-            self.readCovmat(ini)
-
-            if 'linear_correction_fiducial_file' in ini.params:
-                self.fid_correction, _ = self.readClArr(ini, 'linear_correction_fiducial')
+
+            self.cov = np.loadtxt(ini.relativeFileName('covmat_fiducial'))
+            cov = self.cov[self.bin_min:self.bin_max + 1, self.bin_min:self.bin_max + 1]
+            self.covinv = inv(cov)
+
+            if 'linear_correction_fiducial' in ini.params:
+                self.fid_correction = loadtxt(ini.relativeFileName('linear_correction_fiducial'))[:, 1]
                 self.linear_correction = self.readBinWindows(ini, 'linear_correction_bin_window')
             else:
                 self.linear_correction = None
 
 
-        def matrix_sqrt(self, M):
-            diag, U = np.linalg.eigh(M)
-            diag = np.sqrt(diag)
-            return (diag * U).dot(U.T)
-
-        def readCovmat(self, ini):
-            cov_cl = ini.split('covmat_cl')
-            cl_in_index = self.useString_to_cols(cov_cl)
-            num_in = len(cl_in_index)
-            self.ncl_used = sum([True for x in cl_in_index if x is not None])
-            ix = -1
-            self.cl_use_index = np.ndarray(self.ncl_used, dtype=int)
-            cov_cl_used = np.ndarray(self.ncl_used, dtype=int)
-            for i, index in enumerate(cl_in_index):
-                if index is not None:
-                    ix += 1
-                    self.cl_use_index[ix] = index
-                    cov_cl_used[ix] = i
-
-            self.cov = np.loadtxt(ini.relativeFileName('covmat_fiducial'))
-            cov = np.zeros((self.nbins_used * self.ncl_used, self.nbins_used * self.ncl_used))
-            for binx in range(self.bin_min, self.bin_max + 1):
-                for biny in range(self.bin_min, self.bin_max + 1):
-                    cov[(binx - self.bin_min) * self.ncl_used:(binx - self.bin_min + 1) * self.ncl_used,
-                        (biny - self.bin_min) * self.ncl_used:(biny - self.bin_min + 1) * self.ncl_used ] = \
-                        self.cov[np.ix_(binx * num_in + cov_cl_used, biny * num_in + cov_cl_used)]
-#            cov = self.cov[self.bin_min:self.bin_max + 1, self.bin_min:self.bin_max + 1]
-            self.covinv = inv(cov)
-
-
-#         def writeData(self, froot):
-#             np.savetxt(froot + '_cov.dat', self.cov)
-# #            self.saveCl(froot + '_fid_cl.dat', self.fid_cl[:, 1:], cols=['TT', 'EE', 'TE', 'PP'])
-#
-#             with open(froot + '_bandpowers.dat', 'w') as f:
-#                 f.write("#%4s %5s %5s %8s %12s %10s %7s\n" % ('bin', 'L_min', 'L_max', 'L_av', 'PP', 'Error', 'Ahat'))
-#                 for b in range(self.nbins):
-#                     f.write("%5u %5u %5u %8.2f %12.5e %10.3e %7.3f\n" % (b + 1, self.lmin[b], self.lmax[b], self.lav[b],
-#                                                          self.bandpowers[b], np.sqrt(self.cov[b, b]), self.Ahat[b]))
-#             self.bins.write(froot, 'bin')
-#             if self.linear_correction is not None:
-#                 self.linear_correction.write(froot, 'linear_correction_bin')
-#
-#             with open(froot + '_lensing_fiducial_correction', 'w') as f:
-#                 f.write("#%4s %12s \n" % ('bin', 'PP'))
-#                 for b in range(self.nbins):
-#                     f.write("%5u %12.5e\n" % (b + 1, self.fid_correction[b]))
-
-        def Cl_i_j_name(self, name1, name2):
-            if self.has_map_names:
-                return name1 + 'x' + name2
-            else:
-                return name1 + name2
-
-        def readClArr(self, ini, basename, info=[]):
-            filename = ini.relativeFileName(basename + '_file')
-            order = ini.split(basename + '_order', '')
-            if not order:
-                order, dat = readWithHeader(filename)
-            else:
-                dat = loadtxt(filename)
-                order = ['bin'] + order
-            cols = np.zeros((self.ncl, dat.shape[0]))
-
-            if dat[0, 0] != 1: raise Exception('Expect file of bin numbers and values')
-            if dat.shape[0] < self.bin_max: raise Exception('file does not go up to maximum bin:' + filename)
-            ext_info = []
-            for ext in info:
-                try:
-                    cix = order.index(ext)
-                    ext_info.append(dat[:, cix])
-                except:
-                    ext_info.append(None)
-                    continue
-            ix = -1
-            for i, f in enumerate(self.map_order):
-                for f2 in self.map_order[:i + 1]:
-                    ix += 1
-                    try:
-                        cix = order.index(self.Cl_i_j_name(f, f2))
-                    except:
-                        try:
-                            cix = order.index(self.Cl_i_j_name(f2 , f))
-                        except:
-                            continue
-                    cols[ix, :] = dat[:, cix]
-            return cols, ext_info
-
-        def elementsToMatrix(self, X, outM=None):
-            M = outM or np.ndarray((self.nmaps, self.nmaps), dtype=X.dtype)
-            off = 0
-            for i in range(self.nmaps):
-                M[i, 0:i + 1] = X[off:off + i + 1]
-                M[0:i + 1, i] = X[off:off + i + 1]
-                off += i + 1
-            return M
-
-        def matrixToElements(self, M, outX=None):
-            X = outX or np.ndarray(self.ncl, dtype=M.dtype)
-            off = 0
-            for i in range(self.nmaps):
-                X[off:off + i + 1] = M[i, 0:i + 1]
-                off += i + 1
-            return X
-
-        def required_i_j_for_used_fields(self, cl, i, j):
-            f1, f2 = self.map_used_fields[i], self.map_used_fields[j]
-            for i1 in range(self.nmaps_required):
-                for j1 in range(i1 + 1):
-                    ff1, ff2 = cl.theory_i_j[i1, j1]
-                    if ff1 == f1 and ff2 == f2:
-                        return i1, j1
-
-
-        def plotBands(self, cl=None, lmax=None):
+        def writeData(self, froot):
+            np.savetxt(froot + '_cov.dat', self.cov)
+#            self.saveCl(froot + '_fid_cl.dat', self.fid_cl[:, 1:], cols=['TT', 'EE', 'TE', 'PP'])
+
+            with open(froot + '_bandpowers.dat', 'w') as f:
+                f.write("#%4s %5s %5s %8s %12s %10s %7s\n" % ('bin', 'L_min', 'L_max', 'L_av', 'PP', 'Error', 'Ahat'))
+                for b in range(self.nbins):
+                    f.write("%5u %5u %5u %8.2f %12.5e %10.3e %7.3f\n" % (b + 1, self.lmin[b], self.lmax[b], self.lav[b],
+                                                         self.bandpowers[b], np.sqrt(self.cov[b, b]), self.Ahat[b]))
+            self.bins.write(froot, 'bin')
+            if self.linear_correction is not None:
+                self.linear_correction.write(froot, 'linear_correction_bin')
+
+            with open(froot + '_lensing_fiducial_correction', 'w') as f:
+                f.write("#%4s %12s \n" % ('bin', 'PP'))
+                for b in range(self.nbins):
+                    f.write("%5u %12.5e\n" % (b + 1, self.fid_correction[b]))
+
+        def plot(self, phicl=None, ls=None):
             lbin = self.lav
             binned_phicl_err = np.zeros(self.nbins)
-            if self.nmaps > 1: f, plotax = plt.subplots(self.nmaps, self.nmaps)
-            ix = -1
-            for i in range(self.nmaps):
-                for j in range(self.nmaps):
-                    if j > i:
-                        plotax[i, j].set_visible(False)
-                        continue
-                    ix += 1
-                    if not ix in self.cl_use_index: continue
-                    if self.nmaps > 1:
-                        ax = plotax[i, j]
-                        ax.set_title(self.CL_i_j_name(i, j))
-                    else: ax = gca()
-                    this_ix = list(self.cl_use_index).index(ix)
-                    for b in range(self.nbins):
-                        binned_phicl_err[b] = np.sqrt(self.cov[b * self.ncl_used + this_ix, b * self.ncl_used + this_ix])
-
-                    if self.lmin is not None:
-                        ax.errorbar(lbin, self.bandpowers[ix, :], yerr=binned_phicl_err  , xerr=[lbin - self.lmin, self.lmax - lbin], fmt='o')
-                    else:
-                        ax.errorbar(lbin, self.bandpowers[ix, :], yerr=binned_phicl_err , fmt='o')
-
-                    if cl is not None:
-                        if self.nmaps_required > self.nmaps:
-                            i1, j1 = self.required_i_j_for_used_fields(cl, i, j)
-                        else:
-                            i1, j1 = i, j
-                        lmax = lmax or min(cl.lmax, self.cl_lmax)
-                        ls = np.arange(2, lmax + 1)
-                        acl = cl.get((i1, j1))
-                        ax.plot(ls, acl[2:lmax + 1], color='k')
-                        ax.set_xlim([2, lmax])
-
+            for b in range(self.nbins):
+                binned_phicl_err[b] = np.sqrt(self.cov[b, b])
+            errorbar(lbin, self.bandpowers, yerr=binned_phicl_err  , xerr=[lbin - self.lmin, self.lmax - lbin], fmt='o')
 #           if dofid:
 #               self.fid_bandpowers = np.dot(self.binning_matrix, self.fid_phi)
 #               errorbar(lbin, self.fid_bandpowers , yerr=binned_phicl_err , xerr=[lbin - self.lmin, self.lmax - lbin], fmt='o', alpha=0.3)
 #               if phicl is None: phicl = self.fid_phi
 
-
-        def getTheoryMapCl(self, ClArray):
-            Cls = ClsArray(field_names=self.map_required_order)
-            Cls.lmin = ClArray.lmin
-            Cls.lmax = ClArray.lmax
-            Cls.theory_i_j = np.ndarray((self.nmaps_required, self.nmaps_required), dtype=object)
-            for i in range(self.nmaps_required):
-                for j in range(i + 1):
-                    f1, f2 = self.mapPair_to_Theory_i_j(self.required_order, i, j)
-                    Cls.theory_i_j[i, j] = f1, f2
-                    if ClArray.cls_array[f1, f2] is not None:
-                        Cls.cls_array[i, j] = np.copy(ClArray.cls_array[f1, f2])
-            return Cls
-
-        def getBinnedMapCls(self, MapCl, b):
-            band = self.bins.bin(MapCl, b)
-            if self.linear_correction:
-                band += self.linear_correction.bin(MapCl, b) - self.fid_correction[:, b]
-            return band
-
-        def HL_transform(self, vecp, Chat, CfHalf):
-            C = self.elementsToMatrix(vecp)
-            diag, U = np.linalg.eigh(C)  # c = (U * diag).dot(U.T)
-            Rot = U.T.dot(Chat).dot(U)
-            roots = np.sqrt(diag)
-            for i in range(self.nmaps):
-                Rot[i, :] /= roots
-                Rot[:, i] /= roots
-            Rot = U.dot(Rot).dot(U.T)
-            diag, Rot = np.linalg.eigh(Rot)
-            tmp = diag - np.log(diag) - 1
-            tmp[tmp < 0] = 0
-            diag = np.sign(diag - 1) * (np.sqrt(2 * tmp))
-
-            U = CfHalf.dot(Rot)
-            C = np.copy(U)
-            for i in range(self.nmaps):
-                C[:, i] *= diag[i]
-            C = C.dot(U.T)
-            return self.matrixToElements(C)
-
-
-        def loadForegroundFile(self, filename):
-            return ClsArray(filename, field_names=self.map_order)
-
-        def addForegrounds(self, MapCl, ForegroundCl):
-            lmax = min(MapCl.lmax, ForegroundCl.lmax)
-            for i in range(self.nmaps_required):
-                for j in range(i + 1):
-                    if MapCl.cls_array[i, j] is None: MapCl.cls_array[i, j] = ForegroundCl.cls_array[i, j]
-                    elif ForegroundCl.cls_array[i, j] is not None:
-                        MapCl.cls_array[i, j][:lmax] += ForegroundCl.cls_array[i, j][:lmax]
-
-        def chi_squared(self, MapClArray):
-            bigX = np.empty((self.bin_max - self.bin_min + 1) * self.ncl_used)
+            if phicl is not None:
+                if isinstance(phicl, ClsArray): phicl = phicl.get([3, 3])
+                if ls is None: ls = np.arange(len(phicl))
+                plot(ls, phicl, color='k')
+                xlim([2, ls[-1]])
+
+        def chi_squared(self, ClArray):
+
+            binphi = np.zeros(self.nbins_used)
             for b in range(self.bin_min, self.bin_max + 1):
-                boff = b - self.bin_min
-                vecp = self.getBinnedMapCls(MapClArray, b)
-                if self.like_approx == 'HL':
-                    vecp = vecp + self.cl_noise[:, b]
-                    vecp = self.HL_transform(vecp, self.Chat_matrix[boff], self.sqrt_fiducial[boff])
-                else:
-                    vecp -= self.bandpowers[:, b]
-                bigX[boff * self.ncl_used:(boff + 1) * self.ncl_used] = vecp[self.cl_use_index]
-
-            return np.dot(bigX, np.dot(self.covinv, bigX))
-
-
-def plotAndChisq(dataset, cl_file, foreground_file=None, lmax=None):
+                band = self.bins.bin(ClArray, b)[0]
+                if self.linear_correction:
+                    band += self.linear_correction.bin(ClArray, b) - self.fid_correction[b]
+                binphi[b - self.bin_min] = band
+
+            delta = binphi - self.bandpowers[self.bin_min:self.bin_max + 1]
+            return np.dot(delta, np.dot(self.covinv, delta))
+
+def plotAndChisq(dataset, cl_file):
     d = DatasetLikelihood(dataset)
     cls = ClsArray(cl_file)
-    MapCl = d.getTheoryMapCl(cls)
-    if foreground_file:
-        foregrounds = d.loadForegroundFile(foreground_file)
-        d.addForegrounds(MapCl, foregrounds)
-    d.plotBands(MapCl, lmax)
-    print 'Chi-squared: ', d.chi_squared(MapCl)
+    d.plot(cls)
+    print 'Chi-squared: ', d.chi_squared(cls)
     show()
 
 
 if __name__ == "__main__":
-#    plotAndChisq(r'../data/planck_lensing/smica_g30_ftl_full_pp.dataset', r'../data/base_plikHM_TT_lowTEB.minimum.theory_cl')
-#   plotAndChisq(r'../data/bicep/BK_Planck.dataset', r'z://testout_pp.theory_cl', r'z://testout_pp.BKPLANCK_foregrounds', 200)
-#   sys.exit()
+#    plotAndChisq(r'test_data/g60_full_pp.dataset', r'test_data/testout_pp.theory_cl')
+#    sys.exit()
     try: import argparse
     except:
         print 'use "module load" to load python 2.7'
@@ -559,8 +273,5 @@
     parser = argparse.ArgumentParser(description="Load .dataset and calculate likelihood")
     parser.add_argument('dataset', help='.dataset filename')
     parser.add_argument('cl_file', help='file of Cls')
-    parser.add_argument('--foreground_file', help='file of foreground Cls')
-    parser.add_argument('--lmax')
-
     args = parser.parse_args()
-    plotAndChisq(args.dataset, args.cl_file, args.foreground_file, args.lmax)+    plotAndChisq(args.dataset, args.cl_file)