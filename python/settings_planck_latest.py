import batchJob, copy, re

ini_dir = 'batch2/'
cov_dir = 'planck_covmats/'

defaults = ['common.ini']

importanceDefaults = ['importance_sampling.ini']

# dataset names
lowl = 'lowl'
lensing = 'lensing'
lensonly = 'lensonly'

highL = 'highL'
WMAP = 'WMAP'
BAO = 'BAO'
HST = 'H070p6'
JLA = 'JLA'

BAOdata = 'BAODR11.ini'
HSTdata = 'HST_GPE70p6.ini'

<<<<<<< HEAD
RSDdata = 'BAO_RSD.ini'
BAORSD = 'BAORSD';
WL = 'WL'
=======
>>>>>>> dbf5c25f

Camspec = 'CAMspec_defaults.ini'
highL = 'highL'
lowl = 'lowl'
lowTEB = 'lowTEB'
# dataset names
tauprior = {'prior[tau]':'0.07 0.02'}
tauname = 'tau07'
WMAPtau = {'prior[tau]':'0.09 0.013'}
zre_prior = {'use_min_zre', '6.5' }


camspec_detsets = ['nonclik_detsets.ini']
camspec_CS = ['nonclik.ini']


variant_tag = ['TTTEEE', 'TT']
variant_pol_tag = ['TE', 'EE']
variants = variant_tag

planck_highL_sets = []
planck_pol_sets = []
planck_vars = ['v910CMH']
planck_ini = ['CAMspec_%s.ini']
planck_base = [camspec_CS]

if True:
    planck_vars += ['plik']
    planck_ini += ['plik_dx11dr2_HM_v15_%s.ini']
    planck_base += [[]]
for planck, ini, base in zip(planck_vars, planck_ini, planck_base):
    for name, var in zip(variant_tag, variants):
        planck_highL_sets.append(batchJob.dataSet([planck , name], base + [ ini % (var)]))
    for var in variant_pol_tag:
        planck_pol_sets.append(batchJob.dataSet([planck , var], base + [ ini % (var)]))


WMAP9 = [[WMAP], ['WMAP.ini']]

start_at_bestfit = False
newCovmats = False

# Importance sampling settings

class importanceFilterLensing:
    def wantImportance(self, jobItem):
        return planck in jobItem.data_set.names and (not'omegak' in jobItem.param_set or (len(jobItem.param_set) == 1))

class importanceFilterNotOmegak:
    def wantImportance(self, jobItem):
        return not ('omegak' in jobItem.param_set)

class importanceFilterAbundance:
    def wantImportance(self, jobItem):
        return 'nnu' in jobItem.param_set and not 'yhe' in jobItem.param_set


post_lensing = [[lensing], ['lensing.ini'], importanceFilterLensing()]
post_BAO = [[BAO], [BAOdata], importanceFilterNotOmegak()]
post_HST = [[HST], [HSTdata], importanceFilterNotOmegak()]
post_JLA = [[JLA], ['JLA_marge.ini'], importanceFilterNotOmegak()]
post_nonBAO = [[HST, JLA], [HSTdata, 'JLA_marge.ini'], importanceFilterNotOmegak()]
post_nonCMB = [[BAO, HST, JLA], [BAOdata, HSTdata, 'JLA_marge.ini'], importanceFilterNotOmegak()]
post_all = [[lensing, BAO, HST, JLA], [lensing, BAOdata, HSTdata, 'JLA_marge.ini'], importanceFilterNotOmegak()]
post_WP = [[ 'WMAPtau'], [WMAPtau, {'redo_no_new_data':'T'}]]
post_abundance = [['abundances'], ['abundances.ini', {'redo_likes':'F', 'redo_add':'T'}], importanceFilterAbundance()]

# set up groups of parameters and data sets

groups = []

g = batchJob.jobGroup('main')
# Main group with just tau prior

g.datasets = copy.deepcopy(planck_highL_sets)
for d in g.datasets:
    d.add(lowTEB)

g.params = [[], ['omegak'], ['mnu'], ['r'], ['nrun', 'r'], ['nnu'], ['nrun'], ['Alens'], ['yhe'], ['w'], ['alpha1']]
g.importanceRuns = [post_BAO, post_JLA, post_lensing, post_HST, post_all]
groups.append(g)


gpol = batchJob.jobGroup('mainpol')
gpol.datasets = copy.deepcopy(planck_pol_sets)
for d in gpol.datasets:
    d.add(lowTEB)

gpol.params = [[], ['mnu'], ['nnu'], ['nrun'], ['Alens'], ['yhe'], ['alpha1']]
gpol.importanceRuns = []
groups.append(gpol)


if False:
    ghigh = batchJob.jobGroup('highL')
    ghigh.datasets = copy.deepcopy(g.datasets)
    for d in ghigh.datasets:
        d.add(highL)

    ghigh.params = [[], ['omegak'], ['mnu'], ['r'], ['nnu'], ['nrun'], ['Alens'], ['yhe']]
    ghigh.importanceRuns = [post_BAO, post_JLA, post_lensing, post_HST, post_all]
    groups.append(ghigh)


g2 = batchJob.jobGroup('ext')
g2.datasets = copy.deepcopy(g.datasets)
g2.params = [ ['nnu', 'meffsterile'], ['nnu', 'mnu'], ['nnu', 'yhe']]
g2.importanceRuns = [post_BAO, post_JLA, post_HST, post_nonCMB]
groups.append(g2)

g3 = batchJob.jobGroup('geom')
g3.params = [['omegak'], ['w'], ['w', 'wa']]
g3.datasets = []
for d in copy.deepcopy(g.datasets):
    d.add(BAO, BAOdata)
    g3.datasets.append(d)
for d in copy.deepcopy(g.datasets):
    d.add(BAO, BAOdata)
    d.add(HST, HSTdata)
    d.add(JLA)
    g3.datasets.append(d)

g3.importanceRuns = [post_lensing]
groups.append(g3)



g5 = batchJob.jobGroup('nopoltau')
g5.params = [[]]
g5.datasets = copy.deepcopy(planck_highL_sets)
for d in g5.datasets:
    d.add(lowl)
for d in copy.deepcopy(g5.datasets):
    d.add(lensing)
    g5.datasets.append(d)

g5.importanceRuns = [post_BAO, post_nonCMB, post_WP]
groups.append(g5)


gpolnopoltau = batchJob.jobGroup('polnopoltau')
gpolnopoltau.params = [[]]
gpolnopoltau.datasets = copy.deepcopy(planck_pol_sets)
for d in copy.deepcopy(planck_pol_sets):
    d.add(lensing)
    gpolnopoltau.datasets.append(d)

gpolnopoltau.importanceRuns = [post_BAO, post_nonCMB, post_WP]
groups.append(gpolnopoltau)


g6 = batchJob.jobGroup('lensing')
g6.datasets = copy.deepcopy(g.datasets)
for d in g6.datasets:
    d.add(lensing)
    d.add(None, {'redo_theory':'F'})

g6.params = [['omegak'], ['mnu'], ['nnu', 'meffsterile'], ['nnu', 'mnu'], ['Alens'], ['nnu', 'meffsterile', 'r']]
g6.importanceRuns = []
groups.append(g6)

gbest = batchJob.jobGroup('basebest')
gbest.datasets = copy.deepcopy(g.datasets)
for d in gbest.datasets:
    d.add(lensing)
    d.add(None, {'redo_theory':'F'})

gbest.params = [[]]
gbest.importanceRuns = [post_BAO, post_JLA, post_HST, post_nonCMB]
groups.append(gbest)


g7 = batchJob.jobGroup('mnu')
g7.datasets = []
for d in copy.deepcopy(g.datasets):
    d.add(BAO, BAOdata)
    g7.datasets.append(d)
for d in copy.deepcopy(g.datasets):
    d.add(lensing)
    d.add(BAO, BAOdata)
    d.add(None, {'redo_theory':'F'})
    g7.datasets.append(d)

g7.params = [['mnu'], ['nnu', 'meffsterile']]
g7.importanceRuns = [post_JLA, post_HST, post_nonBAO]
groups.append(g7)

if False:
    gmulti = batchJob.jobGroup('multi')
    gmulti.params = [['nnu', 'w'], ['mnu', 'w']]
    gmulti.datasets = []
    for d in copy.deepcopy(g.datasets):
    #    d.covmat = 'planck_covmats/base_w_BAO_HST_JLA_TTTEEE_lensing_lowTEB_plik.covmat'
        d.add(lensing)
        d.add(BAO, BAOdata)
        d.add(JLA)
        gmulti.datasets.append(d)
    gmulti.importanceRuns = [post_HST, post_abundance]
    groups.append(gmulti)


# Things mainly for the lensing paper

glens = batchJob.jobGroup('lensonly')
lensdata = [batchJob.dataSet(lensonly)]
glens.datasets = copy.deepcopy(lensdata)
for d in copy.deepcopy(lensdata):
    d.add(BAO, BAOdata)
    glens.datasets.append(d)
for d in copy.deepcopy(lensdata):
    d.add(HST, HSTdata)
    glens.datasets.append(d)
# for d in copy.deepcopy(lensdata):
#    d.add(HST, HSTdata)
#    d.add('widerns', {'prior[ns]': '0.98 0.05'})
#    glens.datasets.append(d)
for d in copy.deepcopy(lensdata):
    d.add('theta', {'param[theta]':'1.0408'})
    glens.datasets.append(d)
for d in copy.deepcopy(lensdata):
    d.add('theta', {'param[theta]':'1.0408'})
    d.add(BAO, BAOdata)
    glens.datasets.append(d)
glens.params = [[], ['mnu']]
glens.importanceRuns = []
groups.append(glens)

glens = batchJob.jobGroup('lensonlyext')
glens.datasets = copy.deepcopy(lensdata)
glens.params = [['nnu'], ['nnu', 'meffsterile']]
glens.importanceRuns = []
groups.append(glens)

gphi = batchJob.jobGroup('Aphiphi')
gphi.params = [['Aphiphi']]
gphi.datasets = []
for d in copy.deepcopy(g.datasets):
    d.add(lensing)
    gphi.datasets.append(d)
gphi.importanceRuns = []
groups.append(gphi)

gphi = batchJob.jobGroup('altAlens')
gphi.params = [['Alensf']]
gphi.datasets = copy.deepcopy(g.datasets)
for d in copy.deepcopy(g.datasets):
    d.add(lensing)
    gphi.datasets.append(d)
gphi.importanceRuns = []




groups.append(gphi)


extdata = batchJob.jobGroup('extdata')
extdata.params = [[], ['mnu'], ['nnu', 'meffsterile']]
extdata.datasets = []
for d in copy.deepcopy(g.datasets):
    d.add(WL)
    d.add(lensing)
    extdata.datasets.append(d)
for d in copy.deepcopy(g.datasets):
    d.add(BAORSD, RSDdata)
    extdata.datasets.append(d)
for d in copy.deepcopy(g.datasets):
    d.add(BAORSD, RSDdata)
    d.add(lensing)
    d.add(WL)
    d.add(JLA)
    d.add(HST, HSTdata)
    extdata.datasets.append(d)

extdata.importanceRuns = []
groups.append(extdata)


for g in groups:
    for p in g.params:
        if 'nnu' in p:
            g.importanceRuns.append(post_abundance)
            break

skip = []

<<<<<<< HEAD
covNameMappings = {HSTdata:'HST', 'v97CS':'CamSpec'}
covWithoutNameOrder = [HST, 'JLA', BAORSD, 'WL', 'lensing', 'BAO']
=======
covNameMappings = {HSTdata:'HST', 'v910CMH':'CamSpec', 'v910F':'CamSpec'}

>>>>>>> dbf5c25f
# try to match run to exisitng covmat
covrenames = []
for planck in planck_vars:
    covrenames.append([planck, 'planck'])
covrenames.append(['planck', 'planck_CAMspec'])
covrenames.append(['tauprior', 'lowl_lowLike'])
covrenames.append(['Alensf', 'Alens'])
covrenames.append(['_r', ''])
covrenames.append(['_w', ''])

def covRenamer(name):
    renamed = re.sub(r'_v.*_highL', '_planck_lowl_lowLike_highL', name, re.I)
    renamed = re.sub(r'_v.*', '_planck_lowl_lowLike', renamed, re.I)

    if renamed == name: return[]
    else: return [renamed]
<|MERGE_RESOLUTION|>--- conflicted
+++ resolved
@@ -21,12 +21,9 @@
 BAOdata = 'BAODR11.ini'
 HSTdata = 'HST_GPE70p6.ini'
 
-<<<<<<< HEAD
 RSDdata = 'BAO_RSD.ini'
 BAORSD = 'BAORSD';
 WL = 'WL'
-=======
->>>>>>> dbf5c25f
 
 Camspec = 'CAMspec_defaults.ini'
 highL = 'highL'
@@ -313,13 +310,9 @@
 
 skip = []
 
-<<<<<<< HEAD
-covNameMappings = {HSTdata:'HST', 'v97CS':'CamSpec'}
 covWithoutNameOrder = [HST, 'JLA', BAORSD, 'WL', 'lensing', 'BAO']
-=======
 covNameMappings = {HSTdata:'HST', 'v910CMH':'CamSpec', 'v910F':'CamSpec'}
 
->>>>>>> dbf5c25f
 # try to match run to exisitng covmat
 covrenames = []
 for planck in planck_vars:
