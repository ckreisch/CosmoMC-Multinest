import os, paramNames, pickle, random
import numpy as np


def loadChains(root=None, chain_indices=None, ignore_rows=0, ignore_frac=0, no_cache=False, separate_chains=False, no_stat=False, ext='.txt'):
    c = chains(root, ignore_rows=ignore_rows)
    if root is not None:
        files = c.chainFiles(root, chain_indices, ext=ext)
        c.cachefile = root + ext + '.pysamples'
        if not separate_chains and chain_indices is None and not no_cache and os.path.exists(c.cachefile) and c.lastModified(files) < os.path.getmtime(c.cachefile):
            with open(c.cachefile, 'rb') as inp:
                return pickle.load(inp)
        elif c.loadChains(root, files):
            c.removeBurnFraction(ignore_frac)
            c.deleteFixedParams()
            if not no_stat: c.getChainsStats()
            if not separate_chains:
                c.makeSingle()
                with open(c.cachefile, 'wb') as output:
                    pickle.dump(c, output, pickle.HIGHEST_PROTOCOL)
            return c
        return None

def loadGridChain(rootdir, model, data, importance=None, ignore_frac=0):
    tags = [model, data]
    if importance is not None: tags += ['post', importance]
    path = model + os.sep + data + os.sep + "_".join(tags)
    print path
    return loadChains(rootdir + os.sep + path, ignore_frac=ignore_frac, separate_chains=False, no_stat=True)


def getSignalToNoise(C, noise=None, R=None, eigs_only=False):
    if R is None:
        if noise is None: raise Exception('Must give noise or rotation R')
#        w, U = np.linalg.eigh(noise)  # noise = (U * w).dot(U.T)
#        w = w ** (-0.5)
#        R = (U * w).dot(U.T)
        R = np.linalg.inv(np.linalg.cholesky(noise))

    M = np.dot(R, C).dot(R.T)
    if eigs_only:
        return np.linalg.eigvalsh(M)
    else:
        w, U = np.linalg.eigh(M)
        U = np.dot(U.T, R)
        return w, U


class chain():
    def __init__(self, filename, ignore_rows=0):
        self.setColData(np.loadtxt(filename, skiprows=ignore_rows))

    def setColData(self, coldata):
        self.coldata = coldata
        self.n = self.coldata.shape[1] - 2
        self.means = []

    def getCov(self, n):
        if len(self.means) == 0: self.getMeans()
        weights = self.coldata[:, 0]
        cov = np.zeros((n, n))
        for i in range(n):
            for j in range(i, n):
                cov[i, j] = np.dot(weights, (self.coldata[:, i + 2] - self.means[i]) * (self.coldata[:, j + 2] - self.means[j])) / self.norm
                cov[j, i] = cov[i, j]
        self.cov = cov
        return cov

    def getMeans(self):
        means = []
        weights = self.coldata[:, 0]
        self.norm = weights.sum()
        for i in range(2, self.n + 2):
            means.append(np.average(self.coldata[:, i], weights=weights))
        self.means = np.asarray(means)
        return means

class parSamples(): pass

class chains():

    def __init__(self, root=None, ignore_rows=0):
        self.precision = '%.8e'
        self.ignore_rows = ignore_rows
        self.root = root
        self.chains = []
        self.samples = None
        self.hasNames = os.path.exists(root + '.paramnames')
        if self.hasNames:
            self.paramNames = paramNames.paramNames(root + '.paramnames')
            self.getParamIndices()

    def lastModified(self, files):
        return max([os.path.getmtime(fname) for fname in files])

    def getParamIndices(self):
        index = dict()
        for i, name in enumerate(self.paramNames.names):
            index[name.name] = i
        self.index = index

    def setParams(self, obj):
        for i, name in enumerate(self.paramNames.names):
            setattr(obj, name.name, self.samples[:, i])

    def getParams(self):
        pars = parSamples()
        self.setParams(pars)
        return pars

    def valuesForParam(self, param, force_array=False):
        if isinstance(param, basestring): param = [param]
        results = []
        for par in param:
            if isinstance(par, basestring):
                ix = self.index[par]
                results.append(self.samples[:, ix])
            else: results.append(par)
        if len(results) == 1 and not force_array: return results[0]
        return results

    def weighted_sum(self, paramVec, where=None):
        if where is None: return np.dot(paramVec, self.weights)
        return np.dot(paramVec[where], self.weights[where])

    def get_norm(self, where=None):
        if where is None:
            if not hasattr(self, 'norm'): self.norm = np.sum(self.weights)
            return self.norm
        else:
            return np.sum(self.weights[where])

    def mean(self, paramVec, where=None):
        return self.weighted_sum(paramVec, where) / self.get_norm(where)

    def var(self, paramVec, where=None):
        return self.weighted_sum((paramVec - self.mean(paramVec, where)) ** 2 , where) / self.get_norm(where)

    def std(self, paramVec, where=None):
        return np.sqrt(self.var(paramVec, where))

    def twoTailLimits(self, paramVec, confidence):
        return self.confidence(paramVec, (1 - confidence) / 2, upper=False) , self.confidence(paramVec, (1 - confidence) / 2, upper=True)


<<<<<<< HEAD
    def confidence(self, paramVec, limfrac, upper, start=None, end=None):

=======
    def confidence(self, paramVec, limfrac, upper):
        paramVec = self.valuesForParam(paramVec)
>>>>>>> cfc9cd5d
        try_b = min(paramVec)
        try_t = max(paramVec)

        if start is None: start = 0
        if end is None: end = len(paramVec)
        weights = self.weights[start:end]
        norm = np.sum(weights)

        lasttry = -1
        while True:
            if upper:
                trial = np.sum(weights[paramVec > (try_b + try_t) / 2])
                if trial > (norm * limfrac):
                    try_b = (try_b + try_t) / 2
                else:
                    try_t = (try_b + try_t) / 2
            else:
                trial = np.sum(weights[paramVec < (try_b + try_t) / 2])
                if trial > (norm * limfrac):
                    try_t = (try_b + try_t) / 2
                else:
                    try_b = (try_b + try_t) / 2
            if trial == lasttry and (abs(try_b + try_t) < 1e-10 or
                      abs((try_b - try_t) / (try_b + try_t)) < 0.05): break
            lasttry = trial

        return try_t

    def cov(self, paramVecs):
        paramVecs = self.valuesForParam(paramVecs, force_array=True)
        diffs = [vec - self.mean(vec) for vec in paramVecs]
        n = len(paramVecs)
        cov = np.zeros((n, n))
        for i, diff1 in enumerate(diffs):
            for j, diff2 in enumerate(diffs[:i + 1]):
                cov[i, j] = np.dot(diff1, diff2 * self.weights) / self.norm
                cov[j, i] = cov[i, j]
        return cov

    def corr(self, paramVecs):
        corr = self.cov(paramVecs)
        diag = [np.sqrt(corr[i, i]) for i in range(len(paramVecs))]
        for i, di in enumerate(diag):
            corr[i, :] /= di
            corr[:, i] /= di
        return corr

    def getSignalToNoise(self, params, noise=None, R=None, eigs_only=False):
        """
        Returns w, M, where w is the eigenvalues of the signal to noise (small means better constrained)
        """
        C = self.cov(params)
        return getSignalToNoise(C, noise, R, eigs_only)


    def addDerived(self, paramName, paramVec):
        self.paramNames.addDerived(paramName)
        self.samples.append(paramVec, 1)
        self.getParamIndices()

    def chainFiles(self, root, chain_indices=None, ext='.txt'):
        index = -1
        files = []
        while True:
            index += 1
            fname = root + ('', '_' + str(index))[index > 0] + ext
            if index > 0 and not os.path.exists(fname): break
            if (chain_indices is None or index in chain_indices) and os.path.exists(fname):
                files.append(fname)
        return files

    def loadChains(self, root, files):
        self.chains = []
        for fname in files:
                print fname
                self.chains.append(chain(fname, self.ignore_rows))
        if len(self.chains) == 0: print 'loadChains - no chains found for ' + root
        return len(self.chains) > 0

    def getChainsStats(self):
        nparam = self.paramNames.numNonDerived()
        for chain in self.chains: chain.getCov(nparam)
        self.means = np.zeros(nparam)
        norm = np.sum([chain.norm for chain in self.chains])
        for chain in self.chains:
            self.means = self.means + chain.means[0:nparam] * chain.norm
        self.means /= norm
        meanscov = np.zeros((nparam, nparam))
        for i in range(nparam):
            for j in range(nparam):
                meanscov[i, j] = np.sum([chain.norm * (chain.means[i] - self.means[i]) * (chain.means[j] - self.means[j]) for chain in self.chains])
                meanscov[j, i] = meanscov[i, j]
        meanscov *= len(self.chains) / (len(self.chains) - 1) / norm
        self.meancov = np.zeros((nparam, nparam))
        for chain in self.chains:
            self.meancov += chain.cov * chain.norm
        self.meancov /= norm
        M = self.meancov
        for i in range(nparam):
            norm = np.sqrt(self.meancov[i, i])
            M[i, :] /= norm
            M[:, i] /= norm
            meanscov[:, i] /= norm
            meanscov[i, :] /= norm
        R = np.linalg.inv(np.linalg.cholesky(M))
        D = np.linalg.eigvalsh(np.dot(R, meanscov).dot(R.T))
        self.GelmanRubin = max(np.real(D))
        print 'R-1 = ', self.GelmanRubin


    def makeSingle(self):
        self.weights = np.hstack((chain.coldata[:, 0] for chain in self.chains))
        self.loglikes = np.hstack((chain.coldata[:, 1] for chain in self.chains))
        self.samples = np.vstack((chain.coldata[:, 2:] for chain in self.chains))
        self.norm = np.sum(self.weights)
        self.numrows = self.samples.shape[0]
        del(self.chains)
        return self

    def loadWMAPChain(self, chainPath, namesFile, thinfac=1):
        params = paramNames.paramNames(namesFile)
        cols = []
        self.weights = np.loadtxt(chainPath + 'weight', usecols=(1,))
        self.loglikes = np.loadtxt(chainPath + 'neglnlike', usecols=(1,))
        if thinfac <> 1:
            thin_ix = self.thin_indices(thinfac)
            self.weights = np.ones(len(thin_ix))
            self.loglikes = self.loglikes[thin_ix]
        else: thin_ix = None

        usednames = []
        for param in params.names:
            if os.path.exists(chainPath + param.name):
                col = np.loadtxt(chainPath + param.name, usecols=(1,))
                if thin_ix is not None: col = col[thin_ix]
                cols.append(col)
                usednames.append(param)
        params.names = usednames
        self.paramNames = params
        self.samples = np.vstack(cols).transpose()
        self.numrows = self.samples.shape[0]


    def removeBurnFraction(self, ignore_frac):
        for chain in self.chains:
            chain.coldata = chain.coldata[round(chain.coldata.shape[0] * ignore_frac):, :]

    def deleteFixedParams(self):
        fixed = []
        if self.samples is not None:
            for i in range(self.samples.shape[1]):
                if np.all(self.samples[:, i] == self.samples[0, i]): fixed.append(i)
            self.samples = np.delete(self.samples, fixed, 1)
        else:
            chain = self.chains[0]
            for i in range(2, chain.n + 2):
                if np.all(chain.coldata[:, i] == chain.coldata[0, i]): fixed.append(i)
            for chain in self.chains:
                chain.setColData(np.delete(chain.coldata, fixed, 1))
        if self.hasNames:
            self.paramNames.deleteIndices([fix - 2 for fix in fixed])
            self.getParamIndices()
            print 'Non-derived parameters: ', [name.name for name in self.paramNames.names[0:self.paramNames.numNonDerived()]]


    def writeSingle(self, root):
        np.savetxt(root + '.txt', np.hstack((self.weights.reshape(-1, 1), self.loglikes.reshape(-1, 1), self.samples)), fmt=self.precision)
        self.paramNames.saveAsText(root + '.paramnames')

    def thin_indices(self, factor):
        thin_ix = []
        tot = 0
        i = 0
        self.numrows = len(self.weights)
        mult = self.weights[i]
        if abs(round(mult) - mult) > 1e-4:
                raise Exception('Can only thin with integer weights')

        while i < self.numrows:
            if (mult + tot < factor):
                tot += mult
                i += 1
                if i < self.numrows: mult = self.weights[i]
            else:
                thin_ix.append(i)
                if mult == factor - tot:
                    i += 1
                    if i < self.numrows: mult = self.weights[i]
                else:
                    mult -= (factor - tot)
                tot = 0
        return thin_ix

    def singleSamples_indices(self):
        max_weight = max(self.weights)
        thin_ix = []
        for i in range(self.numrows):
            P = self.weights[i] / max_weight
            if random.random() < P:
                thin_ix.append(i)
        return thin_ix

    def makeSingleSamples(self):
        thin_ix = self.singleSamples_indices()
        self.samples = self.samples[thin_ix, :]
        self.weights = np.ones(len(thin_ix))
        self.loglikes = self.loglikes[thin_ix]
        self.norm = np.sum(self.weights)

    def thin(self, factor):
        thin_ix = self.thin_indices(factor)
        self.samples = self.samples[thin_ix, :]
        self.weights = np.ones(len(thin_ix))
        self.loglikes = self.loglikes[thin_ix]
        self.norm = len(thin_ix)

    def filter(self, where):
        self.samples = self.samples[where, :]
        self.weights = self.weights[where, :]
        self.loglikes = self.loglikes[where]
        self.norm = np.sum(self.weights)

    def reweight_plus_logLike(self, logLikes):
        scale = np.min(logLikes)
        self.loglikes += logLikes
        self.weights *= np.exp(-(logLikes - scale))
        self.norm = np.sum(self.weights)


# c = loadChains('C:\\tmp\\Planck\\chains\\base_nrun_r_planck_CAMspec_lowl_lowLike', ignore_frac=0.3, separate_chains=False)
# c.getChainsStats()

# c = chains()
# c.loadWMAPChain('C:\\tmp\\Planck\\WMAP9\\test\\', 'C:\\Work\\Dist\\git\\cosmomcplanck\\LAMBDA.paramnames', thinfac=50)
# c.thin(30)
# c.writeSingle('z:\\test_thin')<|MERGE_RESOLUTION|>--- conflicted
+++ resolved
@@ -143,13 +143,8 @@
         return self.confidence(paramVec, (1 - confidence) / 2, upper=False) , self.confidence(paramVec, (1 - confidence) / 2, upper=True)
 
 
-<<<<<<< HEAD
     def confidence(self, paramVec, limfrac, upper, start=None, end=None):
-
-=======
-    def confidence(self, paramVec, limfrac, upper):
         paramVec = self.valuesForParam(paramVec)
->>>>>>> cfc9cd5d
         try_b = min(paramVec)
         try_t = max(paramVec)
 
