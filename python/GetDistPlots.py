import os, paramNames
import matplotlib
matplotlib.use('Agg')
from pylab import *

import numpy as np
import iniFile
import MCSamples

"""Plotting scripts for GetDist outputs"""


class GetDistPlotSettings:
    """Default sizes, font, styles etc settings for use by plots"""


    def __init__(self, subplot_size_inch=2, fig_width_inch=None):
        # if fig_width_inch set, forces fixed size, subplot_size_inch then just determines font sizes etc
        # otherwise width as wide as neccessary to show all subplots at specified size

        self.plot_meanlikes = False
        self.shade_meanlikes = False
        self.prob_label = None
        self.prob_y_ticks = False
        # self.prob_label = 'Probability'
        self.lineM = ['-k', '-r', '-b', '-g', '-m', '-c', '-y']
        self.plot_args = None
        self.solid_colors = ['#006FED', '#E03424', 'gray', '#009966', '#000866', '#336600', '#006633' , 'm', 'r']  # '#66CC99'
        self.default_dash_styles = {'--':(3, 2)}
        self.line_labels = True
        self.x_label_rotation = 0
        self.num_shades = 80
        self.fig_width_inch = fig_width_inch  # if you want to force specific fixed width
        self.setWithSubplotSize(subplot_size_inch)
        self.progress = False
        self.tight_layout = True
        self.no_triangle_axis_labels = True
# see http://www.scipy.org/Cookbook/Matplotlib/Show_colormaps
        self.colormap = cm.Blues
        self.colormap_scatter = cm.jet
        self.colorbar_rotation = None  # e.g. -90

        self.param_names_for_labels = 'clik_latex.paramnames'
        self.tick_prune = None  # 'lower' or 'upper'
        self.tight_gap_fraction = 0.13  # space between ticks and the edge

        self.legend_loc = 'best'
        self.figure_legend_loc = 'upper center'
        self.legend_frame = True
        self.figure_legend_frame = True
        self.figure_legend_ncol = 1

        self.legend_rect_border = False
        self.legend_frac_subplot_margin = 0.2
        self.legend_frac_subplot_line = 0.1
        self.legend_fontsize = None

        self.num_contours = 2
        self.solid_contour_palefactor = 0.6
        self.alpha_filled_add = 0.85
        self.alpha_factor_contour_lines = 0.5

        self.axis_marker_color = 'gray'
        self.axis_marker_ls = '--'
        self.axis_marker_lw = 0.5

    def setWithSubplotSize(self, size_inch):
        self.subplot_size_inch = size_inch
        self.lab_fontsize = 7 + 2 * self.subplot_size_inch
        self.axes_fontsize = 4 + 2 * self.subplot_size_inch
        self.legend_fontsize = self.axes_fontsize
        self.font_size = self.lab_fontsize
        self.lw1 = self.subplot_size_inch / 3.0
        self.lw_contour = self.lw1 * 0.6
        self.lw_likes = self.subplot_size_inch / 6.0
        self.scatter_size = 3
        self.colorbar_axes_fontsize = self.axes_fontsize

    def rcSizes(self, axes_fontsize=None, lab_fontsize=None, legend_fontsize=None):
        self.font_size = rcParams['font.size']
        self.legend_fontsize = legend_fontsize or rcParams['legend.fontsize']
        self.lab_fontsize = lab_fontsize  or rcParams['axes.labelsize']
        self.axes_fontsize = axes_fontsize or rcParams['xtick.labelsize']
        self.colorbar_axes_fontsize = self.axes_fontsize - 1


defaultSettings = GetDistPlotSettings()

class Density1D():
    def bounds(self): return min(self.x), max(self.x)

class Density2D():
    def bounds(self):
        return (self.x1.min(), self.x2.min()), (self.x1.max(), self.x2.max())

class paramBounds():
    def __init__(self, fileName):
        self.upper = dict()
        self.lower = dict()
        if os.path.exists(fileName):
            textFileHandle = open(fileName)
            for line in textFileHandle:
                name, low, high = [text.strip() for text in  line.split()]
                if low != 'N': self.lower[name] = float(low)
                if high != 'N': self.upper[name] = float(high)
            textFileHandle.close()

    def getUpper(self, name):
        if name in self.upper: return self.upper[name]
        else: return None

    def getLower(self, name):
        if name in self.lower: return self.lower[name]
        else: return None


class SampleAnalysisGetDist():

    def __init__(self, plot_data):
        self.plot_data = plot_data
        self.newPlot()
        self.paths = dict()

    def newPlot(self):
        self.single_samples = dict()

    def get_density_grid(self, root, param1, param2, conts=2, likes=False):
        if likes:  res = self.load_2d(root, param1, param2, '_likes')
        else: res = self.load_2d(root, param1, param2)
        if res is None: return None
        result = Density2D()
        (result.pts, result.x1, result.x2) = res
        if conts > 0: result.contours = self.load_2d(root, param1, param2, '_cont', no_axes=True)[0:conts]
        return result

    def get_density(self, root, param, likes=False):
        result = Density1D()
        pts = self.load_1d(root, param)
        if pts is None: return None
        result.x = pts[:, 0]
        result.pts = pts[:, 1]
        if (likes): result.likes = self.load_1d(root, param, '.likes')[:, 1]
        return result

    def load_single_samples(self, root):
        if not root in self.single_samples: self.single_samples[root] = loadtxt(self.plot_data_file(root) + '_single.txt')
        return self.single_samples[root]

    def paramsForRoot(self, root, labelParams=None):
        names = paramNames.paramNames(self.plot_data_file(root) + '.paramnames')
        if labelParams is not None: names.setLabelsAndDerivedFromParamNames(labelParams)
        return names

    def boundsForRoot(self, root):
        return paramBounds(self.plot_data_file(root) + '.bounds')

    def plot_data_file(self, root):
        # find first match to roots that exist in list of plot_data paths
        if os.sep in root: return root
        path = self.paths.get(root, None)
        if path is not None: return path
        for datadir in self.plot_data:
            path = datadir + os.sep + root
            if os.path.exists(path + '.paramnames'):
                self.paths[root] = path
                return path
        return self.plot_data[0] + os.sep + root

    def plot_data_file_1D(self, root, name):
        return self.plot_data_file(root) + '_p_' + name

    def plot_data_file_2D(self, root, name1, name2):
        fname = self.plot_data_file(root) + '_2D_' + name2 + '_' + name1
        if not os.path.exists(fname):
            return self.plot_data_file(root) + '_2D_' + name1 + '_' + name2, True
        else: return fname, False

    def load_1d(self, root, param, ext='.dat'):
        fname = self.plot_data_file_1D(root, param.name) + ext
        if not hasattr(param, 'plot_data'): param.plot_data = dict()
        if not fname in param.plot_data:
            if not os.path.exists(fname): param.plot_data[fname] = None
            else: param.plot_data[fname] = loadtxt(fname)
        return param.plot_data[fname]

    def load_2d(self, root, param1, param2, ext='', no_axes=False):
        fname, transpose = self.plot_data_file_2D(root, param1.name, param2.name)
        if not os.path.exists(fname + ext): return None
        pts = loadtxt(fname + ext)
        if transpose: pts = pts.transpose()
        if no_axes: return pts
        x = loadtxt(fname + '_x')
        y = loadtxt(fname + '_y')
        if transpose: return (pts, y, x)
        else: return (pts, x, y)


class MCSampleAnalysis():

    def __init__(self, ini_file):
        self.ini = None
        if ini_file<>'':
            self.ini = iniFile.iniFile()
            self.ini.readFile(ini_file)

        self.roots = []

        self.mcsamples = {}

        self.done_1Dbins = False

        # Dicts. 1st key is root; 2nd key is param
        self.densities_dat_1D = dict()
        self.densities_likes_1D = dict()

        self.densities_dat_2D = dict()
        self.densities_likes_2D = dict()
        self.densities_cont_2D = dict()
        self.densities_x_2D = dict()
        self.densities_y_2D = dict()

        self.single_samples = dict()

    def addRoots(self, roots):
        for root in roots:
            self.addRoot(root)

    def addRoot(self, file_root):
        base_root = os.path.basename(file_root)
        self.roots.append(base_root)

        self.mcsamples[base_root] = MCSamples.MCSamples(file_root)
        self.readChains(base_root, self.mcsamples[base_root])

    def removeOtherRoot(self, file_root):
        base_root = os.path.basename(file_root)
        print "remove root for %s"%base_root
        if base_root in self.roots:
            self.roots.remove(base_root)
        if self.mcsamples.has_key(base_root):
            del self.mcsamples[base_root]
        # ...

    def newPlot(self):
        pass

    def initParameters(self, mcsamples):
        if not self.ini: return

        mcsamples.num_bins = self.ini.int('num_bins')
        mcsamples.num_bins_2D = self.ini.int('num_bins_2D', mcsamples.num_bins)
        mcsamples.smooth_scale_1D = self.ini.float('smooth_scale_1D', -1.0)
        mcsamples.smooth_scale_2D = self.ini.float('smooth_scale_2D', -1.0)

        mcsamples.no_plots = self.ini.bool('no_plots', False)
        mcsamples.shade_meanlikes = self.ini.bool('shade_meanlikes', False)
        mcsamples.num_contours = self.ini.int('num_contours', 2)

        mcsamples.force_twotail = self.ini.bool('force_twotail', False)

        mcsamples.plot_meanlikes = self.ini.bool('plot_meanlikes', False)

        mcsamples.single_thin = self.ini.int('single_thin', 1)


    def readChains(self, rootdir, mcsamples):
        self.initParameters(mcsamples)

        mcsamples.ComputeContours(self.ini)

        # compute limits
        mcsamples.ComputeLimits(self.ini)

        # Get list of chain files in root directory
        root = mcsamples.root
        chainFiles = MCSamples.GetChainFiles(root)
        mcsamples.loadChains(root, chainFiles)

        ignorerows = 0.0
        if self.ini is not None:
            ignorerows = self.ini.float('ignore_rows', 0.0)
        mcsamples.removeBurnFraction(ignorerows)

        # Make a single array for chains
        mcsamples.makeSingle()

        # Check used columns
        mcsamples.GetUsedCols()

        mcsamples.ComputeMultiplicators()

        mcsamples.ComputeColix()

        # Compute statistics values
        mcsamples.ComputeStats()

        # Sort data in order of likelihood of points
        mcsamples.SortColData(1)

        # Get covariance matrix and correlation matrix
        mcsamples.ComputeNumSamp()

        # Get ND confidence region
        #mcsamples.GetConfidenceRegion()

        mcsamples.GetCovMatrix(False)

        # Find best fit, and mean likelihood
        mcsamples.GetChainLikeSummary(toStdOut=False)

        # Init arrays for 1D densities
        mcsamples.Init1DDensity()


    def getMargeStats(self, file_root):
        base_root = os.path.basename(file_root)
        # Do 1D bins
        if not self.done_1Dbins:
            self.mcsamples[base_root].Do1DBins(writeDataToFile=False)
            self.done_1Dbins = True
        text = self.mcsamples[base_root].OutputMargeStats(writeDataToFile=False)
        return text

    def compute_1d(self, root, name):
        index = self.mcsamples[root].index[name]
        dat, likes = self.mcsamples[root].Get1DDensity(index, writeDataToFile=False)
        if dat is not None:
            self.densities_dat_1D[root][name] = dat
        if likes is not None:
            self.densities_likes_1D[root][name] = likes

    def compute_2d(self, root, name1, name2):
        index1 = self.mcsamples[root].index[name1]
        index2 = self.mcsamples[root].index[name2]
        # Pre computation
        self.mcsamples[root].PreComputeDensity(index1)
        self.mcsamples[root].PreComputeDensity(index2)
        dat, likes, cont, x, y = self.mcsamples[root].Get2DPlotData(index2, index1, writeDataToFile=False)
        key = (name1, name2)
        if dat is not None: self.densities_dat_2D[root][key] = dat
        if likes is not None: self.densities_likes_2D[root][key] = likes
        if cont is not None: self.densities_cont_2D[root][key] = cont
        if x is not None: self.densities_x_2D[root][key] = x
        if y is not None: self.densities_y_2D[root][key] = y


    def get_1d(self, root, param, ext='.dat'):
        if not self.densities_dat_1D.has_key(root):
            self.densities_dat_1D[root] = {}

        name = param.name
        if ext=='.dat':
            if self.densities_dat_1D[root].has_key(name):
                return self.densities_dat_1D[root][name]
            else:
                self.compute_1d(root, name)
                if self.densities_dat_1D[root].has_key(name):
                    return self.densities_dat_1D[root][name]
                else:
                    return None
        elif ext=='.likes':
            if self.densities_likes_1D[root].has_key(name):
                return self.densities_likes_1D[root][name]
            else:
                self.compute_1d(root, name)
                if self.densities_likes_1D[root].has_key(name):
                    return self.densities_likes_1D[root][name]
                else:
                    return None
        return None

    def get_2d(self, root, param1, param2, ext='', no_axes=False):
        if not self.densities_x_2D.has_key(root): self.densities_x_2D[root] = {}
        if not self.densities_y_2D.has_key(root): self.densities_y_2D[root] = {}
        if not self.densities_dat_2D.has_key(root): self.densities_dat_2D[root] = {}
        if not self.densities_likes_2D.has_key(root): self.densities_likes_2D[root] = {}
        if not self.densities_cont_2D.has_key(root): self.densities_cont_2D[root] = {}

        transpose = False # not used here
        name1, name2 = param1.name, param2.name
        key = (name1, name2)
        if  (not self.densities_dat_2D[root].has_key(key)) \
                and (not self.densities_x_2D[root].has_key(key)) \
                and (not self.densities_y_2D[root].has_key(key)):
            self.compute_2d(root, name1, name2)
        if ext=='':
            pts = self.densities_dat_2D[root].get(key, np.ndarray(0))
        elif ext=='_likes':
            pts = self.densities_likes_2D[root].get(key, np.ndarray(0))
        elif ext=='_cont':
            pts = self.densities_cont_2D[root].get(key, np.ndarray(0))
        if no_axes: return pts
        x = self.densities_x_2D[root].get(key, np.ndarray(0))
        y = self.densities_y_2D[root].get(key, np.ndarray(0))
        if transpose: return (pts, y, x)
        else: return (pts, x, y)


    def get_density_grid(self, root, param1, param2, conts=2, likes=False):
        if likes:  res = self.get_2d(root, param1, param2, '_likes')
        else: res = self.get_2d(root, param1, param2)
        if res is None: return None
        result = Density2D()
        (result.pts, result.x1, result.x2) = res
        if conts > 0: result.contours = self.get_2d(root, param1, param2, '_cont', no_axes=True)[0:conts]
        return result

    def get_density(self, root, param, likes=False):
        result = Density1D()
        pts = self.get_1d(root, param)
        if pts is None: return None
        result.x = pts[:, 0]
        result.pts = pts[:, 1]
        if (likes): result.likes = self.get_1d(root, param, '.likes')[:, 1]
        return result

    def load_single_samples(self, root):
        if not root in self.single_samples:
            res = self.mcsamples[root].MakeSingleSamples(writeDataToFile=False)
            self.single_samples[root] = res
        return self.single_samples[root]

    def usedParamsForRoot(self, root):
        if os.path.isabs(root):
            root = os.path.basename(root)
        names = self.mcsamples[root].GetUsedParamNames()
        return names


    def paramsForRoot(self, root, labelParams=None):
        if os.path.isabs(root):
            root = os.path.basename(root)
        names = self.mcsamples[root].paramNames
        if labelParams is not None:
            names.setLabelsAndDerivedFromParamNames(labelParams)
        return names

    def boundsForRoot(self, root):
        lower, upper = self.mcsamples[root].WriteBounds(None)
        bounds = paramBounds("")
        bounds.lower = lower
        bounds.upper = upper
        return bounds

    # def rootFileForRoot(self, root):
    #     for rootFile in self.roots:
    #         if os.path.dirname(rootFile)==root:
    #             return rootFile
    #     return None


class GetDistPlotter():

    def __init__(self, plot_data=None, settings=None, mcsamples=False, ini_file=''):
        if settings is None: self.settings = defaultSettings
        else: self.settings = settings
        if isinstance(plot_data, basestring): self.plot_data = [plot_data]
        else: self.plot_data = plot_data
        self.sampleAnalyser = SampleAnalysisGetDist(self.plot_data)
        if mcsamples:
            self.sampleAnalyser = MCSampleAnalysis(ini_file)
        self.newPlot()

    def newPlot(self):
        clf()
        self.extra_artists = []
        self.contours_added = []
        self.param_name_sets = dict()
        self.param_bounds_sets = dict()
        self.sampleAnalyser.newPlot()
        self.fig = None

    def get_plot_args(self, plotno, **kwargs):
        if not self.settings.plot_args is None and len(self.settings.plot_args) > plotno:
            args = self.settings.plot_args[plotno]  #
            if args is None: args = dict()
        else: args = dict()
        args.update(kwargs)
        return args

    def get_dashes_for_ls(self, ls):
        return self.settings.default_dash_styles.get(ls, None)

    def get_default_ls(self, plotno=0):
        try:
            return self.settings.lineM[plotno]
        except IndexError:
            print 'Error adding line ' + plotno + ': Add more default line stype entries to settings.lineM'
            raise

    def get_line_styles(self, plotno, **kwargs):
        args = self.get_plot_args(plotno, **kwargs)
        if not 'ls' in args: args['ls'] = self.get_default_ls(plotno)[:-1]
        if not 'dashes' in args:
            dashes = self.get_dashes_for_ls(args['ls'])
            if dashes is not None: args['dashes'] = dashes
        if not 'color' in args:
            args['color'] = self.get_default_ls(plotno)[-1]
        if not 'lw' in args: args['lw'] = self.settings.lw1
        return args

    def get_color(self, plotno, **kwargs):
        return self.get_line_styles(plotno, **kwargs)['color']

    def get_linestyle(self, plotno, **kwargs):
        return self.get_line_styles(plotno, **kwargs)['ls']

    def get_alpha2D(self, plotno, filled, **kwargs):
        args = self.get_plot_args(plotno, **kwargs)
        if filled and plotno > 0: default = self.settings.alpha_filled_add
        else: default = 1
        return args.get('alpha', default)

    def paramNamesForRoot(self, root):
        if not root in self.param_name_sets: self.param_name_sets[root] = self.sampleAnalyser.paramsForRoot(root, labelParams=self.settings.param_names_for_labels)
        return self.param_name_sets[root]

    def paramBoundsForRoot(self, root):
        if not root in self.param_bounds_sets: self.param_bounds_sets[root] = self.sampleAnalyser.boundsForRoot(root)
        return self.param_bounds_sets[root]

    def checkBounds(self, root, name, xmin, xmax):
        d = self.paramBoundsForRoot(root)
        low = d.getLower(name)
        if low is not None: xmin = max(xmin, low)
        up = d.getUpper(name)
        if up is not None: xmax = min(xmax, up)
        return xmin, xmax

    def add_1d(self, root, param, plotno=0, **kwargs):
        param = self.check_param(root, param)
        density = self.sampleAnalyser.get_density(root, param, likes=self.settings.plot_meanlikes)
        if density is None: return None
        kwargs = self.get_line_styles(plotno, **kwargs)
        plot(density.x, density.pts, **kwargs)
        if self.settings.plot_meanlikes:
            kwargs['lw'] = self.settings.lw_likes
            plot(density.x, density.likes, **kwargs)

        return density.bounds()

    def add_2d_contours(self, root, param1=None, param2=None, plotno=0, of=None, filled=False, color=None, ls=None, cols=None,
                        alpha=None, add_legend_proxy=True, param_pair=None, density=None, **kwargs):
        param1, param2 = self.get_param_array(root, param_pair or [param1, param2])

        if not density: density = self.sampleAnalyser.get_density_grid(root, param1, param2, conts=self.settings.num_contours, likes=False)
        if density is None: return None
        if alpha is None: alpha = self.get_alpha2D(plotno, filled, **kwargs)

        if filled:
            linestyles = ['-']
            if cols is None:
                if color is None:
                    if of is not None:color = self.settings.solid_colors[of - plotno - 1]
                    else: color = self.settings.solid_colors[plotno]
                if isinstance(color, basestring):
                    cols = [matplotlib.colors.colorConverter.to_rgb(color)]
                    for _ in range(1, len(density.contours)):
                        cols = [[c * (1 - self.settings.solid_contour_palefactor) + self.settings.solid_contour_palefactor for c in cols[0]]] + cols
                else: cols = color
            levels = sorted(np.append([density.pts.max() + 1], density.contours))
            CS = contourf(density.x1, density.x2, density.pts, levels, colors=cols, alpha=alpha, **kwargs)
            if add_legend_proxy: self.contours_added.append(Rectangle((0, 0), 1, 1, fc=CS.tcolors[1][0]))
            contour(density.x1, density.x2, density.pts, levels[:1], colors=CS.tcolors[1],
                    linewidths=self.settings.lw_contour, alpha=alpha * self.settings.alpha_factor_contour_lines, **kwargs)
        else:
            if color is None: color = self.get_color(plotno, **kwargs)
            cols = [color]
            if ls is None: ls = self.get_linestyle(plotno, **kwargs)
            # not supported custom dashes here yet

            if add_legend_proxy: self.contours_added.append(Line2D([0, 1], [0, 1], color=color, ls=ls))
            linestyles = [ls]
            kwargs = self.get_plot_args(plotno, **kwargs)
            kwargs['alpha'] = alpha
            contour(density.x1, density.x2, density.pts, density.contours, colors=cols , linestyles=linestyles, linewidths=self.settings.lw_contour, **kwargs)

        return density.bounds()

    def add_2d_shading(self, root, param1, param2):
        param1, param2 = self.get_param_array(root, [param1, param2])
        density = self.sampleAnalyser.get_density_grid(root, param1, param2, conts=0, likes=self.settings.shade_meanlikes)
        if density is None: return

#        pcolor(x1, x2, shade_dat, cmap=self.settings.colormap, vmax=shade_dat.max(), vmin=shade_dat.min())
        contourf(density.x1, density.x2, density.pts, self.settings.num_shades, cmap=self.settings.colormap)
# doing contour gets rid of annoying wehite lines
        contour(density.x1, density.x2, density.pts, self.settings.num_shades, cmap=self.settings.colormap)
#        contour(cs, hold='on')

    def updateLimits(self, res, mins, maxs, doResize=True):
        if res is None: return mins, maxs
        if mins is None: return res
        if not doResize: return mins, maxs
        else: return [min(x, y) for x, y in zip(res[0], mins)], [max(x, y) for x, y in zip(res[1], maxs)]

    def plot_2d(self, roots, param1=None, param2=None, param_pair=None, shaded=False, filled=False, add_legend_proxy=True, **ax_args):
        if self.fig is None: self.make_figure()
        if isinstance(roots, basestring):roots = [roots]
        param_pair = self.get_param_array(roots[0], param_pair or [param1, param2])
        if self.settings.progress: print 'plotting: ', [param.name for param in param_pair]
        if shaded and not filled: self.add_2d_shading(roots[0], param_pair[0], param_pair[1])
        mins, maxs = None, None
        for i, root in enumerate(roots):
            res = self.add_2d_contours(root, param_pair[0], param_pair[1], i, of=len(roots), filled=filled, add_legend_proxy=add_legend_proxy)
            mins, maxs = self.updateLimits(res, mins, maxs, doResize=not shaded)
        if mins is None: return
        if not 'lims' in ax_args:
            lim1 = self.checkBounds(roots[0], param_pair[0].name , mins[0], maxs[0])
            lim2 = self.checkBounds(roots[0], param_pair[1].name , mins[1], maxs[1])
            ax_args['lims'] = [lim1[0], lim1[1], lim2[0], lim2[1]]
        self.setAxes(param_pair, **ax_args)

    def add_1d_marker(self, marker, color=None, ls=None):
        self.add_x_marker(marker, color, ls)

    def add_x_marker(self, marker, color=None, ls=None, lw=None):
        if color is None: color = self.settings.axis_marker_color
        if ls is None: ls = self.settings.axis_marker_ls
        if lw is None: lw = self.settings.axis_marker_lw
        axvline(marker, ls=ls, color=color, lw=lw)

    def add_y_marker(self, marker, color=None, ls=None, lw=None):
        if color is None: color = self.settings.axis_marker_color
        if ls is None: ls = self.settings.axis_marker_ls
        if lw is None: lw = self.settings.axis_marker_lw
        axhline(marker, ls=ls, color=color, lw=lw)

    def set_locator(self, axis, x=False, prune=None):
        if x: xmin, xmax = axis.get_view_interval()
        if (x and (abs(xmax - xmin) < 0.01 or max(abs(xmin), abs(xmax)) >= 1000)):
            axis.set_major_locator(MaxNLocator(self.settings.subplot_size_inch / 2 + 3, prune=prune))
        else:
            axis.set_major_locator(MaxNLocator(self.settings.subplot_size_inch / 2 + 4, prune=prune))


    def setAxisProperties(self, axis, x, prune):
        formatter = matplotlib.ticker.ScalarFormatter(useOffset=False)
        axis.set_major_formatter(formatter)
        tick_params(axis='both', which='major', labelsize=self.settings.axes_fontsize)
        if x and self.settings.x_label_rotation != 0:setp(xticks()[1], rotation=self.settings.x_label_rotation)
        self.set_locator(axis, x, prune=prune)

    def setAxes(self, params=[], lims=None, do_xlabel=True, do_ylabel=True, no_label_no_numbers=False, pos=None, prune=None, color_label_in_axes=False):
        if lims is not None: axis(lims)
        if prune is None: prune = self.settings.tick_prune
        ax = gca()
        self.setAxisProperties(ax.xaxis, True, prune)
        if pos is not None: ax.set_position(pos)  # # set [left, bottom, width, height] for the figure
        if do_xlabel and len(params) > 0:self.set_xlabel(params[0])
        elif no_label_no_numbers: ax.set_xticklabels([])
        if len(params) > 1:
            self.setAxisProperties(ax.yaxis, False, prune)
            if do_ylabel:self.set_ylabel(params[1])
            elif no_label_no_numbers: ax.set_yticklabels([])
        if color_label_in_axes and len(params) > 2: self.add_text(r'$' + params[2].label + '$')
        return ax

    def set_xlabel(self, param):
        xlabel(r'$' + param.label + '$', fontsize=self.settings.lab_fontsize,
                verticalalignment='baseline', labelpad=4 + self.settings.font_size)  # test_size because need a number not e.g. 'medium'

    def set_ylabel(self, param):
        ylabel(r'$' + param.label + '$', fontsize=self.settings.lab_fontsize)

    def plot_1d(self, roots, param, marker=None, marker_color=None, label_right=False,
                no_ylabel=False, no_ytick=False, no_zero=False, param_renames={}, **ax_args):
<<<<<<< HEAD
        if isinstance(roots, basestring):roots = [roots]
=======
        if isinstance(roots, basestring): roots = [roots]
>>>>>>> cfc9cd5d
        if self.fig is None: self.make_figure()
        xmin = None
        plotparam = None
        plotroot = None
        for i, root in enumerate(roots):
            root_param = self.check_param(root, param, param_renames)
            if not root_param: continue
            bounds = self.add_1d(root, root_param, i)
            if bounds is not None:
                if not plotparam:
                    plotparam = root_param
                    plotroot = root
                    xmin, xmax = bounds
                else:
                    xmin = min(xmin, bounds[0])
                    xmax = max(xmax, bounds[1])
        if xmin is None: Exception('No roots have parameter: ' + plotparam.name)
        if marker is not None: self.add_x_marker(marker, marker_color)
        if not 'lims' in ax_args:
            xmin, xmax = self.checkBounds(plotroot, plotparam.name, xmin, xmax)
            ax_args['lims'] = [xmin, xmax, 0, 1.099]
        ax = self.setAxes([plotparam], **ax_args)

        if self.settings.prob_label is not None and not no_ylabel:
            if label_right:
                ax.yaxis.set_label_position("right")
                ax.yaxis.tick_right()
                ylabel(self.settings.prob_label)
            else: ylabel(self.settings.prob_label)
        if no_ytick or not self.settings.prob_y_ticks: ax.set_yticks([])
        elif no_ylabel: ax.set_yticklabels([])
        elif no_zero:
            ticks = ax.get_yticks()
            if ticks[-1] > 1: ticks = ticks[:-1]
            ax.set_yticks(ticks[1:])

    def make_figure(self, nplot=1, nx=None, ny=None, xstretch=1, ystretch=1):
        self.newPlot()
        if nx is None: self.plot_col = int(round(sqrt(nplot / 1.4)))
        else: self.plot_col = nx
        if ny is None: self.plot_row = (nplot + self.plot_col - 1) / self.plot_col
        else: self.plot_row = ny
        if self.settings.fig_width_inch is not None:
            self.fig = figure(figsize=(self.settings.fig_width_inch, (self.settings.fig_width_inch * self.plot_row * ystretch) / (self.plot_col * xstretch)))
        else:
            self.fig = figure(figsize=(self.settings.subplot_size_inch * self.plot_col * xstretch, self.settings.subplot_size_inch * self.plot_row * ystretch))
        return self.plot_col, self.plot_row

    def get_param_array(self, root, in_params=None, renames={}):
        if in_params is None or len(in_params) == 0: return self.paramNamesForRoot(root).names
        else:
            if not all([isinstance(param, paramNames.paramInfo) for param in in_params]):
                return self.paramNamesForRoot(root).parsWithNames(in_params, error=True, renames=renames)
        return in_params

    def check_param(self, root, param, renames={}):
        if not isinstance(param, paramNames.paramInfo):
            return self.paramNamesForRoot(root).parWithName(param, error=True, renames=renames)
        elif renames: return self.paramNamesForRoot(root).parWithName(param.name, error=False, renames=renames)
        return param

    def param_latex_label(self, root, param, labelParams=None):
        if labelParams is not None:
            p = self.sampleAnalyser.paramsForRoot(root, labelParams=labelParams).parWithName(param)
        else:
            p = self.check_param(root, param)
        return r'$' + p.label + r'$'

    def add_legend(self, legend_labels, legend_loc=None, line_offset=0, legend_ncol=None, colored_text=False,
                   figure=False, label_order=None):
            if legend_loc is None:
                if figure: legend_loc = self.settings.figure_legend_loc
                else: legend_loc = self.settings.legend_loc
            if legend_ncol is None: legend_ncol = self.settings.figure_legend_ncol
            lines = []
            if len(self.contours_added) == 0:
                for i in enumerate(legend_labels):
                    args = self.get_line_styles(i[0] + line_offset)
                    lines.append(Line2D([0, 1], [0, 1], **args))
            else: lines = self.contours_added
            args = {'ncol':legend_ncol}
            if self.settings.legend_fontsize is not None: args['prop'] = {'size':self.settings.legend_fontsize}
            if colored_text:
                args['handlelength'] = 0
                args['handletextpad'] = 0
            if label_order is not None:
                lines = [lines[i] for i in label_order]
                legend_labels = [legend_labels[i] for i in label_order]
            if figure:
#                args['frameon'] = self.settings.figure_legend_frame
                self.legend = self.fig.legend(lines, legend_labels, legend_loc, **args)
                if not self.settings.figure_legend_frame:
                    # this works with tight_layout
                    self.legend.get_frame().set_edgecolor('none')
            else:
                args['frameon'] = self.settings.legend_frame and not colored_text
                self.legend = gca().legend(lines, legend_labels, legend_loc, **args)
            if not self.settings.legend_rect_border:
                for rect in self.legend.get_patches():
                    rect.set_edgecolor(rect.get_facecolor())
            if colored_text:
                for rect, text in zip(self.legend.get_patches(), self.legend.get_texts()):
                    rect.set_visible(False)
                    text.set_color(rect.get_facecolor())
                for line, text in zip(self.legend.get_lines(), self.legend.get_texts()):
                    line.set_visible(False)
                    text.set_color(line.get_color())

            return self.legend

    def finish_plot(self, legend_labels=[], legend_loc=None, line_offset=0, legend_ncol=None, no_gap=False, no_extra_legend_space=False, no_tight=False):
        has_legend = self.settings.line_labels and len(legend_labels) > 1
        if self.settings.tight_layout and not no_tight:
            if no_gap: tight_layout(h_pad=0, w_pad=0)
            else: tight_layout()

        if has_legend:
            if legend_ncol is None: legend_ncol = self.settings.figure_legend_ncol
            if legend_loc is None: legend_loc = self.settings.figure_legend_loc
            self.extra_artists = [self.add_legend(legend_labels, legend_loc, line_offset, legend_ncol, figure=True)]
            if self.settings.tight_layout and not no_extra_legend_space:
                frac = self.settings.legend_frac_subplot_margin + (len(legend_labels) / legend_ncol) * self.settings.legend_frac_subplot_line
                if 'upper' in legend_loc: subplots_adjust(top=1 - frac / self.plot_row)
                elif 'lower' in legend_loc: subplots_adjust(bottom=frac / self.plot_row)

    def default_legend_labels(self, legend_labels, roots):
        if legend_labels is None:
            if matplotlib.rcParams['text.usetex']:
                return [x.replace('_', '{\\textunderscore}') for x in roots]
            else: return roots
        else: return legend_labels

    def plots_1d(self, roots, params=None, legend_labels=None, legend_ncol=None, nx=None,
                 paramList=None, roots_per_param=False, share_y=None, markers=None, xlims=None, param_renames={}):
        if roots_per_param:
            params = [self.check_param(root[0], param, param_renames) for root, param in zip(roots, params)]
        else: params = self.get_param_array(roots[0], params, param_renames)
        if paramList is not None:
            wantedParams = self.paramNameListFromFile(paramList)
            params = [param for param in params if param.name in wantedParams or param_renames.get(param.name, '') in wantedParams]
        nparam = len(params)
        if share_y is None: share_y = self.settings.prob_label is not None and nparam > 1
        plot_col, plot_row = self.make_figure(nparam, nx=nx)
        plot_roots = roots
        for i, param in enumerate(params):
            subplot(plot_row, plot_col, i + 1)
            if roots_per_param: plot_roots = roots[i]
            if markers is not None and i < len(markers): marker = markers[i]
            else: marker = None
#            self.plot_1d(plot_roots, param, no_ylabel=share_y and  i % self.plot_col > 0, marker=marker, prune=(None, 'both')[share_y])
            self.plot_1d(plot_roots, param, no_ylabel=share_y and  i % self.plot_col > 0, marker=marker, param_renames=param_renames)
            if xlims is not None: xlim(xlims[i][0], xlims[i][1])
            if share_y: self.spaceTicks(gca().xaxis, expand=True)

        self.finish_plot(self.default_legend_labels(legend_labels, roots), legend_ncol=legend_ncol)
        if share_y: subplots_adjust(wspace=0)
        return plot_col, plot_row

    def plots_2d(self, roots, param1=None, params2=None, param_pairs=None, nx=None, legend_labels=None, legend_ncol=None, filled=False):
        pairs = []
        if param_pairs is None:
            if param1 is not None:
                param1 = self.check_param(roots[0], param1)
                params2 = self.get_param_array(roots[0], params2)
                for param in params2:
                    if param.name != param1.name: pairs.append((param1, param))
            else: raise Exception('No parameter or parameter pairs for 2D plot')
        else:
            for pair in param_pairs:
                pairs.append((self.check_param(roots[0], pair[0]), self.check_param(roots[0], pair[1])))

        plot_col, plot_row = self.make_figure(len(pairs), nx=nx)

        for i, pair in enumerate(pairs):
            subplot(plot_row, plot_col, i + 1)
            self.plot_2d(roots, param_pair=pair, filled=filled, add_legend_proxy=i == 0)

        self.finish_plot(self.default_legend_labels(legend_labels, roots), legend_ncol=legend_ncol)

        return plot_col, plot_row

    def subplot(self, x, y, **kwargs):
        return subplot(self.plot_row, self.plot_col, x + (y - 1) * self.plot_col, **kwargs)

    def plots_2d_triplets(self, root_params_triplets, nx=None, filled=False, x_lim=None):
        plot_col, plot_row = self.make_figure(len(root_params_triplets), nx=nx)
        for i, (root, param1, param2) in enumerate(root_params_triplets):
            subplot(plot_row, plot_col, i + 1)
            self.plot_2d([root], param_pair=[param1, param2], filled=filled, add_legend_proxy=i == 0)
            if x_lim is not None:xlim(x_lim)
        self.finish_plot()
        return plot_col, plot_row

    def spaceTicks(self, axis, expand=True):
            lims = axis.get_view_interval()
            tick = [tick for tick in axis.get_ticklocs() if tick > lims[0] and tick < lims[1]]
            gap_wanted = (lims[1] - lims[0]) * self.settings.tight_gap_fraction
            if expand:
                lims = [min(tick[0] - gap_wanted, lims[0]), max(tick[-1] + gap_wanted, lims[1])]
                axis.set_view_interval(lims[0], lims[1])
            else:
                if tick[0] - lims[0] < gap_wanted: tick = tick[1:]
                if lims[1] - tick[-1] < gap_wanted:tick = tick[:-1]
            axis.set_ticks(tick)
            return tick


    def triangle_plot(self, roots, in_params=None, legend_labels=None, plot_3d_with_param=None, filled_compare=False, shaded=False):
        if isinstance(roots, basestring):roots = [roots]
        params = self.get_param_array(roots[0], in_params)
        plot_col = len(params)
        if plot_3d_with_param is not None: col_param = self.check_param(roots[0], plot_3d_with_param)
        self.make_figure(nx=plot_col, ny=plot_col)
        lims = dict()
        ticks = dict()
        for i, param in enumerate(params):
            subplot(plot_col, plot_col, i * plot_col + i + 1)
            self.plot_1d(roots, param, do_xlabel=i == plot_col - 1, no_label_no_numbers=self.settings.no_triangle_axis_labels,
                         label_right=True, no_zero=True, no_ylabel=True, no_ytick=True)
            # set no_ylabel=True for now, can't see how to not screw up spacing with right-sided y label
            if self.settings.no_triangle_axis_labels: self.spaceTicks(gca().xaxis, expand=not shaded)
            lims[i] = xlim()
            ticks[i] = gca().get_xticks()

        for i, param in enumerate(params):
            for i2 in range(i + 1, len(params)):
                param2 = params[i2]
                subplot(plot_col, plot_col, i2 * plot_col + i + 1)
                if plot_3d_with_param is not None:
                    self.plot_3d(roots, [param, param2, col_param], color_bar=False, line_offset=1,
                      do_xlabel=i2 == plot_col - 1, do_ylabel=i == 0, filled=filled_compare, no_label_no_numbers=self.settings.no_triangle_axis_labels)
                else:
                    self.plot_2d(roots, param_pair=[param, param2], do_xlabel=i2 == plot_col - 1, do_ylabel=i == 0,
                                        no_label_no_numbers=self.settings.no_triangle_axis_labels, shaded=shaded, add_legend_proxy=i == 1 and i2 == i + 1)
                gca().set_xticks(ticks[i])
                gca().set_yticks(ticks[i2])
                xlim(lims[i])
                ylim(lims[i2])

        if self.settings.no_triangle_axis_labels:subplots_adjust(wspace=0, hspace=0)
        if plot_3d_with_param is not None:
            cb = self.fig.colorbar(self.last_scatter, cax=self.fig.add_axes([0.9, 0.5, 0.03, 0.35]))
            self.add_colorbar_label(cb, col_param)

        self.finish_plot(self.default_legend_labels(legend_labels, roots),
                         legend_loc=None, no_gap=self.settings.no_triangle_axis_labels, no_extra_legend_space=True)

    def rectangle_plot(self, xparams, yparams, yroots, filled=True, ymarkers=None, xmarkers=None, **kwargs):
            self.make_figure(nx=len(xparams), ny=len(yparams))
#            f, plots = subplots(len(yparams), len(xparams), sharex='col', sharey='row')
            sharey = None
            yshares = []
            for x, xparam in enumerate(xparams):
                sharex = None
                for y, (yparam, roots) in enumerate(zip(yparams, yroots)):
#                    f.sca(plots[y, x])
                    if x > 0: sharey = yshares[y]
                    ax = self.subplot(x + 1, y + 1, sharex=sharex, sharey=sharey)
                    if y == 0: sharex = ax
                    self.plot_2d(roots, param_pair=[xparam, yparam], filled=filled, do_xlabel=y == len(yparams) - 1,
                                 do_ylabel=x == 0, add_legend_proxy=x == 0 and y == 0)
                    if ymarkers is not None and ymarkers[y] is not None: self.add_y_marker(ymarkers[y], **kwargs)
                    if xmarkers is not None and xmarkers[x] is not None: self.add_x_marker(xmarkers[x], **kwargs)
                    if y == 0: lims = xlim()
                    else: lims = (min(xlim()[0], lims[0]), max(xlim()[1], lims[1]))
                    if y != len(yparams) - 1: setp(ax.get_xticklabels(), visible=False)
                    if x != 0: setp(ax.get_yticklabels(), visible=False)
                    if x == 0: yshares.append(ax)

                sharex.set_xlim(lims)
                self.spaceTicks(sharex.xaxis)
                sharex.set_xlim(sharex.xaxis.get_view_interval())
            for ax in yshares:
                self.spaceTicks(ax.yaxis)
                ax.set_ylim(ax.yaxis.get_view_interval())
            subplots_adjust(wspace=0, hspace=0)
            self.finish_plot(no_gap=True)

    def rotate_yticklabels(self, ax=None, rotation=-90):
        if ax is None: ax = gca()
        for ticklabel in ax.get_yticklabels():
            ticklabel.set_rotation(rotation)

    def add_colorbar(self, param, orientation='vertical', **ax_args):
        cb = colorbar(orientation=orientation)
        if not ax_args.get('color_label_in_axes'):
            self.add_colorbar_label(cb, param)
            if self.settings.colorbar_rotation is not None:
                self.rotate_yticklabels(cb.ax, self.settings.colorbar_rotation)
                labels = [label.get_text() for label in cb.ax.yaxis.get_ticklabels()[::2]]
                cb.ax.yaxis.set_ticks(cb.ax.yaxis.get_ticklocs()[::2])
                cb.ax.yaxis.set_ticklabels(labels)
            return cb

    def add_line(self, P1, P2, zorder=0, color=None, ls=None, **kwargs):
            if color is None: color = self.settings.axis_marker_color
            if ls is None: ls = self.settings.axis_marker_ls
            gca().add_line(Line2D(P1, P2, color=color, ls=ls, zorder=zorder, **kwargs))

    def add_colorbar_label(self, cb, param):
        cb.set_label(r'$' + param.label + '$', fontsize=self.settings.lab_fontsize, rotation=-90)
        setp(getp(cb.ax, 'ymajorticklabels'), fontsize=self.settings.colorbar_axes_fontsize)

    def _makeParamObject(self, names, samples):
        class sampleNames(): pass
        p = sampleNames()
        for i, par in enumerate(names.names):
            setattr(p, par.name, samples[:, i])
        return p

    def add_3d_scatter(self, root, in_params, color_bar=True, **ax_args):
        params = self.get_param_array(root, in_params)
        pts = self.sampleAnalyser.load_single_samples(root)
        names = self.paramNamesForRoot(root)
        samples = []
        for param in params:
            if hasattr(param, 'getDerived'):
                samples.append(param.getDerived(self._makeParamObject(names, pts[:, 2:])))
            else:
                samples.append(pts[:, names.numberOfName(param.name) + 2])

        self.last_scatter = scatter(samples[0], samples[1], edgecolors='none',
                s=self.settings.scatter_size, c=samples[2], cmap=self.settings.colormap_scatter)
        if color_bar: self.last_colorbar = self.add_colorbar(params[2], **ax_args)
        mins = [min(samples[0]), min(samples[1])]
        maxs = [max(samples[0]), max(samples[1])]
        for i in range(2):
            r = maxs[i] - mins[i]
            mins[i] -= r / 20
            maxs[i] += r / 20

        return [mins, maxs]

    def plot_3d(self, roots, in_params=None, params_for_plots=None, color_bar=True, line_offset=0, filled=False, **ax_args):
<<<<<<< HEAD
        if isinstance(roots, basestring):roots = [roots]
=======
        if isinstance(roots, basestring): roots = [roots]
>>>>>>> cfc9cd5d
        if params_for_plots:
            params_for_plots = [self.get_param_array(root, p) for p, root in zip(params_for_plots, roots)]
        else:
            if not in_params: raise Exception('No parameters for plot_3d!')
            params = self.get_param_array(roots[0], in_params)
            params_for_plots = [params for root in roots]  # all the same
        if self.fig is None: self.make_figure()
        mins, maxs = self.add_3d_scatter(roots[0], params_for_plots[0], color_bar=color_bar, **ax_args)
        for i, root in enumerate(roots[1:]):
            params = params_for_plots[i + 1]
            res = self.add_2d_contours(root, params[0], params[1], i + line_offset, filled=filled, add_legend_proxy=False)
            mins, maxs = self.updateLimits(res, mins, maxs)
        if not 'lims' in ax_args:
            params = params_for_plots[0]
            lim1 = self.checkBounds(roots[0], params[0].name , mins[0], maxs[0])
            lim2 = self.checkBounds(roots[0], params[1].name , mins[1], maxs[1])
            ax_args['lims'] = [lim1[0], lim1[1], lim2[0], lim2[1]]
        self.setAxes(params, **ax_args)

    def plots_3d(self, roots, param_sets, nx=None, filled_compare=False, legend_labels=None, **kwargs):
        if isinstance(roots, basestring):roots = [roots]
        sets = [[self.check_param(roots[0], param) for param in param_group] for param_group in param_sets]
        plot_col, plot_row = self.make_figure(len(sets), nx=nx, xstretch=1.3)

        for i, triplet in enumerate(sets):
            subplot(plot_row, plot_col, i + 1)
            self.plot_3d(roots, triplet, filled=filled_compare, **kwargs)
        self.finish_plot(self.default_legend_labels(legend_labels, roots[1:]), no_tight=True)
        return plot_col, plot_row

    def plots_3d_z(self, roots, param_x, param_y, param_z=None, max_z=None, **kwargs):
        """Make set of plots of param_x against param_y, each coloured by values of parameters in param_z (all if None)"""
        if isinstance(roots, basestring):roots = [roots]
        param_z = self.get_param_array(roots[0], param_z)
        if max_z is not None and len(param_z) > max_z: param_z = param_z[:max_z]
        param_x, param_y = self.get_param_array(roots[0], [param_x, param_y])
        sets = [[param_x, param_y, z] for z in param_z if z != param_x and z != param_y]
        return self.plots_3d(roots, sets, **kwargs)

    def add_text(self, text_label, x=0.95, y=0.06, **kwargs):
        args = {'horizontalalignment':'right', 'verticalalignment':'center'}
        args.update(kwargs)
        text(x, y, text_label, transform=gca().transAxes, **args)

    def add_text_left(self, text_label, x=0.05, y=0.06, **kwargs):
        args = {'horizontalalignment':'left'}
        args.update(kwargs)
        self.add_text(self, text_label, x, y, **args)

    def export(self, fname):
        savefig(fname, bbox_extra_artists=self.extra_artists, bbox_inches='tight')

    def paramNameListFromFile(self, fname):
        p = paramNames.paramNames(fname)
        return [name.name for name in p.names]



def sample_plots():
    g = GetDistPlotter('main/plot_data')
    g.settings.setWithSubplotSize(3)
    g.settings.param_names_for_labels = 'clik_latex.paramnames'

    roots = ['base_omegak_planck_CAMspec_lowl_lowLike', 'base_omegak_planck_CAMspec_lowl_lowLike_post_lensing', 'base_omegak_planck_CAMspec_lowl_lowLike_BAO']
    params = g.get_param_array(roots[0], ['omegam', 'omegal', 'H0'])
    g.add_3d_scatter(roots[0], params)
    g.add_line([1, 0], [0, 1])
    g.add_2d_contours(roots[1], params[0], params[1], filled=False, color='g')
    g.add_2d_contours(roots[2], params[0], params[1], filled=True, color='#CC1100')
    g.setAxes(params, lims=[0, 1, 0, 1])
    g.export('omegam-omegal-H0_planck.pdf')

    g.triangle_plot(roots, ['omegabh2', 'omegach2', 'ns', 'omegal', 'omegak', ], plot_3d_with_param='H0', filled_compare=True,
                    legend_labels=['Planck', 'Planck+BAO'])
    g.export(roots[0] + '.pdf')

    roots = ['base_omegak_planck_CAMspec_lowl_lowLike', 'base_omegak_planck_CAMspec_lowl_lowLike_post_lensing', 'base_omegak_planck_CAMspec_lowl_lowLike_BAO', 'base_planck_CAMspec_lowl_lowLike']
    g.plots_1d(roots)
    g.export(roots[0] + '_1d.pdf')

    roots = ['base_omegak_planck_CAMspec_lowl_lowLike', 'base_omegak_planck_CAMspec_lowl_lowLike_BAO']
    g.plots_2d(roots, param_pairs=[('omegabh2', 'ns'), ('logA', 'tau')], nx=2)
    g.export(roots[0] + '_2d.pdf')

    roots = ['base_omegak_planck_CAMspec_lowl_lowLike', 'base_omegak_planck_CAMspec_lowl_lowLike_post_lensing', 'base_omegak_planck_CAMspec_lowl_lowLike_BAO', 'base_planck_CAMspec_lowl_lowLike']
    g.triangle_plot(roots, ['omegabh2', 'omegach2', 'ns', 'omegal', 'omegak'], plot_3d_with_param='H0',
                    legend_labels=['Planck', 'Planck+lensing', 'Planck+BAO', 'Planck (flat)'])
    g.export(roots[0] + '_tri.pdf')

    roots = ['base_planck_CAMspec_lowl_lowLike', 'base_planck_CAMspec_lowl_lowLike_post_BAO']
    g.plots_3d(roots, [['omegabh2', 'omegach2', 'ns'], ['omegach2', 'logA', 'tau']])
    g.export(roots[0] + '_3d.pdf')


# sample_plots()<|MERGE_RESOLUTION|>--- conflicted
+++ resolved
@@ -199,7 +199,7 @@
 
     def __init__(self, ini_file):
         self.ini = None
-        if ini_file<>'':
+        if ini_file <> '':
             self.ini = iniFile.iniFile()
             self.ini.readFile(ini_file)
 
@@ -234,7 +234,7 @@
 
     def removeOtherRoot(self, file_root):
         base_root = os.path.basename(file_root)
-        print "remove root for %s"%base_root
+        print "remove root for %s" % base_root
         if base_root in self.roots:
             self.roots.remove(base_root)
         if self.mcsamples.has_key(base_root):
@@ -301,7 +301,7 @@
         mcsamples.ComputeNumSamp()
 
         # Get ND confidence region
-        #mcsamples.GetConfidenceRegion()
+        # mcsamples.GetConfidenceRegion()
 
         mcsamples.GetCovMatrix(False)
 
@@ -349,7 +349,7 @@
             self.densities_dat_1D[root] = {}
 
         name = param.name
-        if ext=='.dat':
+        if ext == '.dat':
             if self.densities_dat_1D[root].has_key(name):
                 return self.densities_dat_1D[root][name]
             else:
@@ -358,7 +358,7 @@
                     return self.densities_dat_1D[root][name]
                 else:
                     return None
-        elif ext=='.likes':
+        elif ext == '.likes':
             if self.densities_likes_1D[root].has_key(name):
                 return self.densities_likes_1D[root][name]
             else:
@@ -376,18 +376,18 @@
         if not self.densities_likes_2D.has_key(root): self.densities_likes_2D[root] = {}
         if not self.densities_cont_2D.has_key(root): self.densities_cont_2D[root] = {}
 
-        transpose = False # not used here
+        transpose = False  # not used here
         name1, name2 = param1.name, param2.name
         key = (name1, name2)
         if  (not self.densities_dat_2D[root].has_key(key)) \
                 and (not self.densities_x_2D[root].has_key(key)) \
                 and (not self.densities_y_2D[root].has_key(key)):
             self.compute_2d(root, name1, name2)
-        if ext=='':
+        if ext == '':
             pts = self.densities_dat_2D[root].get(key, np.ndarray(0))
-        elif ext=='_likes':
+        elif ext == '_likes':
             pts = self.densities_likes_2D[root].get(key, np.ndarray(0))
-        elif ext=='_cont':
+        elif ext == '_cont':
             pts = self.densities_cont_2D[root].get(key, np.ndarray(0))
         if no_axes: return pts
         x = self.densities_x_2D[root].get(key, np.ndarray(0))
@@ -665,11 +665,7 @@
 
     def plot_1d(self, roots, param, marker=None, marker_color=None, label_right=False,
                 no_ylabel=False, no_ytick=False, no_zero=False, param_renames={}, **ax_args):
-<<<<<<< HEAD
-        if isinstance(roots, basestring):roots = [roots]
-=======
         if isinstance(roots, basestring): roots = [roots]
->>>>>>> cfc9cd5d
         if self.fig is None: self.make_figure()
         xmin = None
         plotparam = None
@@ -1004,11 +1000,7 @@
         return [mins, maxs]
 
     def plot_3d(self, roots, in_params=None, params_for_plots=None, color_bar=True, line_offset=0, filled=False, **ax_args):
-<<<<<<< HEAD
-        if isinstance(roots, basestring):roots = [roots]
-=======
         if isinstance(roots, basestring): roots = [roots]
->>>>>>> cfc9cd5d
         if params_for_plots:
             params_for_plots = [self.get_param_array(root, p) for p, root in zip(params_for_plots, roots)]
         else:
