--- conflicted
+++ resolved
@@ -536,15 +536,12 @@
         param = self.check_param(root, param)
         density = self.sampleAnalyser.get_density(root, param, likes=self.settings.plot_meanlikes)
         if density is None: return None;
-<<<<<<< HEAD
-=======
         pts = density.pts
         if normalized:
             norm = (pts[0] + pts[-1]) / 2 + sum(pts[1:-1])
             norm *= density.x[1] - density.x[0]
             pts /= norm
 
->>>>>>> 26440e57
         kwargs = self.get_line_styles(plotno, **kwargs)
         plot(density.x, pts, **kwargs)
         if self.settings.plot_meanlikes:
