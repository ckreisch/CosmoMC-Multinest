import os, paramNames
import matplotlib
import copy as cp
matplotlib.use('Agg')
from pylab import *

import numpy as np
import iniFile
<<<<<<< HEAD
=======
import batchJob
>>>>>>> fc9477e7
import MCSamples

"""Plotting scripts for GetDist outputs"""


class GetDistPlotSettings:
    """Default sizes, font, styles etc settings for use by plots"""


    def __init__(self, subplot_size_inch=2, fig_width_inch=None):
        # if fig_width_inch set, forces fixed size, subplot_size_inch then just determines font sizes etc
        # otherwise width as wide as neccessary to show all subplots at specified size

        self.plot_meanlikes = False
        self.shade_meanlikes = False
        self.prob_label = None
        self.norm_prob_label = 'P'
        self.prob_y_ticks = False
        # self.prob_label = 'Probability'
        self.lineM = ['-k', '-r', '-b', '-g', '-m', '-c', '-y']
        self.plot_args = None
        self.solid_colors = ['#006FED', '#E03424', 'gray', '#009966', '#000866', '#336600', '#006633' , 'm', 'r']  # '#66CC99'
        self.default_dash_styles = {'--':(3, 2)}
        self.line_labels = True
        self.x_label_rotation = 0
        self.num_shades = 80
        self.fig_width_inch = fig_width_inch  # if you want to force specific fixed width
        self.setWithSubplotSize(subplot_size_inch)
        self.progress = False
        self.tight_layout = True
        self.no_triangle_axis_labels = True
# see http://www.scipy.org/Cookbook/Matplotlib/Show_colormaps
        self.colormap = cm.Blues
        self.colormap_scatter = cm.jet
        self.colorbar_rotation = None  # e.g. -90

        self.param_names_for_labels = 'clik_latex.paramnames'
        self.tick_prune = None  # 'lower' or 'upper'
        self.tight_gap_fraction = 0.13  # space between ticks and the edge

        self.legend_loc = 'best'
        self.figure_legend_loc = 'upper center'
        self.legend_frame = True
        self.figure_legend_frame = True
        self.figure_legend_ncol = 1

        self.legend_rect_border = False
        self.legend_frac_subplot_margin = 0.2
        self.legend_frac_subplot_line = 0.1
        self.legend_fontsize = None

        self.num_contours = 2
        self.solid_contour_palefactor = 0.6
        self.alpha_filled_add = 0.85
        self.alpha_factor_contour_lines = 0.5

        self.axis_marker_color = 'gray'
        self.axis_marker_ls = '--'
        self.axis_marker_lw = 0.5

    def setWithSubplotSize(self, size_inch):
        self.subplot_size_inch = size_inch
        self.lab_fontsize = 7 + 2 * self.subplot_size_inch
        self.axes_fontsize = 4 + 2 * self.subplot_size_inch
        self.legend_fontsize = self.axes_fontsize
        self.font_size = self.lab_fontsize
        self.lw1 = self.subplot_size_inch / 3.0
        self.lw_contour = self.lw1 * 0.6
        self.lw_likes = self.subplot_size_inch / 6.0
        self.scatter_size = 3
        self.colorbar_axes_fontsize = self.axes_fontsize

    def rcSizes(self, axes_fontsize=None, lab_fontsize=None, legend_fontsize=None):
        self.font_size = rcParams['font.size']
        self.legend_fontsize = legend_fontsize or rcParams['legend.fontsize']
        self.lab_fontsize = lab_fontsize  or rcParams['axes.labelsize']
        self.axes_fontsize = axes_fontsize or rcParams['xtick.labelsize']
        self.colorbar_axes_fontsize = self.axes_fontsize - 1


defaultSettings = GetDistPlotSettings()

class Density1D():
    def bounds(self): return min(self.x), max(self.x)

class Density2D():
    def bounds(self):
        return (self.x1.min(), self.x2.min()), (self.x1.max(), self.x2.max())

    def xy_bounds(self):
        return (self.x1.min(), self.x1.max()), (self.x2.min(), self.x2.max())

class paramBounds():
    def __init__(self, fileName):
        self.upper = dict()
        self.lower = dict()
        if os.path.exists(fileName):
            textFileHandle = open(fileName)
            for line in textFileHandle:
                name, low, high = [text.strip() for text in  line.split()]
                if low != 'N': self.lower[name] = float(low)
                if high != 'N': self.upper[name] = float(high)
            textFileHandle.close()

    def getUpper(self, name):
        if name in self.upper: return self.upper[name]
        else: return None

    def getLower(self, name):
        if name in self.lower: return self.lower[name]
        else: return None


class SampleAnalysisGetDist():

    def __init__(self, plot_data):
        self.plot_data = plot_data
        self.newPlot()
        self.paths = dict()

    def newPlot(self):
        self.single_samples = dict()

    def get_density_grid(self, root, param1, param2, conts=2, likes=False):
        if likes:  res = self.load_2d(root, param1, param2, '_likes')
        else: res = self.load_2d(root, param1, param2)
        if res is None: return None
        result = Density2D()
        (result.pts, result.x1, result.x2) = res
        if conts > 0: result.contours = self.load_2d(root, param1, param2, '_cont', no_axes=True)[0:conts]
        return result

    def get_density(self, root, param, likes=False):
        result = Density1D()
        pts = self.load_1d(root, param)
        if pts is None: return None
        result.x = pts[:, 0]
        result.pts = pts[:, 1]
        if (likes): result.likes = self.load_1d(root, param, '.likes')[:, 1]
        return result

    def load_single_samples(self, root):
        if not root in self.single_samples: self.single_samples[root] = loadtxt(self.plot_data_file(root) + '_single.txt')
        return self.single_samples[root]

    def paramsForRoot(self, root, labelParams=None):
        names = paramNames.paramNames(self.plot_data_file(root) + '.paramnames')
        if labelParams is not None: names.setLabelsAndDerivedFromParamNames(labelParams)
        return names

    def boundsForRoot(self, root):
        return paramBounds(self.plot_data_file(root) + '.bounds')

    def plot_data_file(self, root):
        # find first match to roots that exist in list of plot_data paths
        if os.sep in root: return root
        path = self.paths.get(root, None)
        if path is not None: return path
        for datadir in self.plot_data:
            path = datadir + os.sep + root
            if os.path.exists(path + '.paramnames'):
                self.paths[root] = path
                return path
        return self.plot_data[0] + os.sep + root

    def plot_data_file_1D(self, root, name):
        return self.plot_data_file(root) + '_p_' + name

    def plot_data_file_2D(self, root, name1, name2):
        fname = self.plot_data_file(root) + '_2D_' + name2 + '_' + name1
        if not os.path.exists(fname):
            return self.plot_data_file(root) + '_2D_' + name1 + '_' + name2, True
        else: return fname, False

    def load_1d(self, root, param, ext='.dat'):
        fname = self.plot_data_file_1D(root, param.name) + ext
        if not hasattr(param, 'plot_data'): param.plot_data = dict()
        if not fname in param.plot_data:
            if not os.path.exists(fname): param.plot_data[fname] = None
            else: param.plot_data[fname] = loadtxt(fname)
        return param.plot_data[fname]

    def load_2d(self, root, param1, param2, ext='', no_axes=False):
        fname, transpose = self.plot_data_file_2D(root, param1.name, param2.name)
        if not os.path.exists(fname + ext): return None
        pts = loadtxt(fname + ext)
        if transpose: pts = pts.transpose()
        if no_axes: return pts
        x = loadtxt(fname + '_x')
        y = loadtxt(fname + '_y')
        if transpose: return (pts, y, x)
        else: return (pts, x, y)


class MCSampleAnalysis():

<<<<<<< HEAD
    def __init__(self, ini_file):
=======
    def __init__(self, chain_dir, ini_file):
        self.chain_dir = chain_dir
        self.batch = None
        if self.chain_dir <> '':
            self.is_grid = True
            self.batch = batchJob.readobject(self.chain_dir)
        else:
            self.is_grid = False

>>>>>>> fc9477e7
        self.ini = None
        if ini_file <> '':
            self.ini = iniFile.iniFile()
            self.ini.readFile(ini_file)

        self.roots = []

        self.mcsamples = {}

        self.done_1Dbins = False

        # Dicts. 1st key is root; 2nd key is param
        self.densities_dat_1D = dict()
        self.densities_likes_1D = dict()

        self.densities_dat_2D = dict()
        self.densities_likes_2D = dict()
        self.densities_cont_2D = dict()
        self.densities_x_2D = dict()
        self.densities_y_2D = dict()

        self.single_samples = dict()

<<<<<<< HEAD
=======
    def addRootsGrid(self, roots):
        for root in roots:
            self.addRootGrid(root)

    def addRootGrid(self, base_root):
        if self.batch is None: return
        item = self.batch.resolveRoot(base_root)
        file_root = item.chainRoot
        self.roots.append(base_root)

        self.mcsamples[base_root] = MCSamples.MCSamples(file_root)
        self.readChains(base_root, self.mcsamples[base_root])

>>>>>>> fc9477e7
    def addRoots(self, roots):
        for root in roots:
            self.addRoot(root)

    def addRoot(self, file_root):
        base_root = os.path.basename(file_root)
        self.roots.append(base_root)

        self.mcsamples[base_root] = MCSamples.MCSamples(file_root)
        self.readChains(base_root, self.mcsamples[base_root])

<<<<<<< HEAD
    def removeOtherRoot(self, file_root):
=======
    def removeRoot(self, file_root):
>>>>>>> fc9477e7
        base_root = os.path.basename(file_root)
        print "remove root for %s" % base_root
        if base_root in self.roots:
            self.roots.remove(base_root)
        if self.mcsamples.has_key(base_root):
            del self.mcsamples[base_root]
<<<<<<< HEAD
        # ...
=======
>>>>>>> fc9477e7

    def newPlot(self):
        pass

    def initParameters(self, mcsamples):
        if not self.ini: return

        mcsamples.num_bins = self.ini.int('num_bins')
        mcsamples.num_bins_2D = self.ini.int('num_bins_2D', mcsamples.num_bins)
        mcsamples.smooth_scale_1D = self.ini.float('smooth_scale_1D', -1.0)
        mcsamples.smooth_scale_2D = self.ini.float('smooth_scale_2D', -1.0)

        mcsamples.no_plots = self.ini.bool('no_plots', False)
        mcsamples.shade_meanlikes = self.ini.bool('shade_meanlikes', False)
        mcsamples.num_contours = self.ini.int('num_contours', 2)

        mcsamples.force_twotail = self.ini.bool('force_twotail', False)

        mcsamples.plot_meanlikes = self.ini.bool('plot_meanlikes', False)

        mcsamples.single_thin = self.ini.int('single_thin', 1)


    def readChains(self, rootdir, mcsamples):
        self.initParameters(mcsamples)

        mcsamples.ComputeContours(self.ini)

        # compute limits
        mcsamples.ComputeLimits(self.ini)

        # Get list of chain files in root directory
        root = mcsamples.root
        chainFiles = MCSamples.GetChainFiles(root)
        mcsamples.loadChains(root, chainFiles)

        ignorerows = 0.0
        if self.ini is not None:
            ignorerows = self.ini.float('ignore_rows', 0.0)
        mcsamples.removeBurnFraction(ignorerows)

        # Make a single array for chains
        mcsamples.makeSingle()

        # Check used columns
        mcsamples.GetUsedCols()

        mcsamples.ComputeMultiplicators()

        mcsamples.ComputeColix()

        # Compute statistics values
        mcsamples.ComputeStats()

        # Sort data in order of likelihood of points
        mcsamples.SortColData(1)

        # Get covariance matrix and correlation matrix
        mcsamples.ComputeNumSamp()

        # Get ND confidence region
        # mcsamples.GetConfidenceRegion()

        mcsamples.GetCovMatrix(False)

        # Find best fit, and mean likelihood
        mcsamples.GetChainLikeSummary(toStdOut=False)

        # Init arrays for 1D densities
        mcsamples.Init1DDensity()


    def getMargeStats(self, file_root):
        base_root = os.path.basename(file_root)
        # Do 1D bins
        if not self.done_1Dbins:
            self.mcsamples[base_root].Do1DBins(writeDataToFile=False)
            self.done_1Dbins = True
        text = self.mcsamples[base_root].OutputMargeStats(writeDataToFile=False)
        return text

    def compute_1d(self, root, name):
        index = self.mcsamples[root].index[name]
        dat, likes = self.mcsamples[root].Get1DDensity(index, writeDataToFile=False)
        if dat is not None:
            self.densities_dat_1D[root][name] = dat
        if likes is not None:
            self.densities_likes_1D[root][name] = likes

    def compute_2d(self, root, name1, name2):
        index1 = self.mcsamples[root].index[name1]
        index2 = self.mcsamples[root].index[name2]
        # Pre computation
        self.mcsamples[root].PreComputeDensity(index1)
        self.mcsamples[root].PreComputeDensity(index2)
        dat, likes, cont, x, y = self.mcsamples[root].Get2DPlotData(index2, index1, writeDataToFile=False)
        key = (name1, name2)
        if dat is not None: self.densities_dat_2D[root][key] = dat
        if likes is not None: self.densities_likes_2D[root][key] = likes
        if cont is not None: self.densities_cont_2D[root][key] = cont
        if x is not None: self.densities_x_2D[root][key] = x
        if y is not None: self.densities_y_2D[root][key] = y


    def get_1d(self, root, param, ext='.dat'):
        if not self.densities_dat_1D.has_key(root):
            self.densities_dat_1D[root] = {}

        name = param.name
        if ext == '.dat':
            if self.densities_dat_1D[root].has_key(name):
                return self.densities_dat_1D[root][name]
            else:
                self.compute_1d(root, name)
                if self.densities_dat_1D[root].has_key(name):
                    return self.densities_dat_1D[root][name]
                else:
                    return None
        elif ext == '.likes':
            if self.densities_likes_1D[root].has_key(name):
                return self.densities_likes_1D[root][name]
            else:
                self.compute_1d(root, name)
                if self.densities_likes_1D[root].has_key(name):
                    return self.densities_likes_1D[root][name]
                else:
                    return None
        return None

    def get_2d(self, root, param1, param2, ext='', no_axes=False):
        if not self.densities_x_2D.has_key(root): self.densities_x_2D[root] = {}
        if not self.densities_y_2D.has_key(root): self.densities_y_2D[root] = {}
        if not self.densities_dat_2D.has_key(root): self.densities_dat_2D[root] = {}
        if not self.densities_likes_2D.has_key(root): self.densities_likes_2D[root] = {}
        if not self.densities_cont_2D.has_key(root): self.densities_cont_2D[root] = {}

        transpose = False  # not used here
        name1, name2 = param1.name, param2.name
        key = (name1, name2)
        if  (not self.densities_dat_2D[root].has_key(key)) \
                and (not self.densities_x_2D[root].has_key(key)) \
                and (not self.densities_y_2D[root].has_key(key)):
            self.compute_2d(root, name1, name2)
        if ext == '':
            pts = self.densities_dat_2D[root].get(key, np.ndarray(0))
        elif ext == '_likes':
            pts = self.densities_likes_2D[root].get(key, np.ndarray(0))
        elif ext == '_cont':
            pts = self.densities_cont_2D[root].get(key, np.ndarray(0))
        if no_axes: return pts
        x = self.densities_x_2D[root].get(key, np.ndarray(0))
        y = self.densities_y_2D[root].get(key, np.ndarray(0))
        if transpose: return (pts, y, x)
        else: return (pts, x, y)


    def get_density_grid(self, root, param1, param2, conts=2, likes=False):
        if likes:  res = self.get_2d(root, param1, param2, '_likes')
        else: res = self.get_2d(root, param1, param2)
        if res is None: return None
        result = Density2D()
        (result.pts, result.x1, result.x2) = res
        if conts > 0: result.contours = self.get_2d(root, param1, param2, '_cont', no_axes=True)[0:conts]
        return result

    def get_density(self, root, param, likes=False):
        result = Density1D()
        pts = self.get_1d(root, param)
        if pts is None: return None
        result.x = pts[:, 0]
        result.pts = pts[:, 1]
        if (likes): result.likes = self.get_1d(root, param, '.likes')[:, 1]
        return result

    def load_single_samples(self, root):
        if not root in self.single_samples:
            res = self.mcsamples[root].MakeSingleSamples(writeDataToFile=False)
            self.single_samples[root] = res
        return self.single_samples[root]

    def usedParamsForRoot(self, root):
        if os.path.isabs(root):
            root = os.path.basename(root)
        names = self.mcsamples[root].GetUsedParamNames()
        return names


    def paramsForRoot(self, root, labelParams=None):
        if os.path.isabs(root):
            root = os.path.basename(root)
        names = self.mcsamples[root].paramNames
        if labelParams is not None:
            names.setLabelsAndDerivedFromParamNames(labelParams)
        return names

    def boundsForRoot(self, root):
        lower, upper = self.mcsamples[root].WriteBounds(None)
        bounds = paramBounds("")
        bounds.lower = lower
        bounds.upper = upper
        return bounds

    # def rootFileForRoot(self, root):
    #     for rootFile in self.roots:
    #         if os.path.dirname(rootFile)==root:
    #             return rootFile
    #     return None


class GetDistPlotter():

<<<<<<< HEAD
    def __init__(self, plot_data=None, settings=None, mcsamples=False, ini_file=''):
=======
    def __init__(self, plot_data=None, settings=None, mcsamples=False, chain_dir='', ini_file=''):
>>>>>>> fc9477e7
        if settings is None: self.settings = defaultSettings
        else: self.settings = settings
        if isinstance(plot_data, basestring): self.plot_data = [plot_data]
        else: self.plot_data = plot_data
        self.sampleAnalyser = SampleAnalysisGetDist(self.plot_data)
        if mcsamples:
<<<<<<< HEAD
            self.sampleAnalyser = MCSampleAnalysis(ini_file)
=======
            self.sampleAnalyser = MCSampleAnalysis(chain_dir, ini_file)
>>>>>>> fc9477e7
        self.newPlot()

    def newPlot(self):
        clf()
        self.extra_artists = []
        self.contours_added = []
        self.lines_added = dict()
        self.param_name_sets = dict()
        self.param_bounds_sets = dict()
        self.sampleAnalyser.newPlot()
        self.fig = None

    def get_plot_args(self, plotno, **kwargs):
        if not self.settings.plot_args is None and len(self.settings.plot_args) > plotno:
            args = self.settings.plot_args[plotno]  #
            if args is None: args = dict()
        else: args = dict()
        args.update(kwargs)
        return args

    def get_dashes_for_ls(self, ls):
        return self.settings.default_dash_styles.get(ls, None)

    def get_default_ls(self, plotno=0):
        try:
            return self.settings.lineM[plotno]
        except IndexError:
            print 'Error adding line ' + plotno + ': Add more default line stype entries to settings.lineM'
            raise

    def get_line_styles(self, plotno, **kwargs):
        args = self.get_plot_args(plotno, **kwargs)
        if not 'ls' in args: args['ls'] = self.get_default_ls(plotno)[:-1]
        if not 'dashes' in args:
            dashes = self.get_dashes_for_ls(args['ls'])
            if dashes is not None: args['dashes'] = dashes
        if not 'color' in args:
            args['color'] = self.get_default_ls(plotno)[-1]
        if not 'lw' in args: args['lw'] = self.settings.lw1
        return args

    def get_color(self, plotno, **kwargs):
        return self.get_line_styles(plotno, **kwargs)['color']

    def get_linestyle(self, plotno, **kwargs):
        return self.get_line_styles(plotno, **kwargs)['ls']

    def get_alpha2D(self, plotno, filled, **kwargs):
        args = self.get_plot_args(plotno, **kwargs)
        if filled and plotno > 0: default = self.settings.alpha_filled_add
        else: default = 1
        return args.get('alpha', default)

    def paramNamesForRoot(self, root):
        if not root in self.param_name_sets: self.param_name_sets[root] = self.sampleAnalyser.paramsForRoot(root, labelParams=self.settings.param_names_for_labels)
        return self.param_name_sets[root]

    def paramBoundsForRoot(self, root):
        if not root in self.param_bounds_sets: self.param_bounds_sets[root] = self.sampleAnalyser.boundsForRoot(root)
        return self.param_bounds_sets[root]

    def checkBounds(self, root, name, xmin, xmax):
        d = self.paramBoundsForRoot(root)
        low = d.getLower(name)
        if low is not None: xmin = max(xmin, low)
        up = d.getUpper(name)
        if up is not None: xmax = min(xmax, up)
        return xmin, xmax

    def add_1d(self, root, param, plotno=0, normalized=False, **kwargs):
        param = self.check_param(root, param)
        density = self.sampleAnalyser.get_density(root, param, likes=self.settings.plot_meanlikes)
        if density is None: return None;
        pts = density.pts
        if normalized:
            norm = (pts[0] + pts[-1]) / 2 + sum(pts[1:-1])
            norm *= density.x[1] - density.x[0]
            pts /= norm

        kwargs = self.get_line_styles(plotno, **kwargs)
        self.lines_added[plotno] = kwargs
        l, = plot(density.x, pts, **kwargs)
        if kwargs.get('dashes'):
            l.set_dashes(kwargs['dashes'])
        if self.settings.plot_meanlikes:
            kwargs['lw'] = self.settings.lw_likes
            plot(density.x, density.likes, **kwargs)

        return density.bounds()

    def add_2d_contours(self, root, param1=None, param2=None, plotno=0, of=None, filled=False, color=None, ls=None, cols=None,
                        alpha=None, add_legend_proxy=True, param_pair=None, density=None, **kwargs):
        param1, param2 = self.get_param_array(root, param_pair or [param1, param2])

        if not density: density = self.sampleAnalyser.get_density_grid(root, param1, param2, conts=self.settings.num_contours, likes=False)
        if density is None: return None
        if alpha is None: alpha = self.get_alpha2D(plotno, filled, **kwargs)

        if filled:
            linestyles = ['-']
            if cols is None:
                if color is None:
                    if of is not None:color = self.settings.solid_colors[of - plotno - 1]
                    else: color = self.settings.solid_colors[plotno]
                if isinstance(color, basestring):
                    cols = [matplotlib.colors.colorConverter.to_rgb(color)]
                    for _ in range(1, len(density.contours)):
                        cols = [[c * (1 - self.settings.solid_contour_palefactor) + self.settings.solid_contour_palefactor for c in cols[0]]] + cols
                else: cols = color
            levels = sorted(np.append([density.pts.max() + 1], density.contours))
            CS = contourf(density.x1, density.x2, density.pts, levels, colors=cols, alpha=alpha, **kwargs)
            if add_legend_proxy: self.contours_added.append(Rectangle((0, 0), 1, 1, fc=CS.tcolors[1][0]))
            contour(density.x1, density.x2, density.pts, levels[:1], colors=CS.tcolors[1],
                    linewidths=self.settings.lw_contour, alpha=alpha * self.settings.alpha_factor_contour_lines, **kwargs)
        else:
            if color is None: color = self.get_color(plotno, **kwargs)
            cols = [color]
            if ls is None: ls = self.get_linestyle(plotno, **kwargs)
            # not supported custom dashes here yet

            if add_legend_proxy: self.contours_added.append(Line2D([0, 1], [0, 1], color=color, ls=ls))
            linestyles = [ls]
            kwargs = self.get_plot_args(plotno, **kwargs)
            kwargs['alpha'] = alpha
            contour(density.x1, density.x2, density.pts, density.contours, colors=cols , linestyles=linestyles, linewidths=self.settings.lw_contour, **kwargs)

        return density.xy_bounds()

    def add_2d_shading(self, root, param1, param2):
        param1, param2 = self.get_param_array(root, [param1, param2])
        density = self.sampleAnalyser.get_density_grid(root, param1, param2, conts=0, likes=self.settings.shade_meanlikes)
        if density is None: return

#        pcolor(x1, x2, shade_dat, cmap=self.settings.colormap, vmax=shade_dat.max(), vmin=shade_dat.min())
        contourf(density.x1, density.x2, density.pts, self.settings.num_shades, cmap=self.settings.colormap)
# doing contour gets rid of annoying wehite lines
        contour(density.x1, density.x2, density.pts, self.settings.num_shades, cmap=self.settings.colormap)
#        contour(cs, hold='on')

    def updateLimit(self, bounds, curbounds):
        if not bounds: return curbounds
        if curbounds is None or curbounds[0] is None: return bounds
        return min(curbounds[0], bounds[0]), max(curbounds[1], bounds[1])

    def updateLimits(self, res, xlims, ylims, doResize=True):
        if res is None: return xlims, ylims
        if xlims is None and ylims is None: return res
        if not doResize: return xlims, ylims
        else: return self.updateLimit(res[0], xlims), self.updateLimit(res[1], ylims)

    def _make_line_args(self, line_args, nroots, colors=None, ls=None, alphas=None, lws=None):
        if not line_args: line_args = [{}] * nroots
        elif isinstance(line_args, dict): line_args = [line_args] * nroots
        for i, args in enumerate(line_args):
            c = cp.copy(args)  # careful to copy before modifying any
            line_args[i] = c
            if colors and colors[i]:
                if isinstance(colors[i], basestring):
                    c['color'] = matplotlib.colors.colorConverter.to_rgb(colors[i])
                else:
                    c['color'] = colors[i]
            if ls and ls[i]: c['ls'] = ls[i]
            if alphas and alphas[i]: c['alpha'] = alphas[i]
            if lws and lws[i]: c['lw'] = lws[i]
        return line_args

    def _make_contour_args(self, filled, contour_args, nroots, colors=None, ls=None, alphas=None):
        contour_args = self._make_line_args(contour_args, nroots, colors, ls, alphas)
        for args in contour_args:
            if args.get('filled') is None: args['filled'] = filled
        return contour_args

    def plot_2d(self, roots, param1=None, param2=None, param_pair=None, shaded=False, filled=False, add_legend_proxy=True,
                contour_args=None, colors=None, ls=None, **ax_args):
        if self.fig is None: self.make_figure()
        if isinstance(roots, basestring):roots = [roots]
        if isinstance(param1, list):
            param_pair = param1
            param1 = None
        param_pair = self.get_param_array(roots[0], param_pair or [param1, param2])
        if self.settings.progress: print 'plotting: ', [param.name for param in param_pair]
        if shaded and not filled: self.add_2d_shading(roots[0], param_pair[0], param_pair[1])
        xbounds, ybounds = None, None
        contour_args = self._make_contour_args(filled, contour_args, len(roots), colors, ls)
        for i, root in enumerate(roots):
            res = self.add_2d_contours(root, param_pair[0], param_pair[1], i, of=len(roots),
                                       add_legend_proxy=add_legend_proxy, **contour_args[i])
            xbounds, ybounds = self.updateLimits(res, xbounds, ybounds, doResize=not shaded)
        if xbounds is None: return
        if not 'lims' in ax_args:
            lim1 = self.checkBounds(roots[0], param_pair[0].name , xbounds[0], xbounds[1])
            lim2 = self.checkBounds(roots[0], param_pair[1].name , ybounds[0], ybounds[1])
            ax_args['lims'] = [lim1[0], lim1[1], lim2[0], lim2[1]]
        self.setAxes(param_pair, **ax_args)
        return xbounds, ybounds

    def add_1d_marker(self, marker, color=None, ls=None):
        self.add_x_marker(marker, color, ls)

    def add_x_marker(self, marker, color=None, ls=None, lw=None):
        if color is None: color = self.settings.axis_marker_color
        if ls is None: ls = self.settings.axis_marker_ls
        if lw is None: lw = self.settings.axis_marker_lw
        axvline(marker, ls=ls, color=color, lw=lw)

    def add_y_marker(self, marker, color=None, ls=None, lw=None):
        if color is None: color = self.settings.axis_marker_color
        if ls is None: ls = self.settings.axis_marker_ls
        if lw is None: lw = self.settings.axis_marker_lw
        axhline(marker, ls=ls, color=color, lw=lw)

    def add_y_bands(self, y, sigma, xlim=None, color='gray', ax=None, alpha1=0.15, alpha2=0.1):
        ax = ax or gca()
        xlim = xlim or ax.xaxis.get_view_interval()
        one = array([1, 1])
        c = color
        if alpha2 > 0: ax.fill_between(xlim, one * (y - sigma * 2), one * (y + sigma * 2), facecolor=c, alpha=alpha2, edgecolor=c, lw=0)
        if alpha1 > 0: ax.fill_between(xlim, one * (y - sigma), one * (y + sigma), facecolor=c, alpha=alpha1, edgecolor=c, lw=0)

    def set_locator(self, axis, x=False, prune=None):
        if x: xmin, xmax = axis.get_view_interval()
        if (x and (abs(xmax - xmin) < 0.01 or max(abs(xmin), abs(xmax)) >= 1000)):
            axis.set_major_locator(MaxNLocator(self.settings.subplot_size_inch / 2 + 3, prune=prune))
        else:
            axis.set_major_locator(MaxNLocator(self.settings.subplot_size_inch / 2 + 4, prune=prune))


    def setAxisProperties(self, axis, x, prune):
        formatter = matplotlib.ticker.ScalarFormatter(useOffset=False)
        axis.set_major_formatter(formatter)
        tick_params(axis='both', which='major', labelsize=self.settings.axes_fontsize)
        if x and self.settings.x_label_rotation != 0:setp(xticks()[1], rotation=self.settings.x_label_rotation)
        self.set_locator(axis, x, prune=prune)

    def setAxes(self, params=[], lims=None, do_xlabel=True, do_ylabel=True, no_label_no_numbers=False, pos=None, prune=None, color_label_in_axes=False):
        if lims is not None: axis(lims)
        if prune is None: prune = self.settings.tick_prune
        ax = gca()
        self.setAxisProperties(ax.xaxis, True, prune)
        if pos is not None: ax.set_position(pos)  # # set [left, bottom, width, height] for the figure
        if do_xlabel and len(params) > 0:self.set_xlabel(params[0])
        elif no_label_no_numbers: ax.set_xticklabels([])
        if len(params) > 1:
            self.setAxisProperties(ax.yaxis, False, prune)
            if do_ylabel:self.set_ylabel(params[1])
            elif no_label_no_numbers: ax.set_yticklabels([])
        if color_label_in_axes and len(params) > 2: self.add_text(r'$' + params[2].label + '$')
        return ax

    def set_xlabel(self, param):
        xlabel(r'$' + param.label + '$', fontsize=self.settings.lab_fontsize,
                verticalalignment='baseline', labelpad=4 + self.settings.font_size)  # test_size because need a number not e.g. 'medium'

    def set_ylabel(self, param):
        ylabel(r'$' + param.label + '$', fontsize=self.settings.lab_fontsize)

    def plot_1d(self, roots, param, marker=None, marker_color=None, label_right=False,
                no_ylabel=False, no_ytick=False, no_zero=False, normalized=False, line_args={}, colors=None, ls=None, alphas=None, lws=None,
                 param_renames={}, **ax_args):
        if isinstance(roots, basestring): roots = [roots]
        if self.fig is None: self.make_figure()
        plotparam = None
        plotroot = None
        line_args = self._make_line_args(line_args, len(roots), colors, ls, alphas, lws)
        xmin, xmax = None, None
        for i, root in enumerate(roots):
            root_param = self.check_param(root, param, param_renames)
            if not root_param: continue
            bounds = self.add_1d(root, root_param, i, normalized=normalized, **line_args[i])
            xmin, xmax = self.updateLimit(bounds, (xmin, xmax))
            if bounds is not None and not plotparam:
                    plotparam = root_param
                    plotroot = root
        if plotparam is None: raise Exception('No roots have parameter: ' + str(param))
        if marker is not None: self.add_x_marker(marker, marker_color)
        if not 'lims' in ax_args:
            xmin, xmax = self.checkBounds(plotroot, plotparam.name, xmin, xmax)
            if normalized: mx = gca().yaxis.get_view_interval()[-1]
            else: mx = 1.099
            ax_args['lims'] = [xmin, xmax, 0, mx]
        ax = self.setAxes([plotparam], **ax_args)

        if normalized: lab = self.settings.norm_prob_label
        else: lab = self.settings.prob_label
        if lab and not no_ylabel:
            if label_right:
                ax.yaxis.set_label_position("right")
                ax.yaxis.tick_right()
                ylabel(lab)
            else: ylabel(lab)
        if no_ytick or not self.settings.prob_y_ticks: ax.set_yticks([])
        elif no_ylabel: ax.set_yticklabels([])
        elif no_zero and not normalized:
            ticks = ax.get_yticks()
            if ticks[-1] > 1: ticks = ticks[:-1]
            ax.set_yticks(ticks[1:])

    def make_figure(self, nplot=1, nx=None, ny=None, xstretch=1, ystretch=1):
        self.newPlot()
        if nx is None: self.plot_col = int(round(sqrt(nplot / 1.4)))
        else: self.plot_col = nx
        if ny is None: self.plot_row = (nplot + self.plot_col - 1) / self.plot_col
        else: self.plot_row = ny
        if self.settings.fig_width_inch is not None:
            self.fig = figure(figsize=(self.settings.fig_width_inch, (self.settings.fig_width_inch * self.plot_row * ystretch) / (self.plot_col * xstretch)))
        else:
            self.fig = figure(figsize=(self.settings.subplot_size_inch * self.plot_col * xstretch, self.settings.subplot_size_inch * self.plot_row * ystretch))
        return self.plot_col, self.plot_row

    def get_param_array(self, root, in_params=None, renames={}):
        if in_params is None or len(in_params) == 0: return self.paramNamesForRoot(root).names
        else:
            if not all([isinstance(param, paramNames.paramInfo) for param in in_params]):
                return self.paramNamesForRoot(root).parsWithNames(in_params, error=True, renames=renames)
        return in_params

    def check_param(self, root, param, renames={}):
        if not isinstance(param, paramNames.paramInfo):
            return self.paramNamesForRoot(root).parWithName(param, error=True, renames=renames)
        elif renames: return self.paramNamesForRoot(root).parWithName(param.name, error=False, renames=renames)
        return param

    def param_latex_label(self, root, param, labelParams=None):
        if labelParams is not None:
            p = self.sampleAnalyser.paramsForRoot(root, labelParams=labelParams).parWithName(param)
        else:
            p = self.check_param(root, param)
        if not p: raise Exception('Parameter not found: ' + param)
        return r'$' + p.label + r'$'

    def add_legend(self, legend_labels, legend_loc=None, line_offset=0, legend_ncol=None, colored_text=False,
                   figure=False, ax=None, label_order=None, align_right=False):
            if legend_loc is None:
                if figure: legend_loc = self.settings.figure_legend_loc
                else: legend_loc = self.settings.legend_loc
            if legend_ncol is None: legend_ncol = self.settings.figure_legend_ncol
            lines = []
            if len(self.contours_added) == 0:
                for i in enumerate(legend_labels):
                    args = self.lines_added.get(i[0]) or self.get_line_styles(i[0] + line_offset)
                    lines.append(Line2D([0, 1], [0, 1], **args))
            else: lines = self.contours_added
            args = {'ncol':legend_ncol}
            if self.settings.legend_fontsize is not None: args['prop'] = {'size':self.settings.legend_fontsize}
            if colored_text:
                args['handlelength'] = 0
                args['handletextpad'] = 0
            if label_order is not None:
                lines = [lines[i] for i in label_order]
                legend_labels = [legend_labels[i] for i in label_order]
            if figure:
#                args['frameon'] = self.settings.figure_legend_frame
                self.legend = self.fig.legend(lines, legend_labels, legend_loc, **args)
                if not self.settings.figure_legend_frame:
                    # this works with tight_layout
                    self.legend.get_frame().set_edgecolor('none')
            else:
                args['frameon'] = self.settings.legend_frame and not colored_text
                self.legend = (ax or gca()).legend(lines, legend_labels, legend_loc, **args)
            if align_right:
                vp = self.legend ._legend_box._children[-1]._children[0]
                for c in vp._children:
                    c._children.reverse()
                vp.align = "right"
            if not self.settings.legend_rect_border:
                for rect in self.legend.get_patches():
                    rect.set_edgecolor(rect.get_facecolor())
            if colored_text:
                for rect, text in zip(self.legend.get_patches(), self.legend.get_texts()):
                    rect.set_visible(False)
                    text.set_color(rect.get_facecolor())
                for line, text in zip(self.legend.get_lines(), self.legend.get_texts()):
                    line.set_visible(False)
                    text.set_color(line.get_color())

            return self.legend

    def finish_plot(self, legend_labels=[], legend_loc=None, line_offset=0, legend_ncol=None, no_gap=False, no_extra_legend_space=False, no_tight=False):
        has_legend = self.settings.line_labels and len(legend_labels) > 1
        if self.settings.tight_layout and not no_tight:
            if no_gap: tight_layout(h_pad=0, w_pad=0)
            else: tight_layout()

        if has_legend:
            if legend_ncol is None: legend_ncol = self.settings.figure_legend_ncol
            if legend_loc is None: legend_loc = self.settings.figure_legend_loc
            self.extra_artists = [self.add_legend(legend_labels, legend_loc, line_offset, legend_ncol, figure=True)]
            if self.settings.tight_layout and not no_extra_legend_space:
                frac = self.settings.legend_frac_subplot_margin + (len(legend_labels) / legend_ncol) * self.settings.legend_frac_subplot_line
                if 'upper' in legend_loc: subplots_adjust(top=1 - frac / self.plot_row)
                elif 'lower' in legend_loc: subplots_adjust(bottom=frac / self.plot_row)

    def default_legend_labels(self, legend_labels, roots):
        if legend_labels is None:
            if matplotlib.rcParams['text.usetex']:
                return [x.replace('_', '{\\textunderscore}') for x in roots]
            else: return roots
        else: return legend_labels

    def plots_1d(self, roots, params=None, legend_labels=None, legend_ncol=None, nx=None,
                 paramList=None, roots_per_param=False, share_y=None, markers=None, xlims=None, param_renames={}):
        if roots_per_param:
            params = [self.check_param(root[0], param, param_renames) for root, param in zip(roots, params)]
        else: params = self.get_param_array(roots[0], params, param_renames)
        if paramList is not None:
            wantedParams = self.paramNameListFromFile(paramList)
            params = [param for param in params if param.name in wantedParams or param_renames.get(param.name, '') in wantedParams]
        nparam = len(params)
        if share_y is None: share_y = self.settings.prob_label is not None and nparam > 1
        plot_col, plot_row = self.make_figure(nparam, nx=nx)
        plot_roots = roots
        for i, param in enumerate(params):
            subplot(plot_row, plot_col, i + 1)
            if roots_per_param: plot_roots = roots[i]
            if markers is not None and i < len(markers): marker = markers[i]
            else: marker = None
#            self.plot_1d(plot_roots, param, no_ylabel=share_y and  i % self.plot_col > 0, marker=marker, prune=(None, 'both')[share_y])
            self.plot_1d(plot_roots, param, no_ylabel=share_y and  i % self.plot_col > 0, marker=marker, param_renames=param_renames)
            if xlims is not None: xlim(xlims[i][0], xlims[i][1])
            if share_y: self.spaceTicks(gca().xaxis, expand=True)

        self.finish_plot(self.default_legend_labels(legend_labels, roots), legend_ncol=legend_ncol)
        if share_y: subplots_adjust(wspace=0)
        return plot_col, plot_row

    def plots_2d(self, roots, param1=None, params2=None, param_pairs=None, nx=None, legend_labels=None, legend_ncol=None, filled=False):
        pairs = []
        if isinstance(roots, basestring): roots = [roots]
        if param_pairs is None:
            if param1 is not None:
                param1 = self.check_param(roots[0], param1)
                params2 = self.get_param_array(roots[0], params2)
                for param in params2:
                    if param.name != param1.name: pairs.append((param1, param))
            else: raise Exception('No parameter or parameter pairs for 2D plot')
        else:
            for pair in param_pairs:
                pairs.append((self.check_param(roots[0], pair[0]), self.check_param(roots[0], pair[1])))

        plot_col, plot_row = self.make_figure(len(pairs), nx=nx)

        for i, pair in enumerate(pairs):
            subplot(plot_row, plot_col, i + 1)
            self.plot_2d(roots, param_pair=pair, filled=filled, add_legend_proxy=i == 0)

        self.finish_plot(self.default_legend_labels(legend_labels, roots), legend_ncol=legend_ncol)

        return plot_col, plot_row

    def subplot(self, x, y, **kwargs):
        return subplot(self.plot_row, self.plot_col, x + (y - 1) * self.plot_col, **kwargs)

    def plots_2d_triplets(self, root_params_triplets, nx=None, filled=False, x_lim=None):
        plot_col, plot_row = self.make_figure(len(root_params_triplets), nx=nx)
        for i, (root, param1, param2) in enumerate(root_params_triplets):
            subplot(plot_row, plot_col, i + 1)
            self.plot_2d(root, param_pair=[param1, param2], filled=filled, add_legend_proxy=i == 0)
            if x_lim is not None:xlim(x_lim)
        self.finish_plot()
        return plot_col, plot_row

    def spaceTicks(self, axis, expand=True):
            lims = axis.get_view_interval()
            tick = [tick for tick in axis.get_ticklocs() if tick > lims[0] and tick < lims[1]]
            gap_wanted = (lims[1] - lims[0]) * self.settings.tight_gap_fraction
            if expand:
                lims = [min(tick[0] - gap_wanted, lims[0]), max(tick[-1] + gap_wanted, lims[1])]
                axis.set_view_interval(lims[0], lims[1])
            else:
                if tick[0] - lims[0] < gap_wanted: tick = tick[1:]
                if lims[1] - tick[-1] < gap_wanted:tick = tick[:-1]
            axis.set_ticks(tick)
            return tick


    def triangle_plot(self, roots, in_params=None, legend_labels=None, plot_3d_with_param=None, filled_compare=False, shaded=False,
                      contour_args=None, contour_colors=None, contour_ls=None, line_args=None):
        if isinstance(roots, basestring):roots = [roots]
        params = self.get_param_array(roots[0], in_params)
        plot_col = len(params)
        if plot_3d_with_param is not None: col_param = self.check_param(roots[0], plot_3d_with_param)
        self.make_figure(nx=plot_col, ny=plot_col)
        lims = dict()
        ticks = dict()
        line_args = None
        contour_args = self._make_contour_args(filled_compare, contour_args, len(roots), contour_colors, contour_ls)
        if filled_compare and not line_args:
            cols = [self.settings.solid_colors[len(roots) - plotno - 1] for plotno in range(len(params))]
            line_args = []
            for col in cols:
                if isinstance(col, tuple) or isinstance(col, list): col = col[-1]
                line_args += [{'color': col} ]
        for i, param in enumerate(params):
            subplot(plot_col, plot_col, i * plot_col + i + 1)
            self.plot_1d(roots, param, do_xlabel=i == plot_col - 1, no_label_no_numbers=self.settings.no_triangle_axis_labels,
                         label_right=True, no_zero=True, no_ylabel=True, no_ytick=True, line_args=line_args)
            # set no_ylabel=True for now, can't see how to not screw up spacing with right-sided y label
            if self.settings.no_triangle_axis_labels: self.spaceTicks(gca().xaxis, expand=not shaded)
            lims[i] = xlim()
            ticks[i] = gca().get_xticks()
        for i, param in enumerate(params):
            for i2 in range(i + 1, len(params)):
                param2 = params[i2]
                subplot(plot_col, plot_col, i2 * plot_col + i + 1)
                if plot_3d_with_param is not None:
                    self.plot_3d(roots, [param, param2, col_param], color_bar=False, line_offset=1,
                      do_xlabel=i2 == plot_col - 1, do_ylabel=i == 0, contour_args=contour_args,
                      no_label_no_numbers=self.settings.no_triangle_axis_labels)
                else:
                    self.plot_2d(roots, param_pair=[param, param2], do_xlabel=i2 == plot_col - 1, do_ylabel=i == 0,
                                        no_label_no_numbers=self.settings.no_triangle_axis_labels, shaded=shaded,
                                         add_legend_proxy=i == 1 and i2 == i + 1, contour_args=contour_args)
                gca().set_xticks(ticks[i])
                gca().set_yticks(ticks[i2])
                xlim(lims[i])
                ylim(lims[i2])

        if self.settings.no_triangle_axis_labels:subplots_adjust(wspace=0, hspace=0)
        if plot_3d_with_param is not None:
            cb = self.fig.colorbar(self.last_scatter, cax=self.fig.add_axes([0.9, 0.5, 0.03, 0.35]))
            self.add_colorbar_label(cb, col_param)

        self.finish_plot(self.default_legend_labels(legend_labels, roots),
                         legend_loc=None, no_gap=self.settings.no_triangle_axis_labels, no_extra_legend_space=True)

    def rectangle_plot(self, xparams, yparams, yroots=None, roots=None, plot_roots=None, plot_texts=None,
                       filled=True, ymarkers=None, xmarkers=None, param_limits={},
                       legend_labels=[], legend_ncol=None, **kwargs):
            """
                roots uses the same set of roots for every plot in the rectangle
                yroots (list of list of roots) allows use of different set of roots for each row of the plot
                plot_roots allows you to specify (via list of list of list of roots) the set of roots for each individual subplot
            """
            self.make_figure(nx=len(xparams), ny=len(yparams))
#            f, plots = subplots(len(yparams), len(xparams), sharex='col', sharey='row')
            sharey = None
            yshares = []
            xshares = []
            ax_arr = []
            if plot_roots and yroots or roots and yroots or plot_roots and roots:
                raise Exception('rectangle plot: must have one of roots, yroots, plot_roots')
            limits = dict()
            for x, xparam in enumerate(xparams):
                sharex = None
                if plot_roots: yroots = plot_roots[x]
                elif roots: yroots = [roots for _ in yparams]
                axarray = []
                res = None
                for y, (yparam, subplot_roots) in enumerate(zip(yparams, yroots)):
                    if x > 0: sharey = yshares[y]
                    ax = self.subplot(x + 1, y + 1, sharex=sharex, sharey=sharey)
                    if y == 0:
                        sharex = ax
                        xshares.append(ax)
                    res = self.plot_2d(subplot_roots, param_pair=[xparam, yparam], filled=filled, do_xlabel=y == len(yparams) - 1,
                                 do_ylabel=x == 0, add_legend_proxy=x == 0 and y == 0)
                    if ymarkers is not None and ymarkers[y] is not None: self.add_y_marker(ymarkers[y], **kwargs)
                    if xmarkers is not None and xmarkers[x] is not None: self.add_x_marker(xmarkers[x], **kwargs)
                    limits[xparam], limits[yparam] = self.updateLimits(res, limits.get(xparam), limits.get(yparam))
                    if y != len(yparams) - 1: setp(ax.get_xticklabels(), visible=False)
                    if x != 0: setp(ax.get_yticklabels(), visible=False)
                    if x == 0: yshares.append(ax)
                    if plot_texts: self.add_text_left(plot_texts[x][y], y=0.9, ax=ax)
                    axarray.append(ax)
                ax_arr.append(axarray)
            for xparam, ax in zip(xparams, xshares):
                ax.set_xlim(param_limits.get(xparam, limits[xparam]))
                self.spaceTicks(ax.xaxis)
                ax.set_xlim(ax.xaxis.get_view_interval())
            for yparam, ax in zip(yparams, yshares):
                ax.set_ylim(param_limits.get(yparam, limits[yparam]))
                self.spaceTicks(ax.yaxis)
                ax.set_ylim(ax.yaxis.get_view_interval())
            subplots_adjust(wspace=0, hspace=0)
            self.finish_plot(no_gap=True, legend_labels=legend_labels, legend_ncol=legend_ncol)
            return ax_arr

    def rotate_yticklabels(self, ax=None, rotation=-90):
        if ax is None: ax = gca()
        for ticklabel in ax.get_yticklabels():
            ticklabel.set_rotation(rotation)

    def add_colorbar(self, param, orientation='vertical', **ax_args):
        cb = colorbar(orientation=orientation)
        if not ax_args.get('color_label_in_axes'):
            self.add_colorbar_label(cb, param)
            if self.settings.colorbar_rotation is not None:
                self.rotate_yticklabels(cb.ax, self.settings.colorbar_rotation)
                labels = [label.get_text() for label in cb.ax.yaxis.get_ticklabels()[::2]]
                cb.ax.yaxis.set_ticks(cb.ax.yaxis.get_ticklocs()[::2])
                cb.ax.yaxis.set_ticklabels(labels)
            return cb

    def add_line(self, P1, P2, zorder=0, color=None, ls=None, **kwargs):
            if color is None: color = self.settings.axis_marker_color
            if ls is None: ls = self.settings.axis_marker_ls
            gca().add_line(Line2D(P1, P2, color=color, ls=ls, zorder=zorder, **kwargs))

    def add_colorbar_label(self, cb, param):
        cb.set_label(r'$' + param.label + '$', fontsize=self.settings.lab_fontsize, rotation=-90)
        setp(getp(cb.ax, 'ymajorticklabels'), fontsize=self.settings.colorbar_axes_fontsize)

    def _makeParamObject(self, names, samples):
        class sampleNames(): pass
        p = sampleNames()
        for i, par in enumerate(names.names):
            setattr(p, par.name, samples[:, i])
        return p

    def add_3d_scatter(self, root, in_params, color_bar=True, **ax_args):
        params = self.get_param_array(root, in_params)
        pts = self.sampleAnalyser.load_single_samples(root)
        names = self.paramNamesForRoot(root)
        samples = []
        for param in params:
            if hasattr(param, 'getDerived'):
                samples.append(param.getDerived(self._makeParamObject(names, pts[:, 2:])))
            else:
                samples.append(pts[:, names.numberOfName(param.name) + 2])

        self.last_scatter = scatter(samples[0], samples[1], edgecolors='none',
                s=self.settings.scatter_size, c=samples[2], cmap=self.settings.colormap_scatter)
        if color_bar: self.last_colorbar = self.add_colorbar(params[2], **ax_args)
        xbounds = [min(samples[0]), max(samples[0])]
        r = xbounds[1] - xbounds[0]
        xbounds[0] -= r / 20
        xbounds[1] += r / 20
        ybounds = [min(samples[1]), max(samples[1])]
        r = ybounds[1] - ybounds[0]
        ybounds[0] -= r / 20
        ybounds[1] += r / 20
        return [xbounds, ybounds]

    def plot_3d(self, roots, in_params=None, params_for_plots=None, color_bar=True, line_offset=0,
                filled=False, contour_args=None, **ax_args):
        if isinstance(roots, basestring): roots = [roots]
        if params_for_plots:
            params_for_plots = [self.get_param_array(root, p) for p, root in zip(params_for_plots, roots)]
        else:
            if not in_params: raise Exception('No parameters for plot_3d!')
            params = self.get_param_array(roots[0], in_params)
            params_for_plots = [params for root in roots]  # all the same
        if self.fig is None: self.make_figure()
        contour_args = self._make_contour_args(filled, contour_args, len(roots) - 1)
        xlims, ylims = self.add_3d_scatter(roots[0], params_for_plots[0], color_bar=color_bar, **ax_args)
        for i, root in enumerate(roots[1:]):
            params = params_for_plots[i + 1]
            res = self.add_2d_contours(root, params[0], params[1], i + line_offset, add_legend_proxy=False, **contour_args[i])
            xlims, ylims = self.updateLimits(res, xlims, ylims)
        if not 'lims' in ax_args:
            params = params_for_plots[0]
            lim1 = self.checkBounds(roots[0], params[0].name , xlims[0], xlims[1])
            lim2 = self.checkBounds(roots[0], params[1].name , ylims[0], ylims[1])
            ax_args['lims'] = [lim1[0], lim1[1], lim2[0], lim2[1]]
        self.setAxes(params, **ax_args)

    def plots_3d(self, roots, param_sets, nx=None, filled_compare=False, legend_labels=None, **kwargs):
        if isinstance(roots, basestring):roots = [roots]
        sets = [[self.check_param(roots[0], param) for param in param_group] for param_group in param_sets]
        plot_col, plot_row = self.make_figure(len(sets), nx=nx, xstretch=1.3)

        for i, triplet in enumerate(sets):
            subplot(plot_row, plot_col, i + 1)
            self.plot_3d(roots, triplet, filled=filled_compare, **kwargs)
        self.finish_plot(self.default_legend_labels(legend_labels, roots[1:]), no_tight=True)
        return plot_col, plot_row

    def plots_3d_z(self, roots, param_x, param_y, param_z=None, max_z=None, **kwargs):
        """Make set of plots of param_x against param_y, each coloured by values of parameters in param_z (all if None)"""
        if isinstance(roots, basestring):roots = [roots]
        param_z = self.get_param_array(roots[0], param_z)
        if max_z is not None and len(param_z) > max_z: param_z = param_z[:max_z]
        param_x, param_y = self.get_param_array(roots[0], [param_x, param_y])
        sets = [[param_x, param_y, z] for z in param_z if z != param_x and z != param_y]
        return self.plots_3d(roots, sets, **kwargs)

    def add_text(self, text_label, x=0.95, y=0.06, ax=None, **kwargs):
        args = {'horizontalalignment':'right', 'verticalalignment':'center'}
        args.update(kwargs)
        if isinstance(ax, int):
            ax = self.fig.axes[ax]
        else:
            ax = ax or gca()
        ax.text(x, y, text_label, transform=ax.transAxes, **args)

    def add_text_left(self, text_label, x=0.05, y=0.06, ax=None, **kwargs):
        args = {'horizontalalignment':'left'}
        args.update(kwargs)
        self.add_text(text_label, x, y, ax, **args)

    def export(self, fname):
        savefig(fname, bbox_extra_artists=self.extra_artists, bbox_inches='tight')

    def paramNameListFromFile(self, fname):
        p = paramNames.paramNames(fname)
        return [name.name for name in p.names]



def sample_plots():
    g = GetDistPlotter('main/plot_data')
    g.settings.setWithSubplotSize(3)
    g.settings.param_names_for_labels = 'clik_latex.paramnames'

    roots = ['base_omegak_planck_CAMspec_lowl_lowLike', 'base_omegak_planck_CAMspec_lowl_lowLike_post_lensing', 'base_omegak_planck_CAMspec_lowl_lowLike_BAO']
    params = g.get_param_array(roots[0], ['omegam', 'omegal', 'H0'])
    g.add_3d_scatter(roots[0], params)
    g.add_line([1, 0], [0, 1])
    g.add_2d_contours(roots[1], params[0], params[1], filled=False, color='g')
    g.add_2d_contours(roots[2], params[0], params[1], filled=True, color='#CC1100')
    g.setAxes(params, lims=[0, 1, 0, 1])
    g.export('omegam-omegal-H0_planck.pdf')

    g.triangle_plot(roots, ['omegabh2', 'omegach2', 'ns', 'omegal', 'omegak', ], plot_3d_with_param='H0', filled_compare=True,
                    legend_labels=['Planck', 'Planck+BAO'])
    g.export(roots[0] + '.pdf')

    roots = ['base_omegak_planck_CAMspec_lowl_lowLike', 'base_omegak_planck_CAMspec_lowl_lowLike_post_lensing', 'base_omegak_planck_CAMspec_lowl_lowLike_BAO', 'base_planck_CAMspec_lowl_lowLike']
    g.plots_1d(roots)
    g.export(roots[0] + '_1d.pdf')

    roots = ['base_omegak_planck_CAMspec_lowl_lowLike', 'base_omegak_planck_CAMspec_lowl_lowLike_BAO']
    g.plots_2d(roots, param_pairs=[('omegabh2', 'ns'), ('logA', 'tau')], nx=2)
    g.export(roots[0] + '_2d.pdf')

    roots = ['base_omegak_planck_CAMspec_lowl_lowLike', 'base_omegak_planck_CAMspec_lowl_lowLike_post_lensing', 'base_omegak_planck_CAMspec_lowl_lowLike_BAO', 'base_planck_CAMspec_lowl_lowLike']
    g.triangle_plot(roots, ['omegabh2', 'omegach2', 'ns', 'omegal', 'omegak'], plot_3d_with_param='H0',
                    legend_labels=['Planck', 'Planck+lensing', 'Planck+BAO', 'Planck (flat)'])
    g.export(roots[0] + '_tri.pdf')

    roots = ['base_planck_CAMspec_lowl_lowLike', 'base_planck_CAMspec_lowl_lowLike_post_BAO']
    g.plots_3d(roots, [['omegabh2', 'omegach2', 'ns'], ['omegach2', 'logA', 'tau']])
    g.export(roots[0] + '_3d.pdf')


# sample_plots()<|MERGE_RESOLUTION|>--- conflicted
+++ resolved
@@ -6,10 +6,7 @@
 
 import numpy as np
 import iniFile
-<<<<<<< HEAD
-=======
 import batchJob
->>>>>>> fc9477e7
 import MCSamples
 
 """Plotting scripts for GetDist outputs"""
@@ -206,9 +203,6 @@
 
 class MCSampleAnalysis():
 
-<<<<<<< HEAD
-    def __init__(self, ini_file):
-=======
     def __init__(self, chain_dir, ini_file):
         self.chain_dir = chain_dir
         self.batch = None
@@ -218,7 +212,6 @@
         else:
             self.is_grid = False
 
->>>>>>> fc9477e7
         self.ini = None
         if ini_file <> '':
             self.ini = iniFile.iniFile()
@@ -242,8 +235,6 @@
 
         self.single_samples = dict()
 
-<<<<<<< HEAD
-=======
     def addRootsGrid(self, roots):
         for root in roots:
             self.addRootGrid(root)
@@ -257,7 +248,6 @@
         self.mcsamples[base_root] = MCSamples.MCSamples(file_root)
         self.readChains(base_root, self.mcsamples[base_root])
 
->>>>>>> fc9477e7
     def addRoots(self, roots):
         for root in roots:
             self.addRoot(root)
@@ -269,21 +259,13 @@
         self.mcsamples[base_root] = MCSamples.MCSamples(file_root)
         self.readChains(base_root, self.mcsamples[base_root])
 
-<<<<<<< HEAD
-    def removeOtherRoot(self, file_root):
-=======
     def removeRoot(self, file_root):
->>>>>>> fc9477e7
         base_root = os.path.basename(file_root)
         print "remove root for %s" % base_root
         if base_root in self.roots:
             self.roots.remove(base_root)
         if self.mcsamples.has_key(base_root):
             del self.mcsamples[base_root]
-<<<<<<< HEAD
-        # ...
-=======
->>>>>>> fc9477e7
 
     def newPlot(self):
         pass
@@ -495,22 +477,14 @@
 
 class GetDistPlotter():
 
-<<<<<<< HEAD
-    def __init__(self, plot_data=None, settings=None, mcsamples=False, ini_file=''):
-=======
     def __init__(self, plot_data=None, settings=None, mcsamples=False, chain_dir='', ini_file=''):
->>>>>>> fc9477e7
         if settings is None: self.settings = defaultSettings
         else: self.settings = settings
         if isinstance(plot_data, basestring): self.plot_data = [plot_data]
         else: self.plot_data = plot_data
         self.sampleAnalyser = SampleAnalysisGetDist(self.plot_data)
         if mcsamples:
-<<<<<<< HEAD
-            self.sampleAnalyser = MCSampleAnalysis(ini_file)
-=======
             self.sampleAnalyser = MCSampleAnalysis(chain_dir, ini_file)
->>>>>>> fc9477e7
         self.newPlot()
 
     def newPlot(self):
