--- conflicted
+++ resolved
@@ -2,10 +2,7 @@
 import os
 
 class iniFile(object):
-<<<<<<< HEAD
-=======
 
->>>>>>> 86f365f3
 
     def __init__(self, filename=None, keep_includes=False):
 
@@ -160,10 +157,4 @@
         s = self.string(name, default)
         if self.original_filename is not None:
             return os.path.join(os.path.dirname(self.original_filename), s)
-        return s
-
-def setAttrWithDefaults(instance, ini, allowEmpty=True):
-    if isinstance(ini, basestring): ini = iniFile(ini)
-    for key, value in ini.params:
-        if hasattr(instance, key):
-            setattr(instance, key, ini.asType(key, type(value), getattr(instance, key), allowEmpty))
+        return s