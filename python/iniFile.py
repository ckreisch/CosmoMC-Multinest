# AL Apr 11,Jun13, Jul14
import os

class iniFile:


    def __init__(self, filename=None, keep_includes=False):

        self.params = dict()
        self.readOrder = []
        self.defaults = []
        self.includes = []
        self.original_filename = None
        if filename is not None and filename != '': self.readFile(filename, keep_includes)


    def readFile(self, filename, keep_includes=False, if_not_defined=False):
        fileincludes = []
        filedefaults = []
        self.original_filename = filename
        textFileHandle = open(filename)
        # Remove blanck lines and comment lines from the python list of lists.
        for line in textFileHandle:
            s = line.strip()
            if s == 'END':break
            if s.startswith('#'):continue
            elif s.startswith('INCLUDE('):
                fileincludes.append(s[s.find('(') + 1:s.rfind(')')])
            elif s.startswith('DEFAULT('):
                filedefaults.append(s[s.find('(') + 1:s.rfind(')')])
            elif s != '':
                eq = s.find('=')
                if eq >= 0:
                    key = s[0:eq].strip()
                    if key in self.params:
                        if if_not_defined: continue
                        raise Exception('Error: duplicate key: ' + key)
                    value = s[eq + 1:].strip()
                    self.params[key] = value;
                    self.readOrder.append(key);

        textFileHandle.close()
        if keep_includes:
            self.includes += fileincludes
            self.defaults += filedefaults
        else:
            for ffile in fileincludes:
                if os.path.isabs(ffile):
                    self.readFile(ffile)
                else:
                    self.readFile(os.path.join(os.path.dirname(filename), ffile))
            for ffile in filedefaults:
                if os.path.isabs(ffile):
                    self.readFile(ffile, if_not_defined=True)
                else:
                    self.readFile(os.path.join(os.path.dirname(filename), ffile), if_not_defined=True)

        return self.params

    def saveFile(self, filename):
        with open(filename, 'w') as f: f.write("\n".join(self.fileLines()))

    def fileLines(self):

        def asIniText(value):
            if type(value) == type(''): return value
            if type(value) == type(True):
                return str(value)[0]
            return str(value)

        parameterLines = []
        for include in self.includes:
            parameterLines.append('INCLUDE(' + include + ')')
        for default in self.defaults:
            parameterLines.append('DEFAULT(' + default + ')')

        keys = self.params.keys()
        keys.sort()

        for key in self.readOrder:
            if key in keys:
                parameterLines.append(key + '=' + asIniText(self.params[key]));
                keys.remove(key)
        for key in keys:
            parameterLines.append(key + '=' + asIniText(self.params[key]));

        return parameterLines


    def replaceTags(self, placeholder, text):

        for key in self.params:
            self.params[key] = self.params[key].replace(placeholder, text);

            return self.params

    def delete_keys(self, keys):
        for k in keys: self.params.pop(k, None)

    def _undefined(self, name):
        raise Exception('parameter not defined: ' + name)

<<<<<<< HEAD
=======
    def hasKey(self, name):
        return name in self.params

>>>>>>> 5c3c34bf
    def isSet(self, name, allowEmpty=False):
        return name in self.params and (allowEmpty or self.params[name] != "")

    def asType(self, name, tp, default=None, allowEmpty=False):
        if self.isSet(name, allowEmpty): return tp(self.params[name])
        elif default is not None: return default
        else: self._undefined(name)

    def bool(self, name, default=False):
        if self.isSet(name):
            s = self.params[name]
            if isinstance(s, bool): return s
            if s == 'T': return True
            elif s == 'F': return False
            raise Exception('parameter does not have valid T or F boolean value: ' + name)
        elif default is not None: return default
        else: self._undefined(name)

    def string(self, name, default=None, allowEmpty=True):
        return self.asType(name, str, default, allowEmpty=allowEmpty)

    def float(self, name, default=None):
        return self.asType(name, float, default)

    def int(self, name, default=None):
        return self.asType(name, int, default)
<<<<<<< HEAD
=======

    def split(self, name, default=None):
        s = self.string(name, default)
        if isinstance(s, basestring): return s.split()
        else: return s
>>>>>>> 5c3c34bf

    def array_int(self, name, index=1, default=None):
        return self.int(name + '(%u)' % index, default)

    def array_string(self, name, index=1, default=None):
        return self.string(name + '(%u)' % index, default)

    def array_bool(self, name, index=1, default=None):
        return self.bool(name + '(%u)' % index, default)

    def array_float(self, name, index=1, default=None):
        return self.float(name + '(%u)' % index, default)

    def relativeFileName(self, name, default=None):
        s = self.string(name, default)
        if self.original_filename is not None:
            return os.path.join(os.path.dirname(self.original_filename), s)
        return s<|MERGE_RESOLUTION|>--- conflicted
+++ resolved
@@ -100,12 +100,9 @@
     def _undefined(self, name):
         raise Exception('parameter not defined: ' + name)
 
-<<<<<<< HEAD
-=======
     def hasKey(self, name):
         return name in self.params
 
->>>>>>> 5c3c34bf
     def isSet(self, name, allowEmpty=False):
         return name in self.params and (allowEmpty or self.params[name] != "")
 
@@ -132,14 +129,11 @@
 
     def int(self, name, default=None):
         return self.asType(name, int, default)
-<<<<<<< HEAD
-=======
 
     def split(self, name, default=None):
         s = self.string(name, default)
         if isinstance(s, basestring): return s.split()
         else: return s
->>>>>>> 5c3c34bf
 
     def array_int(self, name, index=1, default=None):
         return self.int(name + '(%u)' % index, default)
