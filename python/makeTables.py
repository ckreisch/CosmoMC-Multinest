<<<<<<< HEAD
import os, copy
import planckStyle
import batchJob
import batchJobArgs
from getdist import ResultObjs, paramNames
=======
import os
import copy

import planckStyle
from paramgrid import batchJob, batchJobArgs
from getdist import ResultObjs, paramNames

>>>>>>> 73881f8f

Opts = batchJobArgs.batchArgs('Make pdf tables from latex generated from getdist outputs', importance=True, converge=True)
Opts.parser.add_argument('latex_filename', help="name of latex/PDF file to produce")
Opts.parser.add_argument('--limit', type=int, default=2, help="sigmas of quoted confidence intervals")
Opts.parser.add_argument('--all_limits', action='store_true')

Opts.parser.add_argument('--bestfitonly', action='store_true')
Opts.parser.add_argument('--nobestfit', action='store_true')
Opts.parser.add_argument('--no_delta_chisq', action='store_true')
Opts.parser.add_argument('--delta_chisq_paramtag', default=None, help="parameter tag to give best-fit chi-squared differences")
Opts.parser.add_argument('--changes_from_datatag', default=None, help="give fractional sigma shifts compared to a given data combination tag")
Opts.parser.add_argument('--changes_from_paramtag', default=None, help="give fractional sigma shifts compared to a given parameter combination tag")
Opts.parser.add_argument('--changes_adding_data', nargs='+', default=None, help="give fractional sigma shifts when adding given data")
Opts.parser.add_argument('--changes_replacing', nargs='+', default=None,
                          help='give sigma shifts for results with data x, y, z replacing data y, z.. with x')
Opts.parser.add_argument('--changes_only', action='store_true', help='Only include results in the changes_replacing set')

Opts.parser.add_argument('--changes_data_ignore', nargs='+', help='ignore these data tags when mapping to reference for comparison')

Opts.parser.add_argument('--shift_sigma_indep', action='store_true',
                         help="fractional shifts are relative to the sigma for independent data (sigma^2=sigma1^2+sigma2^2")
Opts.parser.add_argument('--shift_sigma_subset', action='store_true',
                         help="fractional shifts are relative to the sigma for stricly subset data (sigma^2 = |sigma1^2-sigma2^2|, regularized to sigma/20)")

# this is just for the latex labelsm set None to use those in chain .paramnames
Opts.parser.add_argument('--paramNameFile', default='clik_latex.paramnames', help=".paramnames file for custom labels for parameters")

Opts.parser.add_argument('--paramList', default=None, help=".paramnames file listing specific parameters to include (only)")
Opts.parser.add_argument('--blockEndParams', default=None)
Opts.parser.add_argument('--columns', type=int, nargs=1, default=3)
Opts.parser.add_argument('--compare', nargs='+', default=None)

Opts.parser.add_argument('--titles', default=None)  # for compare plots
Opts.parser.add_argument('--forpaper', action='store_true')
Opts.parser.add_argument('--separate_tex', action='store_true')
Opts.parser.add_argument('--header_tex', default=None)
Opts.parser.add_argument('--height', default="10in")
Opts.parser.add_argument('--width', default="12in")

(batch, args) = Opts.parseForBatch()

if args.blockEndParams is not None: args.blockEndParams = args.blockEndParams.split(';')

if args.paramList is not None: args.paramList = paramNames.paramNames(args.paramList)

if args.forpaper: formatter = planckStyle.planckStyleTableFormatter()
else: formatter = None

def texEscapeText(string):
    return string.replace('_', '{\\textunderscore}')

def getTableLines(content, referenceDataJobItem=None):
    if referenceDataJobItem is not None: refResults = referenceDataJobItem.result_marge
    else: refResults = None
    return ResultObjs.resultTable(args.columns, [content], blockEndParams=args.blockEndParams, formatter=formatter,
                                  paramList=args.paramList, limit=args.limit,
                                  refResults=refResults, shiftSigma_indep=args.shift_sigma_indep, shiftSigma_subset=args.shift_sigma_subset).lines

def paramResultTable(jobItem, deltaChisqJobItem=None, referenceDataJobItem=None):
    if deltaChisqJobItem is not None and deltaChisqJobItem.name == jobItem.name: deltaChisqJobItem = None
    if referenceDataJobItem is not None:
        if (args.changes_from_paramtag is None and referenceDataJobItem.normed_data == jobItem.normed_data
         or args.changes_from_paramtag is not None and referenceDataJobItem.name == jobItem.name):
            referenceDataJobItem = None
    tableLines = []
    caption = []
    jobItem.loadJobItemResults(paramNameFile=args.paramNameFile, bestfit=not args.nobestfit, bestfitonly=args.bestfitonly)
    bf = jobItem.result_bestfit
    if not bf is None:
        caption.append(' Best-fit $\\chi^2_{\\rm eff} = ' + ('%.2f' % (bf.logLike * 2)) + '$')
        if deltaChisqJobItem is not None:
            bf_ref = deltaChisqJobItem.result_bestfit
            if bf_ref is not None: caption.append('$\\Delta \\chi^2_{\\rm eff} = ' + ('%.2f' % ((bf.logLike - bf_ref.logLike) * 2)) + '$')

    if args.bestfitonly:
        if bf is not None: tableLines += getTableLines(bf)
    else:
        likeMarge = jobItem.result_likemarge
        if likeMarge is not None and likeMarge.meanLogLike is not None:
                caption.append('$\\bar{\\chi}^2_{\\rm eff} = ' + ('%.2f' % (likeMarge.meanLogLike * 2)) + '$')
                if deltaChisqJobItem is not None:
                    likeMarge_ref = deltaChisqJobItem.result_likemarge
                    if likeMarge_ref is not None and likeMarge_ref.meanLogLike is not None:
                        delta = likeMarge.meanLogLike - likeMarge_ref.meanLogLike
                        caption.append('$\\Delta\\bar{\\chi}^2_{\\rm eff} = ' + ('%.2f' % (delta * 2)) + '$')
        if jobItem.result_converge is not None: caption.append('$R-1 =' + jobItem.result_converge.worstR() + '$')
        if jobItem.result_marge is not None: tableLines += getTableLines(jobItem.result_marge, referenceDataJobItem)
    tableLines.append('')
    if not args.forpaper: tableLines.append("; ".join(caption))
    if not bf is None and not args.forpaper:
        tableLines.append('')
        tableLines.append('$\\chi^2_{\\rm eff}$:')
        if deltaChisqJobItem is not None: compChiSq = deltaChisqJobItem.result_bestfit
        else: compChiSq = None
        for kind, vals in bf.sortedChiSquareds():
            tableLines.append(kind + ' - ')
            for val in vals:
                line = '  ' + texEscapeText(val.name) + ': ' + ('%.2f' % val.chisq) + ' '
                if compChiSq is not None:
                    comp = compChiSq.chiSquareForKindName(kind, val.name)
                    if comp is not None: line += '($\Delta$ ' + ('%.2f' % (val.chisq - comp)) + ') '
                tableLines.append(line)
    return tableLines

def compareTable(jobItems, titles=None):
    for jobItem in jobItems:
        jobItem.loadJobItemResults(paramNameFile=args.paramNameFile, bestfit=not args.nobestfit, bestfitonly=args.bestfitonly)
        print jobItem.name
    if titles is None: titles = [jobItem.datatag for jobItem in jobItems if jobItem.result_marge is not None]
    else: titles = titles.split(';')
    return ResultObjs.resultTable(1, [jobItem.result_marge for jobItem in jobItems if jobItem.result_marge is not None],
               formatter=formatter, limit=args.limit, titles=titles, blockEndParams=args.blockEndParams, paramList=args.paramList).lines


if args.changes_replacing is not None:
    if args.data is not None: args.data += args.changes_replacing

items = Opts.sortedParamtagDict(chainExist=not args.bestfitonly)

if args.all_limits:
    limits = [1, 2, 3]
else: limits = [args.limit]


if args.changes_from_paramtag is not None:
    if args.changes_from_datatag is not None:
        raise Exception('You cannot have both changes_from_paramtag and changes_from_datatag')
    if args.delta_chisq_paramtag is not None and args.delta_chisq_paramtag != args.changes_from_paramtag:
        raise Exception('when using changes_from_paramtag, delta_chisq_paramtag is set equal to that')
    if args.no_delta_chisq:
        raise Exception('when using changes_from_paramtag cannot have no_delta_chisq')
    args.delta_chisq_paramtag = args.changes_from_paramtag

def dataIndex(jobItem):
    if args.changes_data_ignore:
        ignores = dict()
        for ig in args.changes_data_ignore:
            ignores[ig] = ''
        return jobItem.data_set.makeNormedDatatag(ignores)
    else:
        return jobItem.normed_data

baseJobItems = dict()
for paramtag, parambatch in items:
    isBase = len(parambatch[0].param_set) == 0
    for jobItem in parambatch:
        if (args.delta_chisq_paramtag is None and
            isBase and not args.no_delta_chisq  or args.delta_chisq_paramtag is not None and jobItem.paramtag == args.delta_chisq_paramtag):
                referenceJobItem = copy.deepcopy(jobItem)
                referenceJobItem.loadJobItemResults(paramNameFile=args.paramNameFile)
                baseJobItems[jobItem.normed_data] = referenceJobItem

loc = os.path.split(args.latex_filename)[0]
if loc: batchJob.makePath(loc)

for limit in limits:
    args.limit = limit

    outfile = args.latex_filename
    if args.all_limits: outfile += '_limit' + str(limit)
    if outfile[-4:] != '.tex': outfile += '.tex'

    lines = []
    if not args.forpaper:
        lines.append('\\documentclass[10pt]{article}')
        lines.append('\\usepackage{fullpage}')
        lines.append('\\usepackage[pdftex]{hyperref}')
        lines.append('\\usepackage[paperheight=' + args.height + ',paperwidth=' + args.width + ',margin=0.8in]{geometry}')
        lines.append('\\renewcommand{\\arraystretch}{1.5}')
        lines.append('\\begin{document}')
        if args.header_tex is not None:
            lines.append(open(args.header_tex, 'r').read())
        lines.append('\\tableofcontents')

    # set of baseline results, e.g. for Delta chi^2

    for paramtag, parambatch in items:
        isBase = len(parambatch[0].param_set) == 0
        if not args.forpaper:
            if isBase: paramText = 'Baseline model'
            else: paramText = texEscapeText("+".join(parambatch[0].param_set))
            section = '\\newpage\\section{ ' + paramText + '}'
        else: section = ''
        if args.compare is not None:
            compares = Opts.filterForDataCompare(parambatch, args.compare)
            if len(compares) == len(args.compare):
                lines.append(section)
                lines += compareTable(compares, args.titles)
            else: print 'no matches for compare: ' + paramtag
        else:
            lines.append(section)
            theseItems = [jobItem for jobItem in parambatch
                if (os.path.exists(jobItem.distPath) or args.bestfitonly) and (args.converge == 0 or jobItem.hasConvergeBetterThan(args.converge))]

            referenceDataJobItem = None
            if args.changes_from_datatag is not None:
                for jobItem in theseItems:
                    if jobItem.normed_data == args.changes_from_datatag or jobItem.datatag == args.changes_from_datatag:
                        referenceDataJobItem = copy.deepcopy(jobItem)
                        referenceDataJobItem.loadJobItemResults(paramNameFile=args.paramNameFile, bestfit=args.bestfitonly)
            if args.changes_adding_data is not None:
                baseJobItems = dict()
                refItems = []
                for jobItem in theseItems:
                    if jobItem.data_set.hasName(args.changes_adding_data):
                        jobItem.normed_without = "_".join(sorted([x for x in jobItem.data_set.names if not x in args.changes_adding_data]))
                        refItems.append(jobItem.normed_without)
                    else: jobItem.normed_without = None
                for jobItem in theseItems:
                    if jobItem.normed_data in refItems:
                        referenceJobItem = copy.deepcopy(jobItem)
                        referenceJobItem.loadJobItemResults(paramNameFile=args.paramNameFile, bestfit=args.bestfitonly)
                        baseJobItems[jobItem.normed_data] = referenceJobItem
            if args.changes_replacing is not None:
                origCompare = [item for item in theseItems if args.changes_replacing[0] in item.data_set.names]
                baseJobItems = dict()
                for jobItem in origCompare:
                    referenceJobItem = copy.deepcopy(jobItem)
                    referenceJobItem.loadJobItemResults(paramNameFile=args.paramNameFile, bestfit=args.bestfitonly)
                    baseJobItems[jobItem.normed_data] = referenceJobItem

            for jobItem in theseItems:
                    if args.changes_adding_data is not None:
                        if jobItem.normed_without is not None:
                            referenceDataJobItem = baseJobItems.get(jobItem.normed_without, None)
                        else: referenceDataJobItem = None
                        referenceJobItem = referenceDataJobItem
                        if args.changes_only and not referenceDataJobItem: continue
                    elif args.changes_replacing is not None:
                        referenceDataJobItem = None
                        for replace in args.changes_replacing[1:]:
                            if replace in jobItem.data_set.names:
                                referenceDataJobItem = baseJobItems.get(
                                    batch.normalizeDataTag(jobItem.data_set.tagReplacing(replace, args.changes_replacing[0])), None)
                                break
                        referenceJobItem = referenceDataJobItem
                        if args.changes_only and not referenceDataJobItem: continue
                    else: referenceJobItem = baseJobItems.get(dataIndex(jobItem), None)
                    if args.changes_from_paramtag is not None:
                        referenceDataJobItem = referenceJobItem
                    if not args.forpaper: lines.append('\\subsection{ ' + texEscapeText(jobItem.name) + '}')
                    try:
                        tableLines = paramResultTable(jobItem, referenceJobItem, referenceDataJobItem)
                        if args.separate_tex: ResultObjs.textFile(tableLines).write(jobItem.distRoot + '.tex')
                        lines += tableLines
                    except Exception  as e:
                        print 'ERROR: ' + jobItem.name
                        print "Index Error:" + e.message

    if not args.forpaper: lines.append('\\end{document}')

    (outdir, outname) = os.path.split(outfile)
    if len(outdir) > 0 and not os.path.exists(outdir): os.makedirs(outdir)
    ResultObjs.textFile(lines).write(outfile)
    (root, _) = os.path.splitext(outfile)

    if not args.forpaper:
        print 'Now converting to PDF...'
        delext = ['aux', 'log', 'out', 'toc']
        if len(outdir) > 0: dodir = 'cd ' + outdir + '; '
        else: dodir = '';
        os.system(dodir + 'pdflatex ' + outname)
        # #again to get table of contents
        os.system(dodir + 'pdflatex ' + outname)
        # and again to get page numbers
        os.system(dodir + 'pdflatex ' + outname)
        for ext in delext:
            if os.path.exists(root + '.' + ext):
                os.remove(root + '.' + ext)

<|MERGE_RESOLUTION|>--- conflicted
+++ resolved
@@ -1,20 +1,14 @@
-<<<<<<< HEAD
-import os, copy
-import planckStyle
-import batchJob
-import batchJobArgs
-from getdist import ResultObjs, paramNames
-=======
+from __future__ import absolute_import
+from __future__ import print_function
 import os
 import copy
-
 import planckStyle
-from paramgrid import batchJob, batchJobArgs
-from getdist import ResultObjs, paramNames
-
->>>>>>> 73881f8f
-
-Opts = batchJobArgs.batchArgs('Make pdf tables from latex generated from getdist outputs', importance=True, converge=True)
+from paramgrid import batchjob, batchjob_args
+from getdist import types, paramnames
+
+
+Opts = batchjob_args.batchArgs('Make pdf tables from latex generated from getdist outputs', importance=True,
+                              converge=True)
 Opts.parser.add_argument('latex_filename', help="name of latex/PDF file to produce")
 Opts.parser.add_argument('--limit', type=int, default=2, help="sigmas of quoted confidence intervals")
 Opts.parser.add_argument('--all_limits', action='store_true')
@@ -22,15 +16,21 @@
 Opts.parser.add_argument('--bestfitonly', action='store_true')
 Opts.parser.add_argument('--nobestfit', action='store_true')
 Opts.parser.add_argument('--no_delta_chisq', action='store_true')
-Opts.parser.add_argument('--delta_chisq_paramtag', default=None, help="parameter tag to give best-fit chi-squared differences")
-Opts.parser.add_argument('--changes_from_datatag', default=None, help="give fractional sigma shifts compared to a given data combination tag")
-Opts.parser.add_argument('--changes_from_paramtag', default=None, help="give fractional sigma shifts compared to a given parameter combination tag")
-Opts.parser.add_argument('--changes_adding_data', nargs='+', default=None, help="give fractional sigma shifts when adding given data")
+Opts.parser.add_argument('--delta_chisq_paramtag', default=None,
+                         help="parameter tag to give best-fit chi-squared differences")
+Opts.parser.add_argument('--changes_from_datatag', default=None,
+                         help="give fractional sigma shifts compared to a given data combination tag")
+Opts.parser.add_argument('--changes_from_paramtag', default=None,
+                         help="give fractional sigma shifts compared to a given parameter combination tag")
+Opts.parser.add_argument('--changes_adding_data', nargs='+', default=None,
+                         help="give fractional sigma shifts when adding given data")
 Opts.parser.add_argument('--changes_replacing', nargs='+', default=None,
-                          help='give sigma shifts for results with data x, y, z replacing data y, z.. with x')
-Opts.parser.add_argument('--changes_only', action='store_true', help='Only include results in the changes_replacing set')
-
-Opts.parser.add_argument('--changes_data_ignore', nargs='+', help='ignore these data tags when mapping to reference for comparison')
+                         help='give sigma shifts for results with data x, y, z replacing data y, z.. with x')
+Opts.parser.add_argument('--changes_only', action='store_true',
+                         help='Only include results in the changes_replacing set')
+
+Opts.parser.add_argument('--changes_data_ignore', nargs='+',
+                         help='ignore these data tags when mapping to reference for comparison')
 
 Opts.parser.add_argument('--shift_sigma_indep', action='store_true',
                          help="fractional shifts are relative to the sigma for independent data (sigma^2=sigma1^2+sigma2^2")
@@ -38,9 +38,11 @@
                          help="fractional shifts are relative to the sigma for stricly subset data (sigma^2 = |sigma1^2-sigma2^2|, regularized to sigma/20)")
 
 # this is just for the latex labelsm set None to use those in chain .paramnames
-Opts.parser.add_argument('--paramNameFile', default='clik_latex.paramnames', help=".paramnames file for custom labels for parameters")
-
-Opts.parser.add_argument('--paramList', default=None, help=".paramnames file listing specific parameters to include (only)")
+Opts.parser.add_argument('--paramNameFile', default='clik_latex.paramnames',
+                         help=".paramnames file for custom labels for parameters")
+
+Opts.parser.add_argument('--paramList', default=None,
+                         help=".paramnames file listing specific parameters to include (only)")
 Opts.parser.add_argument('--blockEndParams', default=None)
 Opts.parser.add_argument('--columns', type=int, nargs=1, default=3)
 Opts.parser.add_argument('--compare', nargs='+', default=None)
@@ -56,48 +58,58 @@
 
 if args.blockEndParams is not None: args.blockEndParams = args.blockEndParams.split(';')
 
-if args.paramList is not None: args.paramList = paramNames.paramNames(args.paramList)
-
-if args.forpaper: formatter = planckStyle.planckStyleTableFormatter()
-else: formatter = None
+if args.paramList is not None: args.paramList = paramnames.ParamNames(args.paramList)
+
+if args.forpaper:
+    formatter = planckStyle.planckStyleTableFormatter()
+else:
+    formatter = None
+
 
 def texEscapeText(string):
     return string.replace('_', '{\\textunderscore}')
 
+
 def getTableLines(content, referenceDataJobItem=None):
-    if referenceDataJobItem is not None: refResults = referenceDataJobItem.result_marge
-    else: refResults = None
-    return ResultObjs.resultTable(args.columns, [content], blockEndParams=args.blockEndParams, formatter=formatter,
+    if referenceDataJobItem is not None:
+        refResults = referenceDataJobItem.result_marge
+    else:
+        refResults = None
+    return types.ResultTable(args.columns, [content], blockEndParams=args.blockEndParams, formatter=formatter,
                                   paramList=args.paramList, limit=args.limit,
-                                  refResults=refResults, shiftSigma_indep=args.shift_sigma_indep, shiftSigma_subset=args.shift_sigma_subset).lines
+                                  refResults=refResults, shiftSigma_indep=args.shift_sigma_indep,
+                                  shiftSigma_subset=args.shift_sigma_subset).lines
+
 
 def paramResultTable(jobItem, deltaChisqJobItem=None, referenceDataJobItem=None):
     if deltaChisqJobItem is not None and deltaChisqJobItem.name == jobItem.name: deltaChisqJobItem = None
     if referenceDataJobItem is not None:
         if (args.changes_from_paramtag is None and referenceDataJobItem.normed_data == jobItem.normed_data
-         or args.changes_from_paramtag is not None and referenceDataJobItem.name == jobItem.name):
+            or args.changes_from_paramtag is not None and referenceDataJobItem.name == jobItem.name):
             referenceDataJobItem = None
     tableLines = []
     caption = []
-    jobItem.loadJobItemResults(paramNameFile=args.paramNameFile, bestfit=not args.nobestfit, bestfitonly=args.bestfitonly)
+    jobItem.loadJobItemResults(paramNameFile=args.paramNameFile, bestfit=not args.nobestfit,
+                               bestfitonly=args.bestfitonly)
     bf = jobItem.result_bestfit
     if not bf is None:
         caption.append(' Best-fit $\\chi^2_{\\rm eff} = ' + ('%.2f' % (bf.logLike * 2)) + '$')
         if deltaChisqJobItem is not None:
             bf_ref = deltaChisqJobItem.result_bestfit
-            if bf_ref is not None: caption.append('$\\Delta \\chi^2_{\\rm eff} = ' + ('%.2f' % ((bf.logLike - bf_ref.logLike) * 2)) + '$')
+            if bf_ref is not None: caption.append(
+                '$\\Delta \\chi^2_{\\rm eff} = ' + ('%.2f' % ((bf.logLike - bf_ref.logLike) * 2)) + '$')
 
     if args.bestfitonly:
         if bf is not None: tableLines += getTableLines(bf)
     else:
         likeMarge = jobItem.result_likemarge
         if likeMarge is not None and likeMarge.meanLogLike is not None:
-                caption.append('$\\bar{\\chi}^2_{\\rm eff} = ' + ('%.2f' % (likeMarge.meanLogLike * 2)) + '$')
-                if deltaChisqJobItem is not None:
-                    likeMarge_ref = deltaChisqJobItem.result_likemarge
-                    if likeMarge_ref is not None and likeMarge_ref.meanLogLike is not None:
-                        delta = likeMarge.meanLogLike - likeMarge_ref.meanLogLike
-                        caption.append('$\\Delta\\bar{\\chi}^2_{\\rm eff} = ' + ('%.2f' % (delta * 2)) + '$')
+            caption.append('$\\bar{\\chi}^2_{\\rm eff} = ' + ('%.2f' % (likeMarge.meanLogLike * 2)) + '$')
+            if deltaChisqJobItem is not None:
+                likeMarge_ref = deltaChisqJobItem.result_likemarge
+                if likeMarge_ref is not None and likeMarge_ref.meanLogLike is not None:
+                    delta = likeMarge.meanLogLike - likeMarge_ref.meanLogLike
+                    caption.append('$\\Delta\\bar{\\chi}^2_{\\rm eff} = ' + ('%.2f' % (delta * 2)) + '$')
         if jobItem.result_converge is not None: caption.append('$R-1 =' + jobItem.result_converge.worstR() + '$')
         if jobItem.result_marge is not None: tableLines += getTableLines(jobItem.result_marge, referenceDataJobItem)
     tableLines.append('')
@@ -105,8 +117,10 @@
     if not bf is None and not args.forpaper:
         tableLines.append('')
         tableLines.append('$\\chi^2_{\\rm eff}$:')
-        if deltaChisqJobItem is not None: compChiSq = deltaChisqJobItem.result_bestfit
-        else: compChiSq = None
+        if deltaChisqJobItem is not None:
+            compChiSq = deltaChisqJobItem.result_bestfit
+        else:
+            compChiSq = None
         for kind, vals in bf.sortedChiSquareds():
             tableLines.append(kind + ' - ')
             for val in vals:
@@ -117,14 +131,19 @@
                 tableLines.append(line)
     return tableLines
 
+
 def compareTable(jobItems, titles=None):
     for jobItem in jobItems:
-        jobItem.loadJobItemResults(paramNameFile=args.paramNameFile, bestfit=not args.nobestfit, bestfitonly=args.bestfitonly)
-        print jobItem.name
-    if titles is None: titles = [jobItem.datatag for jobItem in jobItems if jobItem.result_marge is not None]
-    else: titles = titles.split(';')
-    return ResultObjs.resultTable(1, [jobItem.result_marge for jobItem in jobItems if jobItem.result_marge is not None],
-               formatter=formatter, limit=args.limit, titles=titles, blockEndParams=args.blockEndParams, paramList=args.paramList).lines
+        jobItem.loadJobItemResults(paramNameFile=args.paramNameFile, bestfit=not args.nobestfit,
+                                   bestfitonly=args.bestfitonly)
+        print(jobItem.name)
+    if titles is None:
+        titles = [jobItem.datatag for jobItem in jobItems if jobItem.result_marge is not None]
+    else:
+        titles = titles.split(';')
+    return types.ResultTable(1, [jobItem.result_marge for jobItem in jobItems if jobItem.result_marge is not None],
+                             formatter=formatter, limit=args.limit, titles=titles,
+                             blockEndParams=args.blockEndParams, paramList=args.paramList).lines
 
 
 if args.changes_replacing is not None:
@@ -134,8 +153,8 @@
 
 if args.all_limits:
     limits = [1, 2, 3]
-else: limits = [args.limit]
-
+else:
+    limits = [args.limit]
 
 if args.changes_from_paramtag is not None:
     if args.changes_from_datatag is not None:
@@ -146,6 +165,7 @@
         raise Exception('when using changes_from_paramtag cannot have no_delta_chisq')
     args.delta_chisq_paramtag = args.changes_from_paramtag
 
+
 def dataIndex(jobItem):
     if args.changes_data_ignore:
         ignores = dict()
@@ -155,18 +175,19 @@
     else:
         return jobItem.normed_data
 
+
 baseJobItems = dict()
 for paramtag, parambatch in items:
     isBase = len(parambatch[0].param_set) == 0
     for jobItem in parambatch:
         if (args.delta_chisq_paramtag is None and
-            isBase and not args.no_delta_chisq  or args.delta_chisq_paramtag is not None and jobItem.paramtag == args.delta_chisq_paramtag):
-                referenceJobItem = copy.deepcopy(jobItem)
-                referenceJobItem.loadJobItemResults(paramNameFile=args.paramNameFile)
-                baseJobItems[jobItem.normed_data] = referenceJobItem
+                isBase and not args.no_delta_chisq or args.delta_chisq_paramtag is not None and jobItem.paramtag == args.delta_chisq_paramtag):
+            referenceJobItem = copy.deepcopy(jobItem)
+            referenceJobItem.loadJobItemResults(paramNameFile=args.paramNameFile)
+            baseJobItems[jobItem.normed_data] = referenceJobItem
 
 loc = os.path.split(args.latex_filename)[0]
-if loc: batchJob.makePath(loc)
+if loc: batchjob.makePath(loc)
 
 for limit in limits:
     args.limit = limit
@@ -180,7 +201,8 @@
         lines.append('\\documentclass[10pt]{article}')
         lines.append('\\usepackage{fullpage}')
         lines.append('\\usepackage[pdftex]{hyperref}')
-        lines.append('\\usepackage[paperheight=' + args.height + ',paperwidth=' + args.width + ',margin=0.8in]{geometry}')
+        lines.append(
+            '\\usepackage[paperheight=' + args.height + ',paperwidth=' + args.width + ',margin=0.8in]{geometry}')
         lines.append('\\renewcommand{\\arraystretch}{1.5}')
         lines.append('\\begin{document}')
         if args.header_tex is not None:
@@ -192,35 +214,43 @@
     for paramtag, parambatch in items:
         isBase = len(parambatch[0].param_set) == 0
         if not args.forpaper:
-            if isBase: paramText = 'Baseline model'
-            else: paramText = texEscapeText("+".join(parambatch[0].param_set))
+            if isBase:
+                paramText = 'Baseline model'
+            else:
+                paramText = texEscapeText("+".join(parambatch[0].param_set))
             section = '\\newpage\\section{ ' + paramText + '}'
-        else: section = ''
+        else:
+            section = ''
         if args.compare is not None:
             compares = Opts.filterForDataCompare(parambatch, args.compare)
             if len(compares) == len(args.compare):
                 lines.append(section)
                 lines += compareTable(compares, args.titles)
-            else: print 'no matches for compare: ' + paramtag
+            else:
+                print('no matches for compare: ' + paramtag)
         else:
             lines.append(section)
             theseItems = [jobItem for jobItem in parambatch
-                if (os.path.exists(jobItem.distPath) or args.bestfitonly) and (args.converge == 0 or jobItem.hasConvergeBetterThan(args.converge))]
+                          if (os.path.exists(jobItem.distPath) or args.bestfitonly) and (
+                    args.converge == 0 or jobItem.hasConvergeBetterThan(args.converge))]
 
             referenceDataJobItem = None
             if args.changes_from_datatag is not None:
                 for jobItem in theseItems:
                     if jobItem.normed_data == args.changes_from_datatag or jobItem.datatag == args.changes_from_datatag:
                         referenceDataJobItem = copy.deepcopy(jobItem)
-                        referenceDataJobItem.loadJobItemResults(paramNameFile=args.paramNameFile, bestfit=args.bestfitonly)
+                        referenceDataJobItem.loadJobItemResults(paramNameFile=args.paramNameFile,
+                                                                bestfit=args.bestfitonly)
             if args.changes_adding_data is not None:
                 baseJobItems = dict()
                 refItems = []
                 for jobItem in theseItems:
                     if jobItem.data_set.hasName(args.changes_adding_data):
-                        jobItem.normed_without = "_".join(sorted([x for x in jobItem.data_set.names if not x in args.changes_adding_data]))
+                        jobItem.normed_without = "_".join(
+                            sorted([x for x in jobItem.data_set.names if not x in args.changes_adding_data]))
                         refItems.append(jobItem.normed_without)
-                    else: jobItem.normed_without = None
+                    else:
+                        jobItem.normed_without = None
                 for jobItem in theseItems:
                     if jobItem.normed_data in refItems:
                         referenceJobItem = copy.deepcopy(jobItem)
@@ -235,50 +265,51 @@
                     baseJobItems[jobItem.normed_data] = referenceJobItem
 
             for jobItem in theseItems:
-                    if args.changes_adding_data is not None:
-                        if jobItem.normed_without is not None:
-                            referenceDataJobItem = baseJobItems.get(jobItem.normed_without, None)
-                        else: referenceDataJobItem = None
-                        referenceJobItem = referenceDataJobItem
-                        if args.changes_only and not referenceDataJobItem: continue
-                    elif args.changes_replacing is not None:
+                if args.changes_adding_data is not None:
+                    if jobItem.normed_without is not None:
+                        referenceDataJobItem = baseJobItems.get(jobItem.normed_without, None)
+                    else:
                         referenceDataJobItem = None
-                        for replace in args.changes_replacing[1:]:
-                            if replace in jobItem.data_set.names:
-                                referenceDataJobItem = baseJobItems.get(
-                                    batch.normalizeDataTag(jobItem.data_set.tagReplacing(replace, args.changes_replacing[0])), None)
-                                break
-                        referenceJobItem = referenceDataJobItem
-                        if args.changes_only and not referenceDataJobItem: continue
-                    else: referenceJobItem = baseJobItems.get(dataIndex(jobItem), None)
-                    if args.changes_from_paramtag is not None:
-                        referenceDataJobItem = referenceJobItem
-                    if not args.forpaper: lines.append('\\subsection{ ' + texEscapeText(jobItem.name) + '}')
-                    try:
-                        tableLines = paramResultTable(jobItem, referenceJobItem, referenceDataJobItem)
-                        if args.separate_tex: ResultObjs.textFile(tableLines).write(jobItem.distRoot + '.tex')
-                        lines += tableLines
-                    except Exception  as e:
-                        print 'ERROR: ' + jobItem.name
-                        print "Index Error:" + e.message
+                    referenceJobItem = referenceDataJobItem
+                    if args.changes_only and not referenceDataJobItem: continue
+                elif args.changes_replacing is not None:
+                    referenceDataJobItem = None
+                    for replace in args.changes_replacing[1:]:
+                        if replace in jobItem.data_set.names:
+                            referenceDataJobItem = baseJobItems.get(
+                                batch.normalizeDataTag(
+                                    jobItem.data_set.tagReplacing(replace, args.changes_replacing[0])), None)
+                            break
+                    referenceJobItem = referenceDataJobItem
+                    if args.changes_only and not referenceDataJobItem: continue
+                else:
+                    referenceJobItem = baseJobItems.get(dataIndex(jobItem), None)
+                if args.changes_from_paramtag is not None:
+                    referenceDataJobItem = referenceJobItem
+                if not args.forpaper: lines.append('\\subsection{ ' + texEscapeText(jobItem.name) + '}')
+                try:
+                    tableLines = paramResultTable(jobItem, referenceJobItem, referenceDataJobItem)
+                    if args.separate_tex: types.TextFile(tableLines).write(jobItem.distRoot + '.tex')
+                    lines += tableLines
+                except Exception as e:
+                    print('ERROR: ' + jobItem.name)
+                    print("Index Error:" + str(e))
 
     if not args.forpaper: lines.append('\\end{document}')
 
     (outdir, outname) = os.path.split(outfile)
     if len(outdir) > 0 and not os.path.exists(outdir): os.makedirs(outdir)
-    ResultObjs.textFile(lines).write(outfile)
-    (root, _) = os.path.splitext(outfile)
+    types.TextFile(lines).write(outfile)
+    root = os.path.splitext(outfile)[0]
 
     if not args.forpaper:
-        print 'Now converting to PDF...'
+        print('Now converting to PDF...')
         delext = ['aux', 'log', 'out', 'toc']
-        if len(outdir) > 0: dodir = 'cd ' + outdir + '; '
-        else: dodir = '';
-        os.system(dodir + 'pdflatex ' + outname)
-        # #again to get table of contents
-        os.system(dodir + 'pdflatex ' + outname)
-        # and again to get page numbers
-        os.system(dodir + 'pdflatex ' + outname)
+        if len(outdir) > 0:
+            os.chdir(outdir)
+        for _ in range(3):
+            # iterate three times to get table of contents page numbers right
+            os.system('pdflatex ' + outname)
         for ext in delext:
             if os.path.exists(root + '.' + ext):
                 os.remove(root + '.' + ext)
