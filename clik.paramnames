omegabh2      \Omega_b h^2	#physical baryon density
omegach2      \Omega_c h^2	#physical CDM matter density
theta         \theta		#100 times the ratio of the angular diameter distance to the LSS sound horizon (approx)
tau           \tau
omegak        \Omega_K
mnu           \Sigma m_\nu		
w             w			#equation of state parameter for scalar field dark energy today
wa            w_a       #w_a variation
nnu           N_{eff}   #effective number of neutrinos (only clearly defined for massless)
yhe           Y_{P}    #Helium mass fraction (not used if bbn_consistency)    
alpha1        \alpha_{-1} #correlated CDM isocurvature 
deltazrei     \Delta_{z,re} #width of reionization
Alens         A_{L}     #lensing potential scaled by sqrt(A_lens)
fdm           \epsilon_0 f_d    #CosmoRec dark matter annihilation parameter, 0910.3663
ns            n_s	    #beware that pivot scale can change in .ini file
nt            n_t
nrun          n_{run}
logA          log[10^{10} A_s]
r             r_{pivot} #ratio of tensor to scalar primordial amplitudes at pivot scale
asz           A_{SZ}		#SZ template amplitude, as in WMAP
aps100        A_{PS100}         # PS amplitude at 100
aps143        A_{PS143}         # PS amplitude at 143
aps217        A_{PS217}         # PS amplitude at 217
acib143       A_{CIB143}        # CIB amplitude at 143
acib217       A_{CIB217}        # CIB amplitude at 217
asz143        A_{SZ143}         # Thermal SZ amplitude at 143
psr           psr               # 143-217 correlation coefficient of point source residuals
cibr          cibr              # 143-217 correlation coefficient of CIB
<<<<<<< HEAD
cal0          cal0              # relative calibration factor 100/143
cal1          cal1              # calibration factor 143
cal2          cal2              # relative calibration factor 217/143
xi            xi
aksz         A_{kSZ}
bm_1_1
bm_1_2
bm_1_3
bm_1_4
bm_1_5
bm_2_1
bm_2_2
bm_2_3
bm_2_4
bm_2_5
bm_3_1
bm_3_2
bm_3_3
bm_3_4
bm_3_5
bm_4_1
bm_4_2
bm_4_3
bm_4_4
bm_4_5
A_cib_143
A_cib_217
r_cib
ps_pwfe_A_100_100
ps_pwfe_A_100_143
ps_pwfe_A_100_217
ps_pwfe_A_143_143
ps_pwfe_A_143_217 
ps_pwfe_A_217_217 
gal_norm 
A_sz_AS
A_ksz_AS
xi_sz_cib_AS
a_ps_act_148
a_ps_act_217
a_ps_spt_95
a_ps_spt_150
a_ps_spt_220
A_cib_143_AS
A_cib_217_AS
r_ps_spt_95x150
r_ps_spt_95x220
r_ps_150x220
r_cib_AS
cal_acts_148
cal_acts_217
cal_acte_148
cal_acte_217
cal_spt_95
cal_spt_150
cal_spt_220
=======
cal0          cal0              # 100/143 relative calibration factor
cal1          cal1              # 143 absolute calibration factor
cal2          cal2              # 217/143 relative calibration factor
xi	          \xi_{SZ-CIB}      # TSZ-CIB template amplitude (positive is negative) 
aksz	      A_{kSZ}
beam1         beam_{1}
beam2         beam_{2}
beam3         beam_{3}
beam4         beam_{4}
beam5         beam_{5}
beam6         beam_{6}
beam7         beam_{7}
beam8         beam_{8}
beam9         beam_{9}
beam10        beam_{10}
beam11        beam_{11}
beam12        beam_{12}
beam13        beam_{13}
beam14        beam_{14}
beam15        beam_{15}
beam16        beam_{16}
beam17        beam_{17}
beam18        beam_{18}
beam19        beam_{19}
beam20        beam_{20}
norm_rg       D_r               # amplitude of radio foreground spectrum
norm_dg_cl    D_c               # amplitude of dusty foreground spectrum
>>>>>>> 1bd08d54
omegal*       \Omega_\Lambda
age*          Age/Gyr
omegam*       \Omega_m
sigma8*       \sigma_8
zrei*         z_{re}
r10*          r_{10}	#tensor-scalar C_l amplitude at l=10
H0*           H_0		#hubble parameter is H0 km/s/Mpc
r02*          r         #r at k=0.002
A*            10^9 A_s
omegamh2*     \Omega_m h^2 #includes massive neutrinos
omegamh3*     \Omega_m h^3 #well determined orthogonal to degeneracy for 6-param model
yheused*      Y_{He} #MCMC value or from bbn consistency
clamp*        10^9 A_s e^{-2\tau}   #parameter determining C_l amplitude
zstar*        z_*
rstar*        r_*
thetastar*    \theta_*
zdrag*        z_{drag}
rdrag*        r_{drag}
kd*           k_D
thetad*       \theta_D
zeq*          z_{EQ}
thetaeq*      \theta_{EQ}<|MERGE_RESOLUTION|>--- conflicted
+++ resolved
@@ -18,20 +18,19 @@
 logA          log[10^{10} A_s]
 r             r_{pivot} #ratio of tensor to scalar primordial amplitudes at pivot scale
 asz           A_{SZ}		#SZ template amplitude, as in WMAP
-aps100        A_{PS100}         # PS amplitude at 100
-aps143        A_{PS143}         # PS amplitude at 143
-aps217        A_{PS217}         # PS amplitude at 217
-acib143       A_{CIB143}        # CIB amplitude at 143
-acib217       A_{CIB217}        # CIB amplitude at 217
-asz143        A_{SZ143}         # Thermal SZ amplitude at 143
-psr           psr               # 143-217 correlation coefficient of point source residuals
+aps100        A_{PS}^{100}      # Point source amplitude at 100 GHz
+aps143        A_{PS}^{143}      # Point source amplitude at 143 GHz
+aps217        A_{PS}^{217}      # Point source amplitude at 217 GHz
+acib143       A_{CIB143}        # CIB amplitude at 143 GHz
+acib217       A_{CIB217}        # CIB amplitude at 217 GHz
+asz143        A_{SZ143}         # Thermal SZ amplitude at 143 GHzpsr           
+psr               # 143-217 correlation coefficient of point source residuals
 cibr          cibr              # 143-217 correlation coefficient of CIB
-<<<<<<< HEAD
 cal0          cal0              # relative calibration factor 100/143
 cal1          cal1              # calibration factor 143
 cal2          cal2              # relative calibration factor 217/143
-xi            xi
-aksz         A_{kSZ}
+xi            \xi_{SZ-CIB}      # TSZ-CIB template amplitude (positive is negative)
+aksz          A_{kSZ}
 bm_1_1
 bm_1_2
 bm_1_3
@@ -83,35 +82,6 @@
 cal_spt_95
 cal_spt_150
 cal_spt_220
-=======
-cal0          cal0              # 100/143 relative calibration factor
-cal1          cal1              # 143 absolute calibration factor
-cal2          cal2              # 217/143 relative calibration factor
-xi	          \xi_{SZ-CIB}      # TSZ-CIB template amplitude (positive is negative) 
-aksz	      A_{kSZ}
-beam1         beam_{1}
-beam2         beam_{2}
-beam3         beam_{3}
-beam4         beam_{4}
-beam5         beam_{5}
-beam6         beam_{6}
-beam7         beam_{7}
-beam8         beam_{8}
-beam9         beam_{9}
-beam10        beam_{10}
-beam11        beam_{11}
-beam12        beam_{12}
-beam13        beam_{13}
-beam14        beam_{14}
-beam15        beam_{15}
-beam16        beam_{16}
-beam17        beam_{17}
-beam18        beam_{18}
-beam19        beam_{19}
-beam20        beam_{20}
-norm_rg       D_r               # amplitude of radio foreground spectrum
-norm_dg_cl    D_c               # amplitude of dusty foreground spectrum
->>>>>>> 1bd08d54
 omegal*       \Omega_\Lambda
 age*          Age/Gyr
 omegam*       \Omega_m
