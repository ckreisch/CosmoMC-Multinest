    module DataLikelihoodList
    use likelihood
    use settings
    use CosmologyTypes
    implicit none

    contains

    subroutine SetDataLikelihoods(Ini)
    use HST
    use snovae
    use CMBLikelihoods
    use bao
    use mpk
    use wigglez
<<<<<<< HEAD
=======
    use szcounts !Anna
>>>>>>> 73881f8f
    use wl
    use ElementAbundances
    class(TSettingIni), intent(in) :: Ini

    CosmoSettings%get_sigma8 = Ini%Read_Logical('get_sigma8',.false.)

    call CMBLikelihood_Add(DataLikelihoods, Ini)

    call AbundanceLikelihood_Add(DataLikelihoods, Ini)

    call HSTLikelihood_Add(DataLikelihoods, Ini)

    call SNLikelihood_Add(DataLikelihoods, Ini)

    call MPKLikelihood_Add(DataLikelihoods, Ini)

    if (use_mpk) call WiggleZLikelihood_Add(DataLikelihoods, Ini)

    call BAOLikelihood_Add(DataLikelihoods, Ini)

<<<<<<< HEAD
=======
    call SZLikelihood_Add(DataLikelihoods, Ini) !Anna

>>>>>>> 73881f8f
    call WLLikelihood_Add(DataLikelihoods, Ini)

    end subroutine SetDataLikelihoods


    end module DataLikelihoodList<|MERGE_RESOLUTION|>--- conflicted
+++ resolved
@@ -13,10 +13,7 @@
     use bao
     use mpk
     use wigglez
-<<<<<<< HEAD
-=======
     use szcounts !Anna
->>>>>>> 73881f8f
     use wl
     use ElementAbundances
     class(TSettingIni), intent(in) :: Ini
@@ -37,11 +34,8 @@
 
     call BAOLikelihood_Add(DataLikelihoods, Ini)
 
-<<<<<<< HEAD
-=======
     call SZLikelihood_Add(DataLikelihoods, Ini) !Anna
 
->>>>>>> 73881f8f
     call WLLikelihood_Add(DataLikelihoods, Ini)
 
     end subroutine SetDataLikelihoods
