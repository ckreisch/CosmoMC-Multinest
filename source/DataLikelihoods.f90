--- conflicted
+++ resolved
@@ -13,11 +13,8 @@
     use bao
     use mpk
     use wigglez
-<<<<<<< HEAD
     use wl
-=======
     use ElementAbundances
->>>>>>> f35328b1
     class(TSettingIni), intent(in) :: Ini
 
     CosmoSettings%get_sigma8 = Ini%Read_Logical('get_sigma8',.false.)
@@ -36,13 +33,8 @@
 
     call BAOLikelihood_Add(DataLikelihoods, Ini)
 
-<<<<<<< HEAD
     call WLLikelihood_Add(DataLikelihoods, Ini)
 
-    CosmoSettings%use_LSS = use_mpk .or. use_wl_lss
-
-=======
->>>>>>> f35328b1
     end subroutine SetDataLikelihoods
 
 
