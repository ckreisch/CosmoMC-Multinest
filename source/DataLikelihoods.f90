--- conflicted
+++ resolved
@@ -13,15 +13,9 @@
     use bao
     use mpk
     use wigglez
-<<<<<<< HEAD
-!<<<<<<< HEAD
     use szcounts !Anna
-!=======
-=======
     use wl
->>>>>>> be8c0d5a
     use ElementAbundances
-!>>>>>>> 1f3653b845a720b95e51f132f9b764ecd21f18fd
     class(TSettingIni), intent(in) :: Ini
 
     CosmoSettings%get_sigma8 = Ini%Read_Logical('get_sigma8',.false.)
@@ -40,19 +34,10 @@
 
     call BAOLikelihood_Add(DataLikelihoods, Ini)
 
-<<<<<<< HEAD
-!<<<<<<< HEAD
     call SZLikelihood_Add(DataLikelihoods, Ini) !Anna
-    CosmoSettings%use_SZ = Ini%Read_Logical('use_SZ',.false.)
 
-    CosmoSettings%use_LSS = use_mpk
-
-!=======
-!>>>>>>> 1f3653b845a720b95e51f132f9b764ecd21f18fd
-=======
     call WLLikelihood_Add(DataLikelihoods, Ini)
 
->>>>>>> be8c0d5a
     end subroutine SetDataLikelihoods
 
 
