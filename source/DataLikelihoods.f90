    module DataLikelihoodList
    use likelihood
    use settings
    use CosmologyTypes
    implicit none

    contains

    subroutine SetDataLikelihoods(Ini)
    use HST
    use snovae
    use CMBLikelihoods
    use bao
    use mpk
    use wigglez
<<<<<<< HEAD
    use szcounts !Anna
=======
    use ElementAbundances
>>>>>>> 1f3653b8
    class(TSettingIni), intent(in) :: Ini

    CosmoSettings%get_sigma8 = Ini%Read_Logical('get_sigma8',.false.)

    call CMBLikelihood_Add(DataLikelihoods, Ini)

    call AbundanceLikelihood_Add(DataLikelihoods, Ini)

    call HSTLikelihood_Add(DataLikelihoods, Ini)

    call SNLikelihood_Add(DataLikelihoods, Ini)

    call MPKLikelihood_Add(DataLikelihoods, Ini)

    if (use_mpk) call WiggleZLikelihood_Add(DataLikelihoods, Ini)

    call BAOLikelihood_Add(DataLikelihoods, Ini)

<<<<<<< HEAD
    call SZLikelihood_Add(DataLikelihoods, Ini) !Anna
    CosmoSettings%use_SZ = Ini%Read_Logical('use_SZ',.false.)

    CosmoSettings%use_LSS = use_mpk

=======
>>>>>>> 1f3653b8
    end subroutine SetDataLikelihoods


    end module DataLikelihoodList<|MERGE_RESOLUTION|>--- conflicted
+++ resolved
@@ -13,11 +13,11 @@
     use bao
     use mpk
     use wigglez
-<<<<<<< HEAD
+!<<<<<<< HEAD
     use szcounts !Anna
-=======
+!=======
     use ElementAbundances
->>>>>>> 1f3653b8
+!>>>>>>> 1f3653b845a720b95e51f132f9b764ecd21f18fd
     class(TSettingIni), intent(in) :: Ini
 
     CosmoSettings%get_sigma8 = Ini%Read_Logical('get_sigma8',.false.)
@@ -36,14 +36,14 @@
 
     call BAOLikelihood_Add(DataLikelihoods, Ini)
 
-<<<<<<< HEAD
+!<<<<<<< HEAD
     call SZLikelihood_Add(DataLikelihoods, Ini) !Anna
     CosmoSettings%use_SZ = Ini%Read_Logical('use_SZ',.false.)
 
     CosmoSettings%use_LSS = use_mpk
 
-=======
->>>>>>> 1f3653b8
+!=======
+!>>>>>>> 1f3653b845a720b95e51f132f9b764ecd21f18fd
     end subroutine SetDataLikelihoods
 
 
