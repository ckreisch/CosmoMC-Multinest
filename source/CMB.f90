--- conflicted
+++ resolved
@@ -56,17 +56,12 @@
             call MpiStop('Set WMAP directory in Makefile to compile with WMAP')
 #endif
         else
-<<<<<<< HEAD
             if (DataSets%Name(i) == 'BKPLANCK') then
                 allocate(TBK_planck::like)
             else
                 allocate(TCMBLikes::like)
             end if
-            call like%ReadDatasetFile(Datasets%Value(i))
-=======
-            allocate(TCMBLikes::like)
             call like%ReadDatasetFile(Datasets%Value(i),OverrideSettings)
->>>>>>> ce53fc68
         end if
         like%Tag = DataSets%Name(i)
         call like%ReadParams(Ini)
