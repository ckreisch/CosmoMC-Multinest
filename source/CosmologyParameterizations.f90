--- conflicted
+++ resolved
@@ -62,7 +62,6 @@
     end if
 
     call this%Initialize(Ini,Names, 'params_CMB.paramnames', Config)
-    if (CosmoSettings%Use_LSS) call Names%Add('paramnames/derived_LSS.paramnames')
     if (CosmoSettings%compute_tensors) call Names%Add('paramnames/derived_tensors.paramnames')
     if (CosmoSettings%bbn_consistency) call Names%Add('paramnames/derived_bbn.paramnames')
     this%num_derived = Names%num_derived
@@ -177,8 +176,7 @@
     real(mcp) :: P(:)
     Type(CMBParams) CMB
     real(mcp) :: lograt
-    integer ix,i
-    real(mcp) z
+    integer ix
 
     if (.not. allocated(Theory)) call MpiStop('Not allocated theory!!!')
     select type (Theory)
@@ -214,24 +212,9 @@
         derived(ix)= CMB%Yhe !value actually used, may be set from bbn consistency
         ix = ix+1
 
-<<<<<<< HEAD
-        derived(ix:ix+ Theory%numderived-1) = Theory%derived_parameters(1: Theory%numderived)
-        ix = ix +  Theory%numderived
-
-        if (CosmoSettings%Use_LSS) then
-            ! f sigma_8 at specified redsfhit
-            do i=1,size(CosmoSettings%z_outputs)
-                z =  CosmoSettings%z_outputs(i)
-                derived(ix) = -(1+z)*Theory%sigma_8_z%Derivative(z)
-                ix = ix + 1
-            end do
-        end if
-
-=======
         derived(ix:ix + Theory%numderived-1) = Theory%derived_parameters(1: Theory%numderived)
         ix = ix + Theory%numderived
         
->>>>>>> f35328b1
         if (CosmoSettings%Compute_tensors) then
             derived(ix:ix+5) = [Theory%tensor_ratio_02, Theory%tensor_ratio_BB, log(Theory%tensor_AT*1e10), &
                 Theory%tensor_ratio_C10, Theory%tensor_AT*1e9, Theory%tensor_AT*1e9*exp(-2*CMB%tau) ]
@@ -240,23 +223,15 @@
 
         if (CosmoSettings%bbn_consistency) then
             derived(ix) = BBN_YpBBN%Value(CMB%ombh2,CMB%nnu - standard_neutrino_neff)
-            ! Don't output this until clear about rates used and errors
-            ! derived(ix+1) = 1d5*BBN_DH%Value(CMB%ombh2,CMB%nnu - standard_neutrino_neff)
+           ! Don't output this until clear about rates used and errors
+           ! derived(ix+1) = 1d5*BBN_DH%Value(CMB%ombh2,CMB%nnu - standard_neutrino_neff)
             ix =ix + 1 !2
         end if
 
-<<<<<<< HEAD
-        if (ix - 1  /= this%num_derived) then
-            write(*,*) 'num_derived =', this%num_derived, '; ix, Theory%numderived = ', ix, Theory%numderived
-            call MpiStop('TP_CalcDerivedParams error in derived parameter numbers')
-        end if
-
-=======
         if (ix - 1 /= this%num_derived) then
             write(*,*) 'num_derived =', this%num_derived, '; ix, Theory%numderived = ', ix, Theory%numderived
             call MpiStop('TP_CalcDerivedParams error in derived parameter numbers')
         end if
->>>>>>> f35328b1
     end select
 
     end subroutine TP_CalcDerivedParams
