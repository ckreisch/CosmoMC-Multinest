--- conflicted
+++ resolved
@@ -3,7 +3,7 @@
     use CosmologyTypes
     use CosmoTheory
     use CAMB, only : CAMB_GetResults, CAMB_GetAge, CAMBParams, CAMB_SetDefParams, &
-<<<<<<< HEAD
+!<<<<<<< HEAD
     AccuracyBoost,  Cl_scalar, Cl_tensor, Cl_lensed, outNone, w_lam, wa_ppf,&
     CAMBParams_Set, MT, CAMBdata, NonLinear_Pk, Nonlinear_lens, Reionization_GetOptDepth, CAMB_GetZreFromTau, &
     CAMB_GetTransfers,CAMB_FreeCAMBdata,CAMB_InitCAMBdata, CAMB_TransfersToPowers, Transfer_SetForNonlinearLensing, &
@@ -11,15 +11,15 @@
     HighAccuracyDefault, highL_unlensed_cl_template, ThermoDerivedParams, nthermo_derived, BackgroundOutputs, &
     Transfer_SortAndIndexRedshifts, & !JD added for nonlinear lensing of CMB + MPK compatibility
     Recombination_Name, reionization_name, power_name, threadnum, version, tensor_param_rpivot,Transfer_Get_sigma8 !Anna added for SZ
-=======
-        AccuracyBoost,  Cl_scalar, Cl_tensor, Cl_lensed, outNone, w_lam, wa_ppf,&
-        CAMBParams_Set, MT, CAMBdata, NonLinear_Pk, Nonlinear_lens, Reionization_GetOptDepth, CAMB_GetZreFromTau, &
-        CAMB_GetTransfers,CAMB_FreeCAMBdata,CAMB_InitCAMBdata, CAMB_TransfersToPowers, Transfer_SetForNonlinearLensing, &
-        initial_adiabatic,initial_vector,initial_iso_baryon,initial_iso_CDM, initial_iso_neutrino, initial_iso_neutrino_vel, &
-        HighAccuracyDefault, highL_unlensed_cl_template, ThermoDerivedParams, nthermo_derived, BackgroundOutputs, &
-        Transfer_SortAndIndexRedshifts, & !JD added for nonlinear lensing of CMB + MPK compatibility
-    Recombination_Name, reionization_name, power_name, threadnum, version, tensor_param_rpivot
->>>>>>> 0b71d3d1
+!!$=======
+!!$        AccuracyBoost,  Cl_scalar, Cl_tensor, Cl_lensed, outNone, w_lam, wa_ppf,&
+!!$        CAMBParams_Set, MT, CAMBdata, NonLinear_Pk, Nonlinear_lens, Reionization_GetOptDepth, CAMB_GetZreFromTau, &
+!!$        CAMB_GetTransfers,CAMB_FreeCAMBdata,CAMB_InitCAMBdata, CAMB_TransfersToPowers, Transfer_SetForNonlinearLensing, &
+!!$        initial_adiabatic,initial_vector,initial_iso_baryon,initial_iso_CDM, initial_iso_neutrino, initial_iso_neutrino_vel, &
+!!$        HighAccuracyDefault, highL_unlensed_cl_template, ThermoDerivedParams, nthermo_derived, BackgroundOutputs, &
+!!$        Transfer_SortAndIndexRedshifts, & !JD added for nonlinear lensing of CMB + MPK compatibility
+!!$    Recombination_Name, reionization_name, power_name, threadnum, version, tensor_param_rpivot
+!!$>>>>>>> 0b71d3d1c13daf79d127df93b3b053466f6e55f5
     use Errors !CAMB
     use settings
     use likelihood
