--- conflicted
+++ resolved
@@ -3,25 +3,6 @@
     use CosmologyTypes
     use CosmoTheory
     use CAMB, only : CAMB_GetResults, CAMB_GetAge, CAMBParams, CAMB_SetDefParams, &
-<<<<<<< HEAD
-!<<<<<<< HEAD
-    AccuracyBoost,  Cl_scalar, Cl_tensor, Cl_lensed, outNone, w_lam, wa_ppf,&
-    CAMBParams_Set, MT, CAMBdata, NonLinear_Pk, Nonlinear_lens, Reionization_GetOptDepth, CAMB_GetZreFromTau, &
-    CAMB_GetTransfers,CAMB_FreeCAMBdata,CAMB_InitCAMBdata, CAMB_TransfersToPowers, Transfer_SetForNonlinearLensing, &
-    initial_adiabatic,initial_vector,initial_iso_baryon,initial_iso_CDM, initial_iso_neutrino, initial_iso_neutrino_vel, &
-    HighAccuracyDefault, highL_unlensed_cl_template, ThermoDerivedParams, nthermo_derived, BackgroundOutputs, &
-    Transfer_SortAndIndexRedshifts, & !JD added for nonlinear lensing of CMB + MPK compatibility
-    Recombination_Name, reionization_name, power_name, threadnum, version, tensor_param_rpivot,Transfer_Get_sigma8 !Anna added for SZ
-!!$=======
-!!$        AccuracyBoost,  Cl_scalar, Cl_tensor, Cl_lensed, outNone, w_lam, wa_ppf,&
-!!$        CAMBParams_Set, MT, CAMBdata, NonLinear_Pk, Nonlinear_lens, Reionization_GetOptDepth, CAMB_GetZreFromTau, &
-!!$        CAMB_GetTransfers,CAMB_FreeCAMBdata,CAMB_InitCAMBdata, CAMB_TransfersToPowers, Transfer_SetForNonlinearLensing, &
-!!$        initial_adiabatic,initial_vector,initial_iso_baryon,initial_iso_CDM, initial_iso_neutrino, initial_iso_neutrino_vel, &
-!!$        HighAccuracyDefault, highL_unlensed_cl_template, ThermoDerivedParams, nthermo_derived, BackgroundOutputs, &
-!!$        Transfer_SortAndIndexRedshifts, & !JD added for nonlinear lensing of CMB + MPK compatibility
-!!$    Recombination_Name, reionization_name, power_name, threadnum, version, tensor_param_rpivot
-!!$>>>>>>> 0b71d3d1c13daf79d127df93b3b053466f6e55f5
-=======
         AccuracyBoost,  Cl_scalar, Cl_tensor, Cl_lensed, outNone, w_lam, wa_ppf,&
         CAMBParams_Set, MT, CAMBdata, NonLinear_Pk, Nonlinear_lens, Reionization_GetOptDepth, CAMB_GetZreFromTau, &
         CAMB_GetTransfers,CAMB_FreeCAMBdata,CAMB_InitCAMBdata, CAMB_TransfersToPowers, Transfer_SetForNonlinearLensing, &
@@ -29,7 +10,6 @@
         HighAccuracyDefault, highL_unlensed_cl_template, ThermoDerivedParams, nthermo_derived, BackgroundOutputs, &
         Transfer_SortAndIndexRedshifts,  &
         Recombination_Name, reionization_name, power_name, threadnum, version, tensor_param_rpivot
->>>>>>> be8c0d5a
     use Errors !CAMB
     use settings
     use likelihood
@@ -249,25 +229,11 @@
     class(TTheoryIntermediateCache), pointer :: Info
     class(TCosmoTheoryPredictions) :: Theory
     integer error,i,j
-    real(mcp) R !Anna
+
     select type (Info)
     class is (CAMBTransferCache)
         call this%SetCAMBInitPower(Info%Transfers%Params,CMB,1)
         call CAMB_TransfersToPowers(Info%Transfers)
-        !Begin Anna
-        if (CosmoSettings%use_SZ) then 
-           
-           R=0.25 !corresponding to kmax=4.
-           do i=1,1000
-              R=R+0.1
-              Theory%sigma_R(i,1)=R
-              call Transfer_Get_sigma8(Info%Transfers%MTrans,R)
-              Theory%sigma_R(i,2) = Info%Transfers%MTrans%sigma_8(size(Info%Transfers%MTrans%sigma_8,1),1)
-           End do
-           R=8.
-           call Transfer_Get_sigma8(Info%Transfers%MTrans,R) !to get default value as before
-        endif
-        !End Anna
         !this sets slow CAMB params correctly from value stored in Transfers
         if (global_error_flag/=0) then
             error=global_error_flag
@@ -509,8 +475,7 @@
 
     nz=CP%Transfer%PK_num_redshifts
     
-    if (allocated(Theory%growth_z)) deallocate(Theory%growth_z, Theory%sigma8_z)
-    allocate(Theory%growth_z, Theory%sigma8_z)
+    if (.not. allocated(Theory%growth_z)) allocate(Theory%growth_z, Theory%sigma8_z)
     call Theory%growth_z%InitForSize(nz)
     call Theory%sigma8_z%InitForSize(nz)
     allocate(z(nz))
@@ -558,7 +523,7 @@
         dR = log(1.4/AccuracyLevel)
         minR = 1/CP%Transfer%kmax
         nR = nint(log(150/minR)/dR) +1
-        allocate(Theory%Sigma_R)
+        if (.not. allocated(Theory%Sigma_R)) allocate(Theory%Sigma_R)
         call Theory%Sigma_R%InitForSize(nR)
         do i=1, nR
             Theory%Sigma_R%X(i) = exp((i-1)*dR)*minR
@@ -808,13 +773,6 @@
         P%Transfer%PK_num_redshifts = 1
         P%Transfer%PK_redshifts(1) = 0
     end if
-    !Begin Anna
-  if (CosmoSettings%use_SZ) then 
-       Print*,'Changing settings kmax and logint'
-       P%Transfer%kmax = 4.
-       P%Transfer%k_per_logint=5
-    endif
-    !End Anna 
 
     P%Num_Nu_Massive = 3
     P%Num_Nu_Massless = 0.046
