module CalcLike
 use CMB_Cls
 use cmbtypes
 use Random
 use settings
 use ParamDef
 use Likelihood
 implicit none

 logical :: Use_CMB = .true.
<<<<<<< HEAD
 
=======
 logical :: Use_Clusters = .false.
>>>>>>> 47a76f2d
 integer :: H0_min = 40, H0_max = 100
 real :: Omk_min = -0.3, Omk_max = 0.3
 real :: Use_min_zre = 0
 integer :: Age_min = 10, Age_max = 20
 real :: Temperature  = 1

 logical changeMask(num_params)
 logical SlowChanged, PowerChanged


contains

  function GenericLikelihoodFunction(Params) 
    type(ParamSet)  Params 
    real :: GenericLikelihoodFunction
   
  
   !Used when you want to plug in your own CMB-independent likelihood function:
   !set generic_mcmc=.true. in settings.f90, then write function here returning -Ln(Likelihood)
   !Parameter array is Params%P
    !!!!
   ! GenericLikelihoodFunction = greatLike(Params%P)
   ! GenericLikelihoodFunction = LogZero 
    call MpiStop('GenericLikelihoodFunction: need to write this function!')
    GenericLikelihoodFunction=0

  end function GenericLikelihoodFunction

  
  function TestHardPriors(CMB, Info) 
    real TestHardPriors
    real Age
    Type (CMBParams) CMB
    Type(ParamSetInfo) Info

    TestHardPriors = logZero
 
    if (.not. generic_mcmc) then
     if (CMB%H0 < H0_min .or. CMB%H0 > H0_max) return
     if (CMB%omk < Omk_min .or. CMB%omk > Omk_max .or. CMB%Omv < 0) return
     if (CMB%zre < Use_min_zre) return

    end if
    TestHardPriors = 0
 
  end function TestHardPriors

  function GetLogLike(Params) !Get -Ln(Likelihood) for chains
    type(ParamSet)  Params 
    Type (CMBParams) CMB
    real GetLogLike
    logical, save:: first=.true.

    if (any(Params%P > Scales%PMax) .or. any(Params%P < Scales%PMin)) then
       GetLogLike = logZero
       return
    end if

    if (generic_mcmc) then
        GetLogLike = GenericLikelihoodFunction(Params) 
        if (GetLogLike /= LogZero) GetLogLike = GetLogLike + getLogPriors(Params%P)
        if (GetLogLike /= LogZero) GetLogLike = GetLogLike/Temperature
    else
      GetLogLikePost  = TestHardPriors(CMB, Params%Info)
      if (GetLogLikePost == logZero) return
      call ParamsToCMBParams(Params%P,CMB)
      if (first) then
           changeMask = .true.
           first = .false.
      else
           changeMask = Params%Info%lastParamArray/=Params%P
      end if

     if (CalculateRequiredTheoryChanges(CMB, Params)) then
       GetLogLike = GetLogLikeWithTheorySet(CMB, Params%P, Params%Info,.false.)
     else
       GetLogLike = logZero
     end if

     if (GetLogLike/=logZero) Params%Info%lastParamArray = Params%P
    end if 

  end function GetLogLike

  function GetLogLikePost(CMB, P, Info)
  !for importance sampling where theory may be pre-stored
    real GetLogLikePost
    Type (CMBParams) CMB
    Type(ParamSetInfo) Info
    real P(num_params)
   
    !need to init background correctly if new BAO etc

  end function GetLogLikePost
  
  function getLogPriors(P) result(logLike)
  integer i
  real, intent(in) :: P(num_params)
  real logLike
  
  logLike=0
  do i=1,num_params
        if (Scales%PWidth(i)/=0 .and. GaussPriors%std(i)/=0) then
          logLike = logLike + ((P(i)-GaussPriors%mean(i))/GaussPriors%std(i))**2
        end if
  end do
  logLike=logLike/2

  end function getLogPriors
  
  function CalculateRequiredTheoryChanges(CMB, Params)
    type(ParamSet)  Params 
    type (CMBParams) CMB
    integer error

     SlowChanged = any(changeMask(1:num_hard))
     PowerChanged = any(changeMask(index_initpower:index_initpower+num_init_power-1))
     error=0
     if (Use_CMB .or. Use_LSS) then
         if (SlowChanged) then
           call GetNewTransferData(CMB, Info, error)
           if (error/=0) return .false.
         end if
         if (SlowChanged .or. PowerChanged) then
           call GetNewPowerData(CMB, Info, error)
           if (error/=0) return .false.
         end if
     end if

  end function CalculateRequiredTheoryChanges

<<<<<<< HEAD
  
  function GetLogLikeWithTheorySet(CMB, P, Info) result(logLike)
    real logLike
    Type (CMBParams) CMB
    Type(ParamSetInfo) Info
    integer error
    real P(num_params)
    real itemLike
    Type(DataLikelihood) :: like
    integer i
    logical backgroundSet
    
    backgroundSet = slowChanged

    do i= 1, Likihoods%count
     like = likelihoods%Items(i)
     if (any(like%dependent_params .and. changeMask )) then
          if (like%needs_background_functions .and. .not. backgroundSet) then
              call SetTheoryForBackground(CMB)
              backgroundSet = .true.
=======
       if (Use_CMB .or. Use_LSS) then !#clik#
          if (HasCls) then
           acl = inCls
           error =0
          else
           call GetCls(CMB, Info, acl, error)
          end if
         if (error /= 0) then
          GetLogLikePost = logZero 
         else
          if (Use_CMB) GetLogLikePost = &
            CMBLnLike(acl, CMB%norm(norm_freq_ix:norm_freq_ix+num_freq_params-1),CMB%nuisance) + GetLogLikePost
#ifdef CLIK
!Assuming CAMspec nuisance parameters are set as freq_params(2:34), PLik nuisance parameters as 
!freq_params(35:46), ACT/SPT as freq_params(47:67)
          if (Use_clik) then
             GetLogLikePost = GetLogLikePost + clik_lnlike(dble(acl),dble(CMB%norm(norm_freq_ix+1:norm_freq_ix+num_freq_params-1)))
          end if
#endif
          if (Use_mpk) GetLogLikePost = GetLogLikePost + LSSLnLike(CMB, Info%theory)
          if (Use_WeakLen) GetLogLikePost = GetLogLikePost + WeakLenLnLike(CMB, Info%theory)     
          if (Use_Lya) GetLogLikePost = GetLogLikePost +  LSS_Lyalike(CMB, Info%Theory)
          if ( GetLogLikePost >= logZero) then
            GetLogLikePost = logZero
>>>>>>> 47a76f2d
          end if
          itemLike = like%LogLike(CMB, Info%Theory)
          if (itemLike == logZero) return logZero
          Info%Likelihooods(i) = itemLike
     end if
    end do
    logLike = sum(Info%Likelihoods(1:Likelihoods%Count))
    if (logLike /= LogZero) logLike = logLike + getLogPriors(Params%P)
    if (logLike /= LogZero) logLike = logLike/Temperature
    
  end function GetLogLikeWithTheorySet


  if (Use_mpk) logLike = logLike + LSSLnLike(CMB, Info%theory)
          if (Use_WeakLen) logLike = logLike + WeakLenLnLike(CMB, Info%theory)     
          if (Use_Lya) logLike = logLike +  LSS_Lyalike(CMB, Info%Theory)
          if (logLike >= logZero) logLike = logZero
         end if
         if (Use_SN .and. logLike /= logZero ) then
            if (Info%Theory%SN_loglike /= 0) then
             logLike = logLike + Info%Theory%SN_loglike
            else
             logLike = logLike + SN_LnLike(CMB)
            end if
               !Assume computed only every time hard parameters change
         end if
         if (Use_BAO .and. logLike /= logZero ) then
            if (Info%Theory%BAO_loglike /= 0) then
             logLike = logLike + Info%Theory%BAO_loglike
            else
             logLike = logLike + BAO_LnLike(CMB)
            end if
               !Assume computed only every time hard parameters change
         end if
         if (Use_HST .and. logLike /= logZero) then
            if (Info%Theory%HST_loglike /= 0) then
             logLike = logLike + Info%Theory%HST_loglike
            else
             logLike = logLike + HST_LnLike(CMB)
            end if
         end if  


end module CalcLike<|MERGE_RESOLUTION|>--- conflicted
+++ resolved
@@ -8,11 +8,7 @@
  implicit none
 
  logical :: Use_CMB = .true.
-<<<<<<< HEAD
- 
-=======
- logical :: Use_Clusters = .false.
->>>>>>> 47a76f2d
+
  integer :: H0_min = 40, H0_max = 100
  real :: Omk_min = -0.3, Omk_max = 0.3
  real :: Use_min_zre = 0
@@ -144,7 +140,6 @@
 
   end function CalculateRequiredTheoryChanges
 
-<<<<<<< HEAD
   
   function GetLogLikeWithTheorySet(CMB, P, Info) result(logLike)
     real logLike
@@ -165,32 +160,7 @@
           if (like%needs_background_functions .and. .not. backgroundSet) then
               call SetTheoryForBackground(CMB)
               backgroundSet = .true.
-=======
-       if (Use_CMB .or. Use_LSS) then !#clik#
-          if (HasCls) then
-           acl = inCls
-           error =0
-          else
-           call GetCls(CMB, Info, acl, error)
-          end if
-         if (error /= 0) then
-          GetLogLikePost = logZero 
-         else
-          if (Use_CMB) GetLogLikePost = &
-            CMBLnLike(acl, CMB%norm(norm_freq_ix:norm_freq_ix+num_freq_params-1),CMB%nuisance) + GetLogLikePost
-#ifdef CLIK
-!Assuming CAMspec nuisance parameters are set as freq_params(2:34), PLik nuisance parameters as 
-!freq_params(35:46), ACT/SPT as freq_params(47:67)
-          if (Use_clik) then
-             GetLogLikePost = GetLogLikePost + clik_lnlike(dble(acl),dble(CMB%norm(norm_freq_ix+1:norm_freq_ix+num_freq_params-1)))
-          end if
-#endif
-          if (Use_mpk) GetLogLikePost = GetLogLikePost + LSSLnLike(CMB, Info%theory)
-          if (Use_WeakLen) GetLogLikePost = GetLogLikePost + WeakLenLnLike(CMB, Info%theory)     
-          if (Use_Lya) GetLogLikePost = GetLogLikePost +  LSS_Lyalike(CMB, Info%Theory)
-          if ( GetLogLikePost >= logZero) then
-            GetLogLikePost = logZero
->>>>>>> 47a76f2d
+
           end if
           itemLike = like%LogLike(CMB, Info%Theory)
           if (itemLike == logZero) return logZero
