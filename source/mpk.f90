!Module storing observed matter power spectrum datasets, their points and window functions
!and routines for computing the likelihood

!This code is based on that in cmbdata.f90
!and on Sam Leach's incorporation of Max Tegmark's SDSS code
!
!Originally SLB Sept 2004
!AL April 2006: added covariance matrix support (following 2df 2005)
!LV_06 : incorporation of LRG DR4 from Tegmark et al . astroph/0608632
!AL: modified LV SDSS to do Q and b^2 or b^2*Q marge internally as for 2df
!BR09: added model LRG power spectrum.
!AL Oct 20: switch to Ini_Read_xxx_File; fortran compatibility changes


module LRGinfo
use settings
use cmbtypes
use Precision
use lrggettheory
!use CMB_Cls

implicit none

!! these are the LRG redshift subsample weights.
real(dl), parameter :: w0 = 0.0d0, wNEAR = 0.395d0, wMID = 0.355d0, wFAR = 0.250d0

!in CAMB: 4=now (z=0), 3=NEAR, 2=MID, 1=FAR; opposite order in matter_power
!! now generalized indices iz0lrg, izNEARlrg, izMIDlrg, izFARlrg
real(dl), dimension(4) :: zeval, zweight, sigma2BAOfid, sigma2BAO

real(dl) om_val, ol_val, ok_check, wval  ! passed in from CMBparams CMB

! power spectra evaluated at fiducial cosmological theory (WMAP5 recommended values)
real(mcp), allocatable :: ratio_power_nw_nl_fid(:,:)
!real(mcp),dimension(num_matter_power,matter_power_lnzsteps) :: ratio_power_nw_nl_fid
!make allocatable to avoid compile-time range errors when matter_power_lnzsteps<4

contains

subroutine LRGinfo_init()
  integer :: iopb, i, ios
  real(dl) :: omegakdummy,omegavdummy,wdummy,getabstransferscalefiddummy
  real(dl) :: kval, plin, psmooth, rationwhalofit

  !!BR09 only needed for LRGs, so only 4 redshifts no matter what matter_power_lnzsteps is
  allocate(ratio_power_nw_nl_fid(num_matter_power,4))

  sigma2BAOfid(1) = 1.0e-5  !! don't do any smearing at z=0; this won't be used anyway.
  sigma2BAOfid(2) = sigma2BAONEAR
  sigma2BAOfid(3) = sigma2BAOMID
  sigma2BAOfid(4) = sigma2BAOFAR

  zeval(1) = z0
  zeval(2) = zNEAR
  zeval(3) = zMID
  zeval(4) = zFAR

  zweight(1) = w0
  zweight(2) = wNEAR
  zweight(3) = wMID
  zweight(4) = wFAR

  !! first read in everything needed from the CAMB output files.
  iopb = 0 !! check later if there was an error

  open(unit=tmp_file_unit,file=trim(DataDir)//'new_lrgdr7fiducialmodel_matterpowerzNEAR.dat',form='formatted',err=500, iostat=ios)
  read (tmp_file_unit,*,iostat=iopb) getabstransferscalefiddummy, omegakdummy,omegavdummy,wdummy
  do i = 1, num_matter_power
    read (tmp_file_unit,*,iostat=iopb) kval, plin, psmooth, rationwhalofit
    ratio_power_nw_nl_fid(i,2) = rationwhalofit
  end do
  close(tmp_file_unit)

  open(unit=tmp_file_unit,file=trim(DataDir)//'new_lrgdr7fiducialmodel_matterpowerzMID.dat',form='formatted',err=500, iostat=ios)
  read (tmp_file_unit,*,iostat=iopb) getabstransferscalefiddummy,omegakdummy,omegavdummy,wdummy
  do i = 1, num_matter_power
    read (tmp_file_unit,*,iostat=iopb) kval, plin, psmooth, rationwhalofit
    ratio_power_nw_nl_fid(i,3) = rationwhalofit
  end do
  close(tmp_file_unit)

  open(unit=tmp_file_unit,file=trim(DataDir)//'new_lrgdr7fiducialmodel_matterpowerzFAR.dat',form='formatted',err=500,iostat=ios)
  read (tmp_file_unit,*,iostat=iopb) getabstransferscalefiddummy,omegakdummy,omegavdummy,wdummy
  do i = 1, num_matter_power
    read (tmp_file_unit,*,iostat=iopb) kval, plin, psmooth, rationwhalofit
    ratio_power_nw_nl_fid(i,4) = rationwhalofit
  end do
  close(tmp_file_unit)

500 if(ios .ne. 0) stop 'Unable to open file'
  if(iopb .ne. 0) stop 'Error reading model or fiducial theory files.'
end subroutine LRGinfo_init

! HARD CODING OF POLYNOMIAL FITS TO NEAR, MID, FAR SUBSAMPLES.
subroutine LRGtoICsmooth(k,fidpolys)
  real(dl), intent(in) :: k
  real(dl) :: fidNEAR, fidMID, fidFAR
  real(dl), dimension(2:4), intent(out) :: fidpolys

  if(k < 0.194055d0) then !!this is where the two polynomials are equal
    fidNEAR = (1.0d0 - 0.680886d0*k + 6.48151d0*k**2)
  else
    fidNEAR = (1.0d0 - 2.13627d0*k + 21.0537d0*k**2 - 50.1167d0*k**3 + 36.8155d0*k**4)*1.04482d0
  end if

  if(k < 0.19431) then
    fidMID = (1.0d0 - 0.530799d0*k + 6.31822d0*k**2)
  else
    fidMID = (1.0d0 - 1.97873d0*k + 20.8551d0*k**2 - 50.0376d0*k**3 + 36.4056d0*k**4)*1.04384
  end if

  if(k < 0.19148) then
    fidFAR = (1.0d0 - 0.475028d0*k + 6.69004d0*k**2)
  else
    fidFAR = (1.0d0 - 1.84891d0*k + 21.3479d0*k**2 - 52.4846d0*k**3 + 38.9541d0*k**4)*1.03753
  end if
  fidpolys(2) = fidNEAR
  fidpolys(3) = fidMID
  fidpolys(4) = fidFAR
end subroutine LRGtoICsmooth

subroutine fill_LRGTheory(Theory, minkh, dlnkh)
  Type(TheoryPredictions) Theory
  real(mcp), intent(in) :: minkh, dlnkh
  real(dl) :: logmink, xi, kval, expval, psmear, nlrat
  real(dl), dimension(2:4) :: fidpolys, holdval

  integer :: iz, ik, matterpowerindx

  do iz = 1, 4
    sigma2BAO(iz) = sigma2BAOfid(iz)
  end do

  logmink = log(minkh)
  do ik=1,num_matter_power
   xi = logmink + dlnkh*(ik-1)
   kval = exp(xi)
   Theory%finalLRGtheoryPk(ik) = 0.
   do iz = 2,4
    if(iz == 2) matterpowerindx = izNEARlrg
    if(iz == 3) matterpowerindx = izMIDlrg
    if(iz == 4) matterpowerindx = izFARlrg
    expval = exp(-kval**2*sigma2BAO(iz)*0.5)
    psmear = (Theory%matter_power(ik,matterpowerindx))*expval + (Theory%mpk_nw(ik,matterpowerindx))*(1.0-expval)
    psmear = psmear*powerscaletoz0(iz)
    nlrat = (Theory%mpkrat_nw_nl(ik,matterpowerindx))/(ratio_power_nw_nl_fid(ik,iz))
    call LRGtoICsmooth(kval,fidpolys)
    holdval(iz) = zweight(iz)*psmear*nlrat*fidpolys(iz)
    Theory%finalLRGtheoryPk(ik) = Theory%finalLRGtheoryPk(ik) + holdval(iz)
   end do

  end do

end subroutine fill_LRGTheory

end module LRGinfo

module wigglezinfo
!David Parkinson 12th March 2012
  use settings
  use cmbtypes
  use Precision
!use lrggettheory

!use CMB_Cls

  implicit none

  integer, dimension(4) :: izwigglez
  real(dl), parameter :: z0 = 0.d0, za = 0.22d0, zb = 0.41d0, zc = 0.6d0, zd = 0.78d0

!in CAMB: 5=now (z=0), 4=a, 3=b, 2=c, 1=d; opposite order in matter_power
!! now generalized indices iz0, iza, izb, izc, izd
  real(dl), dimension(4) :: zeval, zweight, sigma2BAOfid, sigma2BAO

  real(dl) om_val, ol_val, ok_check, wval  ! passed in from CMBparams CMB

! power spectra evaluated at GiggleZ fiducial cosmological theory 
  real, dimension(num_matter_power,4) :: power_hf_fid
!real,dimension(num_matter_power,matter_power_lnzsteps) :: ratio_power_nw_nl_fid
!make allocatable to avoid compile-time range errors when matter_power_lnzsteps<4
  logical :: use_wigz10 = .false.

contains

  subroutine GiggleZinfo_init(redshift)
    integer :: iopb, i, ios, iz
    real(dl) :: kval, power_nl
    real redshift
    logical save

    zeval(1) = za
    zeval(2) = zb
    zeval(3) = zc
    zeval(4) = zd
    
    iz = 0
    do i=1,4
       if(abs(redshift-zeval(i)).le.0.001) iz = i
    enddo

    !! first read in everything needed from the CAMB output files.
    iopb = 0 !! check later if there was an error

    if(iz.eq.1) then
       open(unit=tmp_file_unit,file=trim(DataDir)//'gigglezfiducialmodel_matterpower_a.dat',form='formatted',err=500, iostat=ios)
    else if(iz.eq.2) then
       open(unit=tmp_file_unit,file=trim(DataDir)//'gigglezfiducialmodel_matterpower_b.dat',form='formatted',err=500, iostat=ios)
    else if(iz.eq.3) then
       open(unit=tmp_file_unit,file=trim(DataDir)//'gigglezfiducialmodel_matterpower_c.dat',form='formatted',err=500, iostat=ios)
    else if(iz.eq.4) then
       open(unit=tmp_file_unit,file=trim(DataDir)//'gigglezfiducialmodel_matterpower_d.dat',form='formatted',err=500, iostat=ios)
    else 
       call MpiStop('could not indentify redshift')       
    endif

    do i = 1, num_matter_power
       read (tmp_file_unit,*,iostat=iopb) kval, power_nl
       power_hf_fid(i,iz) = power_nl
    end do
    close(tmp_file_unit)


500 if(ios .ne. 0) stop 'Unable to open file'
  if(iopb .ne. 0) stop 'Error reading model or fiducial theory files.'    
    
  end subroutine GiggleZinfo_init

! HARD CODING OF POLYNOMIAL FITS TO FOUR REDSHIFT BINS.
  subroutine GiggleZtoICsmooth(k,fidpolys)
    real(dl), intent(in) :: k
    real(dl) :: fidz_0, fidz_1, fidz_2, fidz_3, fidz_4
    real(dl), dimension(4), intent(out) :: fidpolys

    !This is z=0, put here for the sake of completeness, not to be used
!    fidz_0 = (4.54679d0 - 11.2413d0*k + 30.0297d0*k**2 - 34.9125d0*k**3)

    fidz_1 = (4.619d0 - 13.7787d0*k + 58.941d0*k**2 - 175.24d0*k**3 + 284.321d0*k**4 - 187.284d0*k**5)
    fidz_2 = (4.63079d0 - 12.6293d0*k + 42.9265d0*k**2 - 91.8068d0*k**3 + 97.808d0*k**4 - 37.633d0*k**5)
    fidz_3 = (4.69659d0 - 12.7287d0*k + 42.5681d0*k**2 - 89.5578d0*k**3 + 96.664d0*k**4 - 41.2564*k**5)
    fidz_4 = (4.6849d0 - 13.4747d0*k + 53.7172d0*k**2 - 145.832d0*k**3 + 216.638d0*k**4 - 132.782*k**5)

!    fidz_1 = (4.46156d0 - 9.41743d0*k + 18.6255d0*k**2 - 15.555d0*k**3)
    
!    fidz_2 = (4.50568d0 - 9.41886d0*k + 18.2398d0*k**2 - 14.9585d0*k**3)

!    fidz_3 = (4.5837d0 - 9.80682d0*k + 19.777d0*k**2 - 16.8924d0*k**3)
    
!    fidz_4 = (4.5447d0 - 9.51283d0*k + 18.9695d0*k**2 - 16.0172d0*k**3)
    
    
    fidpolys(1) = 10**fidz_1
    fidpolys(2) = 10**fidz_2
    fidpolys(3) = 10**fidz_3
    fidpolys(4) = 10**fidz_4
    return

  end subroutine GiggleZtoICsmooth

  subroutine fill_GiggleZTheory(Theory, minkh, dlnkh,z)
    Type(CosmoTheory) Theory
    real, intent(in) :: minkh, dlnkh
    real(dl), intent(in) :: z
    real(dl) :: logmink, xi, kval, expval,  nlrat
    real(dl), dimension(4) :: fidpolys
    real(dl) y, dz, matter_power_dlnz
    real(dl) pk_hf, holdval
    integer :: i,iz, iz2, ik
    character(len=32) fname
    logmink = log(minkh)

    iz = 0
    do i=1,4
       if(abs(z-zeval(i)).le.0.001) iz = i
    enddo

!    write(fname,'(a,i2.2,a)') 'pk_hf_',int(z*100.),'.dat'
!    open(unit=60,file=fname,status='unknown')
!    write(fname,'(a,i2.2,a)') 'pk_final_',int(z*100.d0),'.dat'
!    open(unit=61,file=fname,status='unknown')
!    write(fname,'(a,i2.2,a)') 'pk_poly_',int(z*100.),'.dat'
!    open(unit=62,file=fname,status='unknown')


    do ik=1,num_matter_power
       xi = logmink + dlnkh*(ik-1)
       kval = exp(xi)
       Theory%finalLRGtheoryPk(ik) = 0.
       pk_hf = Theory%matter_power(ik,izwigglez(iz))
       
       ! matter_power from Theory is non-linear ! DRP 22-June-2012
!       write(60,*) kval, pk_hf

       call GiggleZtoICsmooth(kval,fidpolys)
!       write(61,*) kval, real(fidpolys(iz))

       holdval = pk_hf*fidpolys(iz)/power_hf_fid(ik,iz)
       ! we're using the finalLRGtheory data structure, even though these aren't actually LRGs
       Theory%finalLRGtheoryPk(ik) = Theory%finalLRGtheoryPk(ik) + holdval
!       write(62,*) kval, Theory%finalLRGtheoryPk(ik), holdval       

    end do
!    close(60)
!    close(61)
!    close(62)

  end subroutine fill_GiggleZTheory


end module wigglezinfo


module mpk
use precision
use settings
use cmbtypes
use LRGinfo
implicit none

 Type mpkdataset
    logical :: use_set
    integer :: num_mpk_points_use ! total number of points used (ie. max-min+1)
    integer :: num_mpk_kbands_use ! total number of kbands used (ie. max-min+1)
    character(LEN=20) :: name
    real(mcp), pointer, dimension(:,:) :: N_inv
    real(mcp), pointer, dimension(:,:) :: mpk_W, mpk_invcov
    real(mcp), pointer, dimension(:) :: mpk_P, mpk_sdev, mpk_k
    real(mcp), pointer, dimension(:) :: mpk_zerowindowfxn
    real(mcp), pointer, dimension(:) :: mpk_zerowindowfxnsubtractdat
    real(mcp) :: mpk_zerowindowfxnsubdatnorm !!the 0th entry in windowfxnsubtract file
    logical :: use_scaling !as SDSS_lrgDR3
   !for Q and A see e.g. astro-ph/0501174, astro-ph/0604335
    logical :: Q_marge, Q_flat
    real(mcp) :: Q_mid, Q_sigma, Ag
   end Type mpkdataset

 integer :: num_mpk_datasets = 0
 Type(mpkdataset) mpkdatasets(10)

 Type wigglez_mpkdataset
    logical :: use_set
    integer :: num_mpk_points_use ! total number of points used (ie. max-min+1)
    integer :: num_mpk_kbands_use ! total number of kbands used (ie. max-min+1)
    integer :: num_regions_used   ! total number of wigglez regions being used
    character(LEN=20) :: name
! 1st index always refers to the region
! so mpk_P(1,:) is the Power spectrum in the first active region
    real, pointer, dimension(:,:,:) :: mpk_W, mpk_invcov
    real, pointer, dimension(:,:) :: mpk_P
    real, pointer, dimension(:) :: mpk_k
!    real, pointer, dimension(:,:) :: mpk_zerowindowfxn
!    real, pointer, dimension(:,:) :: mpk_zerowindowfxnsubtractdat
!    real :: mpk_zerowindowfxnsubdatnorm !!the 0th entry in windowfxnsubtract file
    logical :: use_scaling !as SDSS_lrgDR3
    logical, pointer, dimension(:) :: regions_active
    logical use_jennings,use_simpledamping,use_gigglez
   !for Q and A see e.g. astro-ph/0501174, astro-ph/0604335
    logical :: Q_marge, Q_flat
    real :: Q_mid, Q_sigma, Ag, damp_sigv
    real :: redshift ! important to know
 end Type wigglez_mpkdataset

 integer :: num_wigglez_mpk_datasets = 0
 Type(wigglez_mpkdataset) wmpkdatasets(10)

 integer, parameter :: max_num_wigglez_regions = 7

 !Note all units are in k/h here

  integer, parameter :: mpk_d = kind(1.d0)

  logical :: use_mpk = .false.
<<<<<<< HEAD
  real, parameter :: Pi_num = 3.1415926535 
=======

>>>>>>> 9b068825
  ! constants describing the allowed a1,a2 regions.
  ! must check the functions below before changing these, because the shape of the space may change!

  integer, parameter :: wp = selected_real_kind(11,99)

  !!these are the 'nonconservative' nuisance parameter bounds
  !!real(dl), parameter :: k1 = 0.1d0, k2 = 0.2d0, s1 = 0.02d0, s2 = 0.05d0, a1maxval = 0.5741d0
  real(dl), parameter :: k1 = 0.1d0, k2 = 0.2d0, s1 = 0.04d0, s2 = 0.10d0, a1maxval = 1.1482d0
  integer, parameter :: nptsa1 = 41, nptsa2 = 41, nptstot = 325
  !! but total number of points to evaluate is much smaller than 41**2 because lots of the space
  !is not allowed by the s1,s2 constraints.

   ! only want to compute these once.
   real(dl), dimension(nptstot) :: a1list, a2list

<<<<<<< HEAD
  real sigma_v, k_eval, growth_eval, growth_rate_eval, Omega_mat_growth, Omega_lam_growth, Omega_k_growth

contains 
=======
contains
>>>>>>> 9b068825

  subroutine mpk_SetTransferRedshifts(redshifts)
   real(mcp), intent(inout) :: redshifts(*)
   !input is default log z spacing; can change here; check for consistency with other (e.g. lya)

   !Note internal ordering in CAMB is the opposite to that used in cosmomc transfer arrays (as here)
   !first index here must be redshift zero

      if(use_dr7lrg .and. matter_power_lnzsteps < 4) &
       call MpiStop('For LRGs matter_power_lnzsteps should be set to at least 4 (hardcoded in cmbtypes)')

       if (matter_power_lnzsteps==1 .or. .not. use_dr7lrg) return

       !! assigning indices to LRG NEAR, MID, FAR.  If you want to reorder redshifts, just change here.
       iz0lrg = 1  !! we use the z=0 output to normalize things; this is already assumed index 1 elsewhere
                    !(like in calculation of sigma8).
       izNEARlrg = 2
       izMIDlrg = 3
       izFARlrg = 4
       redshifts(izNEARlrg) = zNEAR
       redshifts(izMIDlrg) = zMID
       redshifts(izFARlrg) = zFAR
       if(iz0lrg /= 1) then
          redshifts(iz0lrg) = 0.0d0
       else
          if(redshifts(1) > 0.001) call MpiStop('redshifts(1) should be at z=0!')
       endif

  end subroutine mpk_SetTransferRedshifts

<<<<<<< HEAD
 subroutine wigglez_sdss_SetTransferRedshifts(redshifts)
   use wigglezinfo
   implicit none
   real, intent(inout) :: redshifts(matter_power_lnzsteps)
   integer :: zix_dum,extra_iz
   real red_dum
   !input is default log z spacing; can change here; check for consistency with other (e.g. lya)
         
   if(use_dr7lrg .and. matter_power_lnzsteps < 8) &
        call MpiStop('For combined LRGs and WiggleZ matter_power_lnzsteps should be set to at least 8 (hardcoded in cmbtypes)')

! wigglez redshifts: z0 = 0.d0, za = 0.22d0, zb = 0.41d0, zc = 0.6d0, zd = 0.78d0
! sdss lrg redshifts: z0 = 0.0d0, zNEAR = 0.235d0, zMID = 0.342d0, zFAR = 0.421d0   
!   if (use_dr7lrg) then
      iz0lrg = 1
      izwigglez(1) = 2
      izNEARlrg = 3
      izMIDlrg = 4
      izwigglez(2) = 5
      izFARlrg = 6
      izwigglez(3) = 7
      izwigglez(4) = 8
      redshifts(izNEARlrg) = zNEAR
      redshifts(izMIDlrg) = zMID
      redshifts(izFARlrg) = zFAR  
      redshifts(izwigglez(1)) = za
      redshifts(izwigglez(2)) = zb
      redshifts(izwigglez(3)) = zc
      redshifts(izwigglez(4)) = zd
!   endif
   redshifts(iz0lrg) = 0.0d0

   return
 end subroutine wigglez_sdss_SetTransferRedshifts
  
  subroutine ReadmpkDataset(gname)   
=======
  subroutine ReadmpkDataset(gname)
>>>>>>> 9b068825
    use MatrixUtils
    character(LEN=*), intent(IN) :: gname
    character(LEN=Ini_max_string_len) :: kbands_file, measurements_file, windows_file, cov_file
    !! added for the LRG window function subtraction
    character(LEN=Ini_max_string_len) :: zerowindowfxn_file, zerowindowfxnsubtractdat_file

    Type (mpkdataset) :: mset

    integer i,iopb
    real(mcp) keff,klo,khi,beff
    integer :: num_mpk_points_full ! actual number of bandpowers in the infile
    integer :: num_mpk_kbands_full ! actual number of k positions " in the infile
    integer :: max_mpk_points_use ! in case you don't want the smallest scale modes (eg. sdss)
    integer :: min_mpk_points_use ! in case you don't want the largest scale modes
    integer :: max_mpk_kbands_use ! in case you don't want to calc P(k) on the smallest scales (will truncate P(k) to zero here!)
    integer :: min_mpk_kbands_use ! in case you don't want to calc P(k) on the largest scales (will truncate P(k) to zero here!)
    real(mcp), dimension(:,:), allocatable :: mpk_Wfull, mpk_covfull
    real(mcp), dimension(:), allocatable :: mpk_kfull, mpk_fiducial

    real(mcp), dimension(:), allocatable :: mpk_zerowindowfxnfull
    real(mcp), dimension(:), allocatable :: mpk_zerowindowfxnsubfull

    character(80) :: dummychar
    logical bad
    Type(TIniFile) :: Ini
    integer file_unit


    num_mpk_datasets = num_mpk_datasets + 1
    if (num_mpk_datasets > 10) stop 'too many datasets'
    file_unit = new_file_unit()
    call Ini_Open_File(Ini, gname, file_unit, bad, .false.)
    if (bad) then
      write (*,*)  'Error opening dataset file '//trim(gname)
      stop
    end if

    mset%name = Ini_Read_String_File(Ini,'name')
    Ini_fail_on_not_found = .false.
    mset%use_set =.true.
    if (Feedback > 0) write (*,*) 'reading: '//trim(mset%name)
    num_mpk_points_full = Ini_Read_Int_File(Ini,'num_mpk_points_full',0)
    if (num_mpk_points_full.eq.0) write(*,*) ' ERROR: parameter num_mpk_points_full not set'
    num_mpk_kbands_full = Ini_Read_Int_File(Ini,'num_mpk_kbands_full',0)
    if (num_mpk_kbands_full.eq.0) write(*,*) ' ERROR: parameter num_mpk_kbands_full not set'
    min_mpk_points_use = Ini_Read_Int_File(Ini,'min_mpk_points_use',1)
    min_mpk_kbands_use = Ini_Read_Int_File(Ini,'min_mpk_kbands_use',1)
    max_mpk_points_use = Ini_Read_Int_File(Ini,'max_mpk_points_use',num_mpk_points_full)
    max_mpk_kbands_use = Ini_Read_Int_File(Ini,'max_mpk_kbands_use',num_mpk_kbands_full)
    mset%num_mpk_points_use = max_mpk_points_use - min_mpk_points_use +1
    mset%num_mpk_kbands_use = max_mpk_kbands_use - min_mpk_kbands_use +1

    allocate(mpk_Wfull(num_mpk_points_full,num_mpk_kbands_full))
    allocate(mpk_kfull(num_mpk_kbands_full))
    allocate(mset%mpk_P(mset%num_mpk_points_use))
    allocate(mset%mpk_sdev(mset%num_mpk_points_use))  ! will need to replace with the covmat
    allocate(mset%mpk_k(mset%num_mpk_kbands_use))
    allocate(mset%mpk_W(mset%num_mpk_points_use,mset%num_mpk_kbands_use))
    allocate(mset%mpk_zerowindowfxn(mset%num_mpk_kbands_use))
    allocate(mset%mpk_zerowindowfxnsubtractdat(mset%num_mpk_points_use))
    allocate(mpk_fiducial(mset%num_mpk_points_use))
    allocate(mpk_zerowindowfxnsubfull(num_mpk_points_full+1))
      !!need to add 1 to get the normalization held in the first (really zeroth) entry
    allocate(mpk_zerowindowfxnfull(num_mpk_kbands_full))

    kbands_file  = ReadIniFileName(Ini,'kbands_file')
    call ReadVector(kbands_file,mpk_kfull,num_mpk_kbands_full)
    mset%mpk_k(1:mset%num_mpk_kbands_use)=mpk_kfull(min_mpk_kbands_use:max_mpk_kbands_use)
    if (Feedback > 1) then
       write(*,*) 'reading: ',mset%name,' data'
       write(*,*) 'Using kbands windows between',mset%mpk_k(1),' < k/h < ',mset%mpk_k(mset%num_mpk_kbands_use)
    endif
    if  (mset%mpk_k(1) < matter_power_minkh) then
       write (*,*) 'WARNING: k_min in '//trim(mset%name)//'less than setting in cmbtypes.f90'
       write (*,*) 'all k<matter_power_minkh will be set to matter_power_minkh'
    end if

    measurements_file  = ReadIniFileName(Ini,'measurements_file')
    call OpenTxtFile(measurements_file, tmp_file_unit)
    mset%mpk_P=0.
    read (tmp_file_unit,*) dummychar
    read (tmp_file_unit,*) dummychar
    do i= 1, (min_mpk_points_use-1)
       read (tmp_file_unit,*, iostat=iopb) keff,klo,khi,beff,beff,beff
    end do
    if (Feedback > 1 .and. min_mpk_points_use>1) write(*,*) 'Not using bands with keff=  ',keff,' or below'
    do i =1, mset%num_mpk_points_use
       read (tmp_file_unit,*, iostat=iopb) keff,klo,khi,mset%mpk_P(i),mset%mpk_sdev(i),mpk_fiducial(i)
    end do
    close(tmp_file_unit)
    if (Feedback > 1) write(*,*) 'bands truncated at keff=  ',keff

    windows_file  = ReadIniFileName(Ini,'windows_file')
    if (windows_file.eq.'') write(*,*) 'ERROR: mpk windows_file not specified'
    call ReadMatrix(windows_file,mpk_Wfull,num_mpk_points_full,num_mpk_kbands_full)
    mset%mpk_W(1:mset%num_mpk_points_use,1:mset%num_mpk_kbands_use)= &
       mpk_Wfull(min_mpk_points_use:max_mpk_points_use,min_mpk_kbands_use:max_mpk_kbands_use)


    if (mset%name == 'lrg_2009') then
#ifndef DR71RG
        call MpiStop('mpk: edit makefile to have "EXTDATA = LRG" to inlude LRGs')
#else
        use_dr7lrg = .true.
        zerowindowfxn_file  = ReadIniFileName(Ini,'zerowindowfxn_file')

        print *, 'trying to read this many points', num_mpk_kbands_full
        if (zerowindowfxn_file.eq.'') write(*,*) 'ERROR: mpk zerowindowfxn_file not specified'
        call ReadVector(zerowindowfxn_file,mpk_zerowindowfxnfull,num_mpk_kbands_full)
        mset%mpk_zerowindowfxn(1:mset%num_mpk_kbands_use) = mpk_zerowindowfxnfull(min_mpk_kbands_use:max_mpk_kbands_use)
        zerowindowfxnsubtractdat_file  = ReadIniFileName(Ini,'zerowindowfxnsubtractdat_file')
        if (zerowindowfxnsubtractdat_file.eq.'') write(*,*) 'ERROR: mpk zerowindowfxnsubtractdat_file not specified'
        call ReadVector(zerowindowfxnsubtractdat_file,mpk_zerowindowfxnsubfull,num_mpk_points_full+1)
        mset%mpk_zerowindowfxnsubtractdat(1:mset%num_mpk_points_use) = &
         mpk_zerowindowfxnsubfull(min_mpk_points_use+1:max_mpk_points_use+1)
        mset%mpk_zerowindowfxnsubdatnorm = mpk_zerowindowfxnsubfull(1)
#endif
    end if

    cov_file  = ReadIniFileName(Ini,'cov_file')
    if (cov_file /= '') then
     allocate(mpk_covfull(num_mpk_points_full,num_mpk_points_full))
     call ReadMatrix(cov_file,mpk_covfull,num_mpk_points_full,num_mpk_points_full)
     allocate(mset%mpk_invcov(mset%num_mpk_points_use,mset%num_mpk_points_use))
     mset%mpk_invcov=  mpk_covfull(min_mpk_points_use:max_mpk_points_use,min_mpk_points_use:max_mpk_points_use)
     call Matrix_Inverse(mset%mpk_invcov)
     deallocate(mpk_covfull)
    else
     nullify(mset%mpk_invcov)
    end if

    mset%use_scaling = Ini_Read_Logical_File(Ini,'use_scaling',.false.)

    mset%Q_marge = Ini_Read_Logical_File(Ini,'Q_marge',.false.)
    if (mset%Q_marge) then
     mset%Q_flat = Ini_Read_Logical_File(Ini,'Q_flat',.false.)
     if (.not. mset%Q_flat) then
      !gaussian prior on Q
      mset%Q_mid = Ini_Read_Real_File(Ini,'Q_mid')
      mset%Q_sigma = Ini_Read_Real_File(Ini,'Q_sigma')
     end if
     mset%Ag = Ini_Read_Real_File(Ini,'Ag', 1.4)
    end if
    if (iopb.ne.0) then
       stop 'Error reading mpk file'
    endif

   call Ini_Close_File(Ini)
   call ClearFileUnit(file_unit)

   deallocate(mpk_Wfull, mpk_kfull,mpk_fiducial)

   mpkdatasets(num_mpk_datasets) = mset

  if (mset%name == 'lrg_2009') call LSS_LRG_mpklike_init()

  end subroutine ReadmpkDataset


<<<<<<< HEAD
  subroutine wigglez_ReadmpkDataset(gname)   
! this will be called once for each redshift bin
    use wigglezinfo
    use MatrixUtils
    implicit none
    character(LEN=*), intent(IN) :: gname
    character(LEN=Ini_max_string_len) :: kbands_file, measurements_file, windows_file, cov_file
    !! added for the LRG window function subtraction
    character(LEN=Ini_max_string_len) :: zerowindowfxn_file, zerowindowfxnsubtractdat_file

    Type (wigglez_mpkdataset) :: wmset

    integer i,iopb,i_regions
    real keff,klo,khi,beff
    integer :: num_mpk_points_full ! actual number of bandpowers in the infile
    integer :: num_mpk_kbands_full ! actual number of k positions " in the infile
    integer :: max_mpk_points_use ! in case you don't want the smallest scale modes (eg. sdss)
    integer :: min_mpk_points_use ! in case you don't want the largest scale modes
    integer :: max_mpk_kbands_use ! in case you don't want to calc P(k) on the smallest scales (will truncate P(k) to zero here!)
    integer :: min_mpk_kbands_use ! in case you don't want to calc P(k) on the largest scales (will truncate P(k) to zero here!)
    real, dimension(:,:,:), allocatable :: mpk_Wfull, mpk_covfull
    real, dimension(:), allocatable :: mpk_kfull  !, mpk_fiducial
    real, dimension(:,:), allocatable :: invcov_tmp
!    real, dimension(:), allocatable :: mpk_zerowindowfxnfull
!    real, dimension(:), allocatable :: mpk_zerowindowfxnsubfull
    character(len=64) region_string
    character(80) :: dummychar
    character z_char
    integer iz,count
    integer :: file_unit
    logical bad
    Type(TIniFile) :: Ini
    integer, parameter :: tmp_file_unit2=51
    
    iopb = 0
    num_wigglez_mpk_datasets = num_wigglez_mpk_datasets + 1
    if (num_wigglez_mpk_datasets > 10) stop 'too many datasets'
    file_unit = new_file_unit()
    call Ini_Open_File(Ini, gname, file_unit, bad, .false.)
    if (bad) then
      write (*,*)  'Error opening dataset file '//trim(gname)
      stop
    end if

#ifndef WIGZ
       call MpiStop('mpk: edit makefile to have "EXTDATA = WIGZ" to inlude WiggleZ data')
#else
       use_wigz10 = .true.
#endif

 

! we've opened the file, now we have to break it up ourselves


    wmset%name = Ini_Read_String_File(Ini,'name') 
    wmset%redshift = Ini_Read_Real_File(Ini,'redshift',0.0)
    if(wmset%redshift.eq.0.0) then
       call MpiStop('mpk: failed  to read in WiggleZ redshift')
    end if
    
    Ini_fail_on_not_found = .false.
    wmset%use_set =.true.
    if (Feedback > 0) write (*,*) 'reading: '//trim(wmset%name)
    num_mpk_points_full = Ini_Read_Int_File(Ini,'num_mpk_points_full',0)
    if (num_mpk_points_full.eq.0) write(*,*) ' ERROR: parameter num_mpk_points_full not set'
    num_mpk_kbands_full = Ini_Read_Int_File(Ini,'num_mpk_kbands_full',0)
    if (num_mpk_kbands_full.eq.0) write(*,*) ' ERROR: parameter num_mpk_kbands_full not set'
    min_mpk_points_use = Ini_Read_Int_File(Ini,'min_mpk_points_use',1)
    min_mpk_kbands_use = Ini_Read_Int_File(Ini,'min_mpk_kbands_use',1)
    max_mpk_points_use = Ini_Read_Int_File(Ini,'max_mpk_points_use',num_mpk_points_full)
    max_mpk_kbands_use = Ini_Read_Int_File(Ini,'max_mpk_kbands_use',num_mpk_kbands_full)



! region 1 = 9h
! region 2 = 11h
! region 3 = 15h
! region 4 = 22h
! region 5 = 0h
! region 6 = 1h
! region 7 = 3h

    allocate(wmset%regions_active(max_num_wigglez_regions))
    do i_regions=1,7
       if(i_regions.eq.1) then
          region_string = 'Use_9-hr_region'
       else if(i_regions.eq.2) then
          region_string = 'Use_11-hr_region'
       else if(i_regions.eq.3) then
          region_string = 'Use_15-hr_region'
       else if(i_regions.eq.4) then
          region_string = 'Use_22-hr_region'
       else if(i_regions.eq.5) then
          region_string = 'Use_1-hr_region'
       else if(i_regions.eq.6) then
          region_string = 'Use_3-hr_region'
       else if(i_regions.eq.7) then
          region_string = 'Use_0-hr_region'
       endif
       wmset%regions_active(i_regions) =  Ini_Read_Logical_File(Ini,region_string,.false.)
    enddo

!  ... work out how many regions are being used

    wmset%num_regions_used = 0
    do i_regions = 1,max_num_wigglez_regions
       if(wmset%regions_active(i_regions)) wmset%num_regions_used = wmset%num_regions_used + 1
    enddo

    if(wmset%num_regions_used.eq.0) then
       print*, wmset%name
       call MpiStop('mpk: no regions begin used in this data set')
    endif

    wmset%num_mpk_points_use = max_mpk_points_use - min_mpk_points_use +1
    wmset%num_mpk_kbands_use = max_mpk_kbands_use - min_mpk_kbands_use +1

    if(allocated(mpk_kfull)) deallocate(mpk_kfull)
    allocate(mpk_kfull(num_mpk_kbands_full))
!    if(associated(wmset%mpk_P)) nullify(wmset%mpk_P)
    allocate(wmset%mpk_P(wmset%num_regions_used,wmset%num_mpk_points_use))
!    if(associated(wmset%mpk_k)) deallocate(wmset%mpk_k)
    allocate(wmset%mpk_k(wmset%num_mpk_kbands_use))
!    if(associated(wmset%mpk_W)) deallocate(wmset%mpk_W)
    allocate(wmset%mpk_W(wmset%num_regions_used,wmset%num_mpk_points_use,wmset%num_mpk_kbands_use))
!    allocate(mset%mpk_zerowindowfxn(mset%num_mpk_kbands_use))
!    allocate(mset%mpk_zerowindowfxnsubtractdat(mset%num_mpk_points_use))
!    allocate(mpk_fiducial(mset%num_mpk_points_use))
!    allocate(mpk_zerowindowfxnsubfull(num_mpk_points_full+1)) 
      !!need to add 1 to get the normalization held in the first (really zeroth) entry
!    allocate(mpk_zerowindowfxnfull(num_mpk_kbands_full))


    kbands_file  = ReadIniFileName(Ini,'kbands_file')
    call ReadVector(kbands_file,mpk_kfull,num_mpk_kbands_full)
    wmset%mpk_k(:)=mpk_kfull(min_mpk_kbands_use:max_mpk_kbands_use) 
    if (Feedback > 1) then 
       write(*,*) 'reading: ',wmset%name,' data'
       write(*,*) 'Using kbands windows between',wmset%mpk_k(1),' < k/h < ',wmset%mpk_k(wmset%num_mpk_kbands_use)      
    endif
    if  (wmset%mpk_k(1) < matter_power_minkh) then
       write (*,*) 'WARNING: k_min in '//trim(wmset%name)//'less than setting in cmbtypes.f90'
       write (*,*) 'all k<matter_power_minkh will be set to matter_power_minkh' 
    end if

    measurements_file  = ReadIniFileName(Ini,'measurements_file')
    call OpenTxtFile(measurements_file, tmp_file_unit)
    wmset%mpk_P=0.
    count = 0
    do i_regions =1,7
       if(wmset%regions_active(i_regions)) then
          count = count+1
          read (tmp_file_unit,*) dummychar
          read (tmp_file_unit,*) dummychar
          do i= 1, (min_mpk_points_use-1)
             read (tmp_file_unit,*, iostat=iopb) keff,klo,khi,beff,beff,beff
          end do

          if (Feedback > 1 .and. min_mpk_points_use>1) write(*,*) 'Not using bands with keff=  ',keff,&
               ' or below in region', i_regions
          do i =1, wmset%num_mpk_points_use
             read (tmp_file_unit,*, iostat=iopb) keff,klo,khi,wmset%mpk_P(count,i),beff,beff
          end do
          ! NB do something to get to the end of the list
          do i=1, num_mpk_points_full-wmset%num_mpk_points_use-min_mpk_points_use+1
             read (tmp_file_unit,*, iostat=iopb) klo,klo,khi,beff,beff,beff
             if(iopb.ne.0) stop
          end do
       else
          read (tmp_file_unit,*) dummychar
          read (tmp_file_unit,*) dummychar
          do i=1,50
             read (tmp_file_unit,*, iostat=iopb) klo,klo,khi,beff,beff,beff
             if(iopb.ne.0) stop
          enddo
       endif
    enddo
    close(tmp_file_unit)
    if (Feedback > 1) write(*,*) 'bands truncated at keff=  ',keff

    allocate(mpk_Wfull(max_num_wigglez_regions,num_mpk_points_full,num_mpk_kbands_full))
    windows_file  = ReadIniFileName(Ini,'windows_file')
    if (windows_file.eq.'') write(*,*) 'ERROR: mpk windows_file not specified'
    call ReadWiggleZMatrices(windows_file,mpk_Wfull,max_num_wigglez_regions,num_mpk_points_full,num_mpk_kbands_full)
    count = 0
    do i_regions=1,max_num_wigglez_regions
       if(wmset%regions_active(i_regions)) then
          count = count + 1
          wmset%mpk_W(count,1:wmset%num_mpk_points_use,1:wmset%num_mpk_kbands_use)= &
               mpk_Wfull(i_regions,min_mpk_points_use:max_mpk_points_use,min_mpk_kbands_use:max_mpk_kbands_use)
       endif
    enddo
    
    deallocate(mpk_Wfull)
!    deallocate(mpk_kfull)
 
    cov_file  = ReadIniFileName(Ini,'cov_file')
    if (cov_file /= '') then
       allocate(mpk_covfull(max_num_wigglez_regions,num_mpk_points_full,num_mpk_points_full))
       allocate(invcov_tmp(wmset%num_mpk_points_use,wmset%num_mpk_points_use))
! ... read the entire covraiance matrix in, then decide which regions we want...
       call ReadWiggleZMatrices(cov_file,mpk_covfull,max_num_wigglez_regions,num_mpk_points_full,num_mpk_points_full)
       allocate(wmset%mpk_invcov(wmset%num_regions_used,wmset%num_mpk_points_use,wmset%num_mpk_points_use))
       count = 0
       do i_regions=1,max_num_wigglez_regions
          if(wmset%regions_active(i_regions)) then
             count = count + 1
! ... the covariance matrix has two indices for the different k-values, and another one for the region...       
!             wmset%mpk_invcov(count,1:wmset%num_mpk_points_use,1:wmset%num_mpk_points_use)=  &
             invcov_tmp(:,:) = &
                  mpk_covfull(i_regions,min_mpk_points_use:max_mpk_points_use,min_mpk_points_use:max_mpk_points_use)
!             call Matrix_Inverse(wmset%mpk_invcov(count,:,:))
             call Matrix_Inverse(invcov_tmp)
             wmset%mpk_invcov(count,1:wmset%num_mpk_points_use,1:wmset%num_mpk_points_use) = invcov_tmp(:,:)
          endif
       enddo
       deallocate(mpk_covfull)
       deallocate(invcov_tmp)
    else
       nullify(wmset%mpk_invcov)
    end if

    if (iopb.ne.0) then
       stop 'Error reading mpk file'
    endif

    wmset%use_scaling = Ini_Read_Logical_File(Ini,'use_scaling',.false.)
    wmset%use_jennings = Ini_Read_Logical_File(Ini,'Use_jennings',.false.)
    wmset%use_simpledamping = Ini_Read_Logical_File(Ini,'Use_simpledamp',.false.)
    wmset%use_gigglez = Ini_Read_Logical_File(Ini,'Use_gigglez',.false.)

    if(wmset%use_jennings.and.wmset%use_simpledamping) then
         call MpiStop('mpk: cannot use both jennings formula and simple damping')
      endif

    if(wmset%use_gigglez.and.wmset%use_simpledamping) then
         call MpiStop('mpk: cannot use both jennings formula and gigglez scaling')
      endif

    if(wmset%use_jennings.and.wmset%use_gigglez) then
         call MpiStop('mpk: cannot use both gigglez scaling and simple damping')
      endif

      if(wmset%use_gigglez) then
         call GiggleZinfo_init(wmset%redshift)
      endif

!... IMPORTANT: need to talk to CB about Q marginalisation ...
    wmset%Q_marge = Ini_Read_Logical_File(Ini,'Q_marge',.false.)
    if (wmset%Q_marge) then
       wmset%Q_flat = Ini_Read_Logical_File(Ini,'Q_flat',.false.)
       if (.not. wmset%Q_flat) then
          !gaussian prior on Q
          wmset%Q_mid = Ini_Read_Real_File(Ini,'Q_mid')
          wmset%Q_sigma = Ini_Read_Real_File(Ini,'Q_sigma')
       end if
       wmset%Ag = Ini_Read_Real_File(Ini,'Ag', 1.4)
    end if 

    if(wmset%use_simpledamping) then ! need to read in sigma v
       wmset%damp_sigv = Ini_Read_Real_File(Ini,'sigmav')
    endif

    call Ini_Close_File(Ini)
    call ClearFileUnit(file_unit)


    wmpkdatasets(num_wigglez_mpk_datasets) = wmset

    if (Feedback > 1) write(*,*) 'read: ',wmpkdatasets(num_wigglez_mpk_datasets)%name,' data'
 
 end subroutine Wigglez_ReadmpkDataset
 
=======
>>>>>>> 9b068825
  function LSS_mpklike(Theory,mset,CMB) result(LnLike) ! LV_06 added CMB here
   Type (mpkdataset) :: mset
   Type (TheoryPredictions) Theory
   Type(CMBparams) CMB     !LV_06 added for LRGDR4
   real(mcp) LnLike
   real(mcp), dimension(:), allocatable :: mpk_Pth, mpk_k2,mpk_lin,k_scaled !LV_06 added for LRGDR4
   real(mcp), dimension(:), allocatable :: w
   real(mcp), dimension(:), allocatable :: mpk_WPth, mpk_WPth_k2
   real(mcp) :: covdat(mset%num_mpk_points_use), covth(mset%num_mpk_points_use),  covth_k2(mset%num_mpk_points_use)
   real(mcp) :: normV, Q, minchisq
   real(mcp) :: a_scl  !LV_06 added for LRGDR4
   integer :: i, iQ
   logical :: do_marge
   integer, parameter :: nQ=6
<<<<<<< HEAD
   real :: tmp, dQ = 0.4
   real chisq(-nQ:nQ)
   real calweights(-nQ:nQ)
   real vec2(2),Mat(2,2)
   real(mpk_d) z, omk_fid,omv_fid, w_fid
=======
   real(mcp) :: tmp, dQ = 0.4
   real(mcp) chisq(-nQ:nQ)
   real(mcp) calweights(-nQ:nQ)
   real(mcp) vec2(2),Mat(2,2)

>>>>>>> 9b068825
   allocate(mpk_lin(mset%num_mpk_kbands_use) ,mpk_Pth(mset%num_mpk_kbands_use))
   allocate(mpk_WPth(mset%num_mpk_points_use))
   allocate(k_scaled(mset%num_mpk_kbands_use))!LV_06 added for LRGDR4
   allocate(w(mset%num_mpk_points_use))

   chisq = 0

   if (.not. mset%use_set) then
      LnLike = 0
      return
   end if

   ! won't actually want to do this multiple times for multiple galaxy pk data sets?..
<<<<<<< HEAD
   z = 0.
   omk_fid = 0.d0
   omv_fid = 0.75d0
   w_fid = -1.d0
   IF(mset%use_scaling) then   
      call compute_scaling_factor(z,dble(CMB%omk),dble(CMB%omv),dble(CMB%w),omk_fid,omv_fid,w_fid,a_scl)      
=======

   IF(mset%use_scaling) then
      call compute_scaling_factor(dble(CMB%omk),dble(CMB%omv),dble(CMB%w),a_scl)
>>>>>>> 9b068825
   else
     a_scl = 1
   end if


   do i=1, mset%num_mpk_kbands_use
     !Errors from using matter_power_minkh at lower end should be negligible
         k_scaled(i)=max(matter_power_minkh,a_scl*mset%mpk_k(i))
         mpk_lin(i)=MatterPowerAt(Theory,k_scaled(i))/a_scl**3
   end do


    do_marge = mset%Q_Marge
    if (do_marge .and. mset%Q_flat) then
        !Marginalize analytically with flat prior on b^2 and b^2*Q
        !as recommended by Max Tegmark for SDSS
          allocate(mpk_k2(mset%num_mpk_kbands_use))
          allocate(mpk_WPth_k2(mset%num_mpk_points_use))

          mpk_Pth=mpk_lin/(1+mset%Ag*k_scaled)
          mpk_k2=mpk_Pth*k_scaled**2
          mpk_WPth = matmul(mset%mpk_W,mpk_Pth)
          mpk_WPth_k2 = matmul(mset%mpk_W,mpk_k2)

          if (associated(mset%mpk_invcov)) then
            covdat = matmul(mset%mpk_invcov,mset%mpk_P)
            covth = matmul(mset%mpk_invcov,mpk_WPth)
            covth_k2 = matmul(mset%mpk_invcov,mpk_WPth_k2)
          else
            w=1/(mset%mpk_sdev**2)
            covdat = mset%mpk_P*w
            covth = mpk_WPth*w
            covth_k2 = mpk_WPth_k2*w
          end if

          Mat(1,1) = sum(covth*mpk_WPth)
          Mat(2,2) = sum(covth_k2*mpk_WPth_k2)
          Mat(1,2) = sum(covth*mpk_WPth_k2)
          Mat(2,1) = Mat(1,2)
          LnLike = log( Mat(1,1)*Mat(2,2)-Mat(1,2)**2)
          call inv_mat22(Mat)
          vec2(1) = sum(covdat*mpk_WPth)
          vec2(2) = sum(covdat*mpk_WPth_k2)
          LnLike = (sum(mset%mpk_P*covdat) - sum(vec2*matmul(Mat,vec2)) + LnLike ) /2

          deallocate(mpk_k2,mpk_WPth_k2)
    else

      if (mset%Q_sigma==0) do_marge = .false.

      do iQ=-nQ,nQ
         Q = mset%Q_mid +iQ*mset%Q_sigma*dQ

         if (mset%Q_marge) then
            mpk_Pth=mpk_lin*(1+Q*k_scaled**2)/(1+mset%Ag*k_scaled)
         else
            mpk_Pth = mpk_lin
         end if

         mpk_WPth = matmul(mset%mpk_W,mpk_Pth)

         !with analytic marginalization over normalization nuisance (flat prior on b^2)
         !See appendix F of cosmomc paper

         if (associated(mset%mpk_invcov)) then
            covdat = matmul(mset%mpk_invcov,mset%mpk_P)
            covth = matmul(mset%mpk_invcov,mpk_WPth)
            normV = sum(mpk_WPth*covth)
            chisq(iQ) = sum(mset%mpk_P*covdat)  - sum(mpk_WPth*covdat)**2/normV  + log(normV)

         else

            !with analytic marginalization over normalization nuisance (flat prior on b^2)
            w=1/(mset%mpk_sdev**2)
            normV = sum(mpk_WPth*mpk_WPth*w)
            tmp=sum(mpk_WPth*mset%mpk_P*w)/normV ! avoid subtracting one large number from another
            chisq(iQ) = sum(mset%mpk_P*(mset%mpk_P - mpk_WPth*tmp)*w)  + log(normV)
         end if

         if (do_marge) then
            calweights(iQ) = exp(-(iQ*dQ)**2/2)
         else
            LnLike = chisq(iQ)/2
            exit
         end if

      end do

      !without analytic marginalization
      !! chisq = sum((mset%mpk_P(:) - mpk_WPth(:))**2*w) ! uncommented for debugging purposes

      if (do_marge) then
         minchisq=minval(chisq)
         LnLike = sum(exp(-(chisq-minchisq)/2)*calweights)/sum(calweights)
         if (LnLike == 0) then
            LnLike = LogZero
         else
            LnLike =  -log(LnLike) + minchisq/2
         end if
      end if

   end if !not analytic over Q

   if (Feedback>1) write(*,*) 'mpk chi-sq:', LnLike*2

   if (LnLike > 1e8) then
      write(*,*) 'Chisq is huge, maybe there is a problem? chisq=',chisq
   end if

   deallocate(mpk_Pth,mpk_lin)
   deallocate(mpk_WPth,k_scaled,w)

 end function LSS_mpklike


 function LSSLnLike(CMB, Theory)
   use wigglezinfo
   Type (CMBParams) CMB
   Type (TheoryPredictions) Theory
   real(mcp) LSSLnLike
   integer i
<<<<<<< HEAD
   real tot(num_mpk_datasets)
   real tot_wigglez(num_wigglez_mpk_datasets)
=======
   real(mcp) tot(num_mpk_datasets)
>>>>>>> 9b068825

  do i=1, num_mpk_datasets
     if (mpkdatasets(i)%name == 'twodf') then
        stop 'twodf no longer supported - use data/2df_2005.dataset'
     else if (mpkdatasets(i)%name == 'lrg_2009') then
        tot(i) = LSS_LRG_mpklike(Theory,mpkdatasets(i),CMB)
     else
      tot(i) = LSS_mpklike(Theory,mpkdatasets(i),CMB) !LV_06 added CMB here
     end if
  end do
<<<<<<< HEAD

  if(use_wigz10) then
#ifndef WIGZ
     call MpiStop('mpk: edit makefile to have "EXTDATA = WIGZ" to inlude WiggleZ data')
#else
     do i=1, num_wigglez_mpk_datasets
        tot_wigglez(i) = WiggleZ_mpklike(Theory,wmpkdatasets(i),CMB) 
     end do
#endif
  endif

  LSSLnLike = SUM(tot)
  
#ifdef WIGZ
  LSSLnLike = LSSLnLike + SUM(tot_wigglez)
#endif  
=======
  LSSLnLike = SUM(tot)

>>>>>>> 9b068825
 end function LSSLnLike

 subroutine inv_mat22(M)
    real(mcp) M(2,2), Minv(2,2), det

    det = M(1,1)*M(2,2)-M(1,2)*M(2,1)
    Minv(1,1)=M(2,2)
    Minv(2,2) = M(1,1)
    Minv(1,2) = - M(2,1)
    Minv(2,1) = - M(1,2)
    M = Minv/det

 end subroutine inv_mat22

!-----------------------------------------------------------------------------
!LV added to include lrg DR4

subroutine compute_scaling_factor(z,Ok,Ol,w,Ok0,Ol0,w0,a)
  ! a = dV for z=0.35 relative to its value for flat Om=0.25 model.
  ! This is the factor by which the P(k) measurement would shift
  ! sideways relative to what we got for this fiducial flat model.
  ! * a = (a_angular**2 * a_radial)**(1/3)
  ! * a_angular = comoving distance to z=0.35 in Mpc/h relative to its value for flat Om=0.25 model
  !     dA = (c/H)*eta = (2997.92458 Mpc/h)*eta, so we care only about
  !     eta scaling, not h scaling.
  !     For flat w=-1 models, a ~ (Om/0.25)**(-0.065)
  !     For the LRG mean redshift z=0.35, the power law fit
  !    dA(z,Om= 0.3253 (Om/0.25)^{-0.065}c H_0^{-1} is quite good within
  !    our range of interest,
  !     accurate to within about 0.1% for 0.2<Om<0.3.
  ! * a_radial = 1/H(z) relative to its value for flat Om=0.25 model
  implicit none
  real(mpk_d) Or, Om, Ok, Ol, w, Ok0, Om0, Ol0, w0, z, eta, eta0, Hrelinv, Hrelinv0, tmp
  real(mpk_d) a_radial, a_angular
  real(mcp) a
  !Or= 0.0000415996*(T_0/2.726)**4 / h**2
  Or= 0! Radiation density totally negligible at  z < 0.35
  Om= 1-Ok-Ol-Or
  !!!z  = 0.35  !!edited by Beth 21-11-08: change to zeff of Will's LRG sample.
 
  Hrelinv= 1/sqrt(Ol*(1+z)**(3*(1+w)) + Ok*(1+z)**2 + Om*(1+z)**3 + Or*(1+z)**4)
!  write(*,*) Ok,Ol,w
call compute_z_eta(Or,Ok,Ol,w,z,eta)
  tmp = sqrt(abs(Ok))
  if (Ok.lt.-1.d-6) eta = sin(tmp*eta)/tmp
  if (Ok.gt.1d-6)   eta = (exp(tmp*eta)-exp(-tmp*eta))/(2*tmp) ! sinh(tmp*eta)/tmp
!  Ok0= 0
!  Ol0= 0.75
!  w0= -1
  Om0= 1-Ok0-Ol0-Or
  call compute_z_eta(Or,Ok0,Ol0,w0,z,eta0)
  Hrelinv0= 1/sqrt(Ol0*(1+z)**(3*(1+w0)) + Ok0*(1+z)**2 + Om0*(1+z)**3 + Or*(1+z)**4)
  !a_angular = (Om/0.25)**(-0.065) * (-w*Otot)**0.14 ! Approximation based on Taylor expansion
  a_angular = eta/eta0
  a_radial= Hrelinv/Hrelinv0
  a=  (a_angular**2 * a_radial)**(1/3.d0)
  !write(*,'(9f10.5)') Ok,Ol,w,a,a_radial,a_angular,(Om/0.25)**(-0.065) * (-w*(1-Ok))**0.14
  !write(*,'(9f10.5)') Ok,Ol,w,a,a_radial**(2/3.d0),a_angular**(4/3.d0),((Om/0.25)**(-0.065) * (-w*(1-Ok))**0.14)**(4/3.d0)
  !!! BR09 -- in previous version, scale factor is applied in the wrong direction!  So take a = 1/a to fix it.
  a = 1.0/a
end subroutine compute_scaling_factor

subroutine eta_demo
  implicit none
  real(mpk_d) Or, Ok, Ol, w, h, z, eta
  h  = 0.7
  Ok = 0
  Ol = 0.7
  Or = 0.0000416/h**2
  w  = -1
  z  = 1090
  call compute_z_eta(Or,Ok,Ol,w,z,eta)
!  print *,'eta.............',eta
!  print *,'dlss in Gpc.....',(2.99792458/h)*eta
end subroutine eta_demo

!INTERFACE
logical function nobigbang2(Ok,Ol,w)
  ! Test if we're in the forbidden zone where the integrand blows up
  ! (where's H^2 < 0 for some a between 0 and 1).
  ! The function f(a) = Omega_m + Omega_k*a + Omega_l*a**(-3*w)
  ! can have at most one local minimum, at (Ok/(3*w*Ol))**(-1/(1+3*w)),
  ! so simply check if f(a)<0 there or at the endpoints a=0, a=1.
  ! g(0) = Omega_m - Omega_l*a**(-3*w) < 0 if w > 0 & Omega_k > 1
  !                                     or if w = 0 & Omega_l < 1
  ! g(1) = Omega_m + Omega_k + Omega_l = 1 > 0
  implicit none
  real(mpk_d) Ok, Ol, w, Om, tmp, a, epsilon
  integer failure
  failure = 0
  epsilon = 0
  !epsilon = 0.04  ! Numerical integration fails even before H^2 goes negative.
  Om = 1.d0 - Ok - Ol
  if (w*Ol.ne.0) then
     tmp = Ok/(3*w*Ol)
     if ((tmp.gt.0).and.(1+3*w.ne.0)) then ! f'(0)=0 for some a>0
        a = tmp**(-1/(1+3*w))
        if (a.lt.1) then
           if (Om + Ok*a + Ol*a**(-3*w).lt.epsilon) failure = 1
        end if
     end if
  end if
  if ((w.eq.0).and.(Ok.gt.1)) failure = 2
  if ((w.gt.0).and.(Ol.lt.0)) failure = 3
  nobigbang2 = (failure.gt.0)
  if (failure.gt.0) print *,'Big Bang failure mode ',failure
  return
end function nobigbang2
!END INTERFACE

real(mpk_d) function eta_integrand(a)
  implicit none
  real(mpk_d) Or, Ok, Ox, w
  common/eta/Or, Ok, Ox, w
  real(mpk_d) a, Om
  ! eta = int (H0/H)dz = int (H0/H)(1+z)dln(1+z) = int (H0/H)/a dlna = int (H0/H)/a^2 da =
  ! Integrand = (H0/H)/a^2
  ! (H/H0)**2 = Ox*a**(-3*(1+w)) + Ok/a**2 + Om/a**3 + Or/a**4
  if (a.eq.0.d0) then
     eta_integrand = 0.d0
  else
     Om = 1.d0 - Or - Ok - Ox
     eta_integrand = 1.d0/sqrt(Ox*a**(1-3*w) + Ok*a**2 + Om*a + Or)
  end if
  return
end function eta_integrand

subroutine eta_z_integral(Omega_r,Omega_k,Omega_x,w_eos,z,eta)
  ! Computes eta as a function
  ! of the curvature Omega_k, the dark energy density Omega_x
  ! and its equation of state w.
  implicit none
  real(mpk_d) Or, Ok, Ox, w
  common/eta/Or, Ok, Ox, w
  real(mpk_d) Omega_r, Omega_k,Omega_x,w_eos, z, eta, epsabs, epsrel, amin, amax!, eta_integrand
  Or = Omega_r
  Ok = Omega_k
  Ox = Omega_x
  w  = w_eos
  epsabs  = 0
  epsrel  = 1.d-10
  amin= 1/(1+z)
  amax= 1
  call qromb2(eta_integrand,amin,amax,epsabs,epsrel,eta)
  return
end subroutine eta_z_integral

subroutine compute_z_eta(Or,Ok,Ox,w,z,eta)
  ! Computes the conformal distance eta(z)
  implicit none
  real(mpk_d) Or, Ok, Ox, w, z, eta
!  logical nobigbang2
  if (nobigbang2(Ok,Ox,w)) then
     print *,'No big bang, so eta undefined if z>zmax.'
     eta = 99
  else
     call eta_z_integral(Or,Ok,Ox,w,z,eta)
     ! print *,'Or, Ok, Ox, w, z, H_0 t_0...',Or, Ok, Ox, w, eta
  end if
  return
end subroutine compute_z_eta


!!!!!!!!!!!!!!!!!!!!!!!!!!!!!!
!!!! num rec routines
!!!!!!!!!!!!!!!!!!!!!!!!!!
SUBROUTINE qromb2(func,a,b,epsabs,epsrel,ss)
! The numerical recipes routine, but modified so that is decides
! it's done when either the relative OR the absolute accuracy has been attained.
! The old version used relative errors only, so it always failed when
! when the integrand was near zero.
! epsabs = epsrel = 1e-6 are canonical choices.
  INTEGER JMAX,JMAXP,K,KM
  real(mpk_d) a,b,func,ss,epsabs,epsrel
  EXTERNAL func
  PARAMETER (JMAX=20, JMAXP=JMAX+1, K=5, KM=K-1)
                                !    USES polint,trapzd
  INTEGER j
  real(mpk_d) dss,h(JMAXP),s(JMAXP)
  h(1)=1.d0
  do j=1,JMAX
     call trapzd(func,a,b,s(j),j)
     if (j.ge.K) then
        call polint(h(j-KM),s(j-KM),K,0.d0,ss,dss)
        if (abs(dss).le.epsrel*abs(ss)) return
        if (abs(dss).le.epsabs) return
     endif
     s(j+1)=s(j)
     h(j+1)=0.25d0*h(j)
  ENDDO
  print *,'Too many steps in qromb'

  RETURN
END SUBROUTINE qromb2

SUBROUTINE polint(xa,ya,n,x,y,dy) ! From Numerical Recipes
  INTEGER n,NMAX
  real(mpk_d) dy,x,y,xa(n),ya(n)
  PARAMETER (NMAX=10)
  INTEGER i,m,ns
  real(mpk_d) den,dif,dift,ho,hp,w,c(NMAX),d(NMAX)
  ns=1
  dif=abs(x-xa(1))
  do  i=1,n
     dift=abs(x-xa(i))
     if (dift.lt.dif) then
        ns=i
        dif=dift
     endif
     c(i)=ya(i)
     d(i)=ya(i)
  enddo
  y=ya(ns)
  ns=ns-1
  do  m=1,n-1
     do  i=1,n-m
        ho=xa(i)-x
        hp=xa(i+m)-x
        w=c(i+1)-d(i)
        den=ho-hp
        if(den.eq.0.) then
           print*, 'failure in polint'
           stop
        endif
        den=w/den
        d(i)=hp*den
        c(i)=ho*den
     enddo
     if (2*ns.lt.n-m)then
        dy=c(ns+1)
     else
        dy=d(ns)
        ns=ns-1
     endif
     y=y+dy
  enddo
  return
END SUBROUTINE polint

SUBROUTINE trapzd(func,a,b,s,n) ! From Numerical Recipes
  INTEGER n
  real(mpk_d) a,b,s,func
  EXTERNAL func
  INTEGER it,j
  real(mpk_d) del,sum,tnm,x
  if (n.eq.1) then
     s=0.5*(b-a)*(func(a)+func(b))
  else
     it=2**(n-2)
     tnm=it
     del=(b-a)/tnm
     x=a+0.5*del
     sum=0.
     do  j=1,it
        sum=sum+func(x)
        x=x+del
     enddo
     s=0.5*(s+(b-a)*sum/tnm)
  endif
  return
END SUBROUTINE trapzd



!! added by Beth Reid for LRG P(k) analysis

  function a2maxpos(a1val) result(a2max)
    real(dl), intent(in) :: a1val
    real(dl) a2max
    a2max = -1.0d0
    if (a1val <= min(s1/k1,s2/k2)) then
      a2max = min(s1/k1**2 - a1val/k1, s2/k2**2 - a1val/k2)
    end if
  end function a2maxpos

  function a2min1pos(a1val) result(a2min1)
    real(dl), intent(in) :: a1val
    real(dl) a2min1
    a2min1 = 0.0d0
    if(a1val <= 0.0d0) then
      a2min1 = max(-s1/k1**2 - a1val/k1, -s2/k2**2 - a1val/k2, 0.0d0)
    end if
  end function a2min1pos

  function a2min2pos(a1val) result(a2min2)
    real(dl), intent(in) :: a1val
    real(dl) a2min2
    a2min2 = 0.0d0
    if(abs(a1val) >= 2.0d0*s1/k1 .and. a1val <= 0.0d0)  then
      a2min2 = a1val**2/s1*0.25d0
    end if
  end function a2min2pos

  function a2min3pos(a1val) result(a2min3)
    real(dl), intent(in) :: a1val
    real(dl) a2min3
    a2min3 = 0.0d0
    if(abs(a1val) >= 2.0d0*s2/k2 .and. a1val <= 0.0d0)  then
      a2min3 = a1val**2/s2*0.25d0
    end if
  end function a2min3pos

  function a2minfinalpos(a1val) result(a2minpos)
    real(dl), intent(in) :: a1val
    real(dl) a2minpos
    a2minpos = max(a2min1pos(a1val),a2min2pos(a1val),a2min3pos(a1val))
  end function a2minfinalpos

  function a2minneg(a1val) result(a2min)
    real(dl), intent(in) :: a1val
    real(dl) a2min
    if (a1val >= max(-s1/k1,-s2/k2)) then
      a2min = max(-s1/k1**2 - a1val/k1, -s2/k2**2 - a1val/k2)
    else
      a2min = 1.0d0
    end if
  end function a2minneg

  function a2max1neg(a1val) result(a2max1)
    real(dl), intent(in) :: a1val
    real(dl) a2max1
    if(a1val >= 0.0d0) then
      a2max1 = min(s1/k1**2 - a1val/k1, s2/k2**2 - a1val/k2, 0.0d0)
    else
      a2max1 = 0.0d0
    end if
  end function a2max1neg

  function a2max2neg(a1val) result(a2max2)
    real(dl), intent(in) :: a1val
    real(dl) a2max2
    a2max2 = 0.0d0
    if(abs(a1val) >= 2.0d0*s1/k1 .and. a1val >= 0.0d0)  then
      a2max2 = -a1val**2/s1*0.25d0
    end if
  end function a2max2neg

  function a2max3neg(a1val) result(a2max3)
    real(dl), intent(in) :: a1val
    real(dl) a2max3
    a2max3 = 0.0d0
    if(abs(a1val) >= 2.0d0*s2/k2 .and. a1val >= 0.0d0)  then
      a2max3 = -a1val**2/s2*0.25d0
    end if
  end function a2max3neg

  function a2maxfinalneg(a1val) result(a2maxneg)
    real(dl), intent(in) :: a1val
    real(dl) a2maxneg
    a2maxneg = min(a2max1neg(a1val),a2max2neg(a1val),a2max3neg(a1val))
  end function a2maxfinalneg


function testa1a2(a1val, a2val) result(testresult)
    real(dl), intent(in) :: a1val,a2val
    logical :: testresult

    real(dl) :: kext, diffval
    testresult = .true.

    ! check if there's an extremum; either a1val or a2val has to be negative, not both
    kext = -a1val/2.0d0/a2val
    diffval = abs(a1val*kext + a2val*kext**2)
    if(kext > 0.0d0 .and. kext <= k1 .and. diffval > s1) testresult = .false.
    if(kext > 0.0d0 .and. kext <= k2 .and. diffval > s2) testresult = .false.

    if (abs(a1val*k1 + a2val*k1**2) > s1) testresult = .false.
    if (abs(a1val*k2 + a2val*k2**2) > s2) testresult = .false.

end function testa1a2

!! copying LSS_mpklike above.
!! points_use is how many points to use in the likelihood calculation;
!!kbands_use is how many points you need to have a theory for in order to convolve the theory with the window function.


! this subroutine fills in the a1 and a2 values only once.
 subroutine LSS_LRG_mpklike_init()
   real(dl) :: a1val, a2val
   real(dl) :: da1, da2  ! spacing of numerical integral over nuisance params.
   integer :: countcheck = 0
   integer :: i, j
   !! this is just for checking the 'theory' curves for fiducial model
   real(mcp) :: fidLnLike
   type(TheoryPredictions) :: temptheory
   type(CMBparams) :: tempCMB

   da1 = a1maxval/(nptsa1/2)
   da2 = a2maxpos(-a1maxval)/(nptsa2/2)
   do i = -nptsa1/2, nptsa1/2
      do j = -nptsa2/2, nptsa2/2
         a1val = da1*i
         a2val = da2*j

         if ((a2val >= 0.0d0 .and. a2val <= a2maxpos(a1val) .and. a2val >= a2minfinalpos(a1val)) .or. &
     & (a2val <= 0.0d0 .and. a2val <= a2maxfinalneg(a1val) .and. a2val >= a2minneg(a1val))) then
            if(testa1a2(a1val,a2val) .eqv. .false.)  then
               print *,'Failed a1, a2: ',a1val,a2val
               if (a2val >= 0.0d0) print *,'pos', a2maxpos(a1val), a2minfinalpos(a1val)
               if (a2val <= 0.0d0) print *,'neg', a2maxfinalneg(a1val), a2minneg(a1val)
               stop
            end if
            countcheck = countcheck + 1
            if(countcheck > nptstot) then
               print *, 'countcheck > nptstot failure.'
               stop
            end if
            a1list(countcheck) = a1val
            a2list(countcheck) = a2val
            !print *, countcheck, a1list(countcheck), a2list(countcheck)
         end if
      end do
   end do
   if(countcheck .ne. nptstot) then
     print *, 'countcheck issue', countcheck, nptstot
     stop
   end if
  call LRGinfo_init()
 end subroutine LSS_LRG_mpklike_init


 function LSS_LRG_mpklike(Theory,mset,CMB) result(LnLike)  ! LV_06 added CMB here
   Type (mpkdataset) :: mset
   Type (TheoryPredictions) Theory
   Type(CMBparams) CMB                  !LV_06 added for LRGDR4
   real(mcp) LnLike
   integer :: i
   real(mcp), dimension(:), allocatable :: mpk_raw, mpk_Pth, mpk_Pth_k, mpk_Pth_k2, k_scaled
   real(mcp), dimension(:), allocatable :: mpk_WPth, mpk_WPth_k, mpk_WPth_k2
   real(mcp) :: covdat(mset%num_mpk_points_use), covth(mset%num_mpk_points_use), &
          & covth_k(mset%num_mpk_points_use), covth_k2(mset%num_mpk_points_use), &
          & covth_zerowin(mset%num_mpk_points_use)

   real(mcp), dimension(nptstot) :: chisq, chisqmarg  !! minus log likelihood list
   real(mcp) :: minchisq,maxchisq,deltaL

   real(dl) :: a1val, a2val, zerowinsub
   real(mcp) :: sumDD, sumDT, sumDT_k, sumDT_k2, sumTT,&
     &  sumTT_k, sumTT_k2, sumTT_k_k, sumTT_k_k2, sumTT_k2_k2, &
     &  sumDT_tot, sumTT_tot, &
     &  sumDT_zerowin, sumTT_zerowin, sumTT_k_zerowin, sumTT_k2_zerowin, sumTT_zerowin_zerowin

<<<<<<< HEAD
   real :: sumzerow_Pth, sumzerow_Pth_k, sumzerow_Pth_k2
   real(mpk_d) :: z, omk_fid, omv_fid, w_fid
   real :: a_scl      !LV_06 added for LRGDR4
=======
   real(mcp) :: sumzerow_Pth, sumzerow_Pth_k, sumzerow_Pth_k2

   real(mcp) :: a_scl      !LV_06 added for LRGDR4
>>>>>>> 9b068825

   real(wp) :: temp1,temp2,temp3
   real(mcp) :: temp4

   !! added for no marg
   integer :: myminchisqindx
   real(mcp) :: currminchisq, currminchisqmarg, minchisqtheoryamp, chisqnonuis
   real(mcp) :: minchisqtheoryampnonuis, minchisqtheoryampminnuis
   real(dl), dimension(2) :: myerfval

   call fill_LRGTheory(Theory,matter_power_minkh,matter_power_dlnkh)
   allocate(mpk_raw(mset%num_mpk_kbands_use) ,mpk_Pth(mset%num_mpk_kbands_use))
   allocate(mpk_Pth_k(mset%num_mpk_kbands_use) ,mpk_Pth_k2(mset%num_mpk_kbands_use))
   allocate(mpk_WPth(mset%num_mpk_points_use),mpk_WPth_k(mset%num_mpk_points_use),mpk_WPth_k2(mset%num_mpk_points_use))
   allocate(k_scaled(mset%num_mpk_kbands_use))!LV_06 added for LRGDR4

   chisq = 0

   if (.not. mset%use_set) then
      LnLike = 0
      return
   end if
   z = zeffDR7
   omk_fid = 0.d0
   omv_fid = 0.75d0
   w_fid = -1.d0
   IF(mset%use_scaling) then
!      call compute_scaling_factor(z,dble(CMB%omk),dble(CMB%omv),dble(CMB%w),a_scl)
      call compute_scaling_factor(z,dble(CMB%omk),dble(CMB%omv),dble(CMB%w),omk_fid,omv_fid,w_fid,a_scl) 
      !! this step now applied in compute_scaling_factor
      !! this fixes the bug most easily !!
      !!a_scl = 1.0d0/a_scl
   else
     a_scl = 1
     stop 'use_scaling should be set to true for the LRGs!'
   end if

   do i=1, mset%num_mpk_kbands_use
         k_scaled(i)=max(matter_power_minkh,a_scl*mset%mpk_k(i))
         mpk_raw(i)=LRGPowerAt(Theory,k_scaled(i))/a_scl**3
   end do

   mpk_Pth = mpk_raw

   mpk_Pth_k = mpk_Pth*k_scaled
   mpk_Pth_k2 = mpk_Pth*k_scaled**2
   mpk_WPth = matmul(mset%mpk_W,mpk_Pth)
   mpk_WPth_k = matmul(mset%mpk_W,mpk_Pth_k)
   mpk_WPth_k2 = matmul(mset%mpk_W,mpk_Pth_k2)

   sumzerow_Pth = sum(mset%mpk_zerowindowfxn*mpk_Pth)/mset%mpk_zerowindowfxnsubdatnorm
   sumzerow_Pth_k = sum(mset%mpk_zerowindowfxn*mpk_Pth_k)/mset%mpk_zerowindowfxnsubdatnorm
   sumzerow_Pth_k2 = sum(mset%mpk_zerowindowfxn*mpk_Pth_k2)/mset%mpk_zerowindowfxnsubdatnorm


   covdat = matmul(mset%mpk_invcov,mset%mpk_P)
   covth = matmul(mset%mpk_invcov,mpk_WPth)
   covth_k = matmul(mset%mpk_invcov,mpk_WPth_k)
   covth_k2 = matmul(mset%mpk_invcov,mpk_WPth_k2)
   covth_zerowin = matmul(mset%mpk_invcov,mset%mpk_zerowindowfxnsubtractdat)

   sumDD = sum(mset%mpk_P*covdat)
   sumDT = sum(mset%mpk_P*covth)
   sumDT_k = sum(mset%mpk_P*covth_k)
   sumDT_k2 = sum(mset%mpk_P*covth_k2)
   sumDT_zerowin = sum(mset%mpk_P*covth_zerowin)

   sumTT = sum(mpk_WPth*covth)
   sumTT_k = sum(mpk_WPth*covth_k)
   sumTT_k2 = sum(mpk_WPth*covth_k2)
   sumTT_k_k = sum(mpk_WPth_k*covth_k)
   sumTT_k_k2 = sum(mpk_WPth_k*covth_k2)
   sumTT_k2_k2 = sum(mpk_WPth_k2*covth_k2)
   sumTT_zerowin = sum(mpk_WPth*covth_zerowin)
   sumTT_k_zerowin = sum(mpk_WPth_k*covth_zerowin)
   sumTT_k2_zerowin = sum(mpk_WPth_k2*covth_zerowin)
   sumTT_zerowin_zerowin = sum(mset%mpk_zerowindowfxnsubtractdat*covth_zerowin)

   currminchisq = 1000.0d0
   do i=1,nptstot
     a1val = a1list(i)
     a2val = a2list(i)
     zerowinsub = -(sumzerow_Pth + a1val*sumzerow_Pth_k + a2val*sumzerow_Pth_k2)

     sumDT_tot = sumDT + a1val*sumDT_k + a2val*sumDT_k2 + zerowinsub*sumDT_zerowin
     sumTT_tot = sumTT + a1val**2.0d0*sumTT_k_k + a2val**2.0d0*sumTT_k2_k2 + &
                 & zerowinsub**2.0d0*sumTT_zerowin_zerowin &
       & + 2.0d0*a1val*sumTT_k + 2.0d0*a2val*sumTT_k2 + 2.0d0*a1val*a2val*sumTT_k_k2 &
       & + 2.0d0*zerowinsub*sumTT_zerowin + 2.0d0*zerowinsub*a1val*sumTT_k_zerowin &
       & + 2.0d0*zerowinsub*a2val*sumTT_k2_zerowin
     minchisqtheoryamp = sumDT_tot/sumTT_tot
     chisq(i) = sumDD - 2.0d0*minchisqtheoryamp*sumDT_tot + minchisqtheoryamp**2.0d0*sumTT_tot
#ifdef DR71RG
     myerfval(1) = sumDT_tot/2.0d0/sqrt(sumTT_tot)
     call geterf(myerfval)
     chisqmarg(i) = sumDD - sumDT_tot**2.0d0/sumTT_tot &
         & + log(sumTT_tot) &
         & - 2.0*log(1.0d0 + myerfval(2))
#else
     !!leave out the erf term, just to get it to compile.  This should never run.
     chisqmarg(i) = sumDD - sumDT_tot**2.0d0/sumTT_tot &
         & + log(sumTT_tot)
     if(0 .eq. 0) stop 'Logic problem.  Shouldnt be here.'
#endif
!this should always be here, but we're using gsl to call erf, so this function is only available if gsl is installed.
     if(i == 1 .or. chisq(i) < currminchisq) then
        myminchisqindx = i
        currminchisq = chisq(i)
        currminchisqmarg = chisqmarg(i)
        minchisqtheoryampminnuis = minchisqtheoryamp
     end if
     if(i == int(nptstot/2)+1) then
        chisqnonuis = chisq(i)
        minchisqtheoryampnonuis = minchisqtheoryamp
        if(abs(a1val) > 0.001 .or. abs(a2val) > 0.001) then
           print *, 'ahhhh! violation!!', a1val, a2val
        end if
     end if

   end do

! numerically marginalize over a1,a2 now using values stored in chisq
   minchisq = minval(chisqmarg)
   maxchisq = maxval(chisqmarg)

   LnLike = sum(exp(-(chisqmarg-minchisq)/2.0d0)/(nptstot*1.0d0))
   if(LnLike == 0) then
     LnLike = LogZero
   else
     LnLike = -log(LnLike) + minchisq/2.0d0
   end if
 deltaL = (maxchisq - minchisq)*0.5
 if(Feedback > 1) print *,'LRG P(k) LnLike = ',LnLike

   deallocate(mpk_raw, mpk_Pth)
   deallocate(mpk_Pth_k, mpk_Pth_k2)
   deallocate(mpk_WPth, mpk_WPth_k, mpk_WPth_k2)
   deallocate(k_scaled)

 end function LSS_LRG_mpklike

  function WiggleZ_mpklike(Theory,wmset,CMB) result(LnLike) 
    use wigglezinfo
   Type (wigglez_mpkdataset) :: wmset
   Type (CosmoTheory) Theory
   Type(CMBparams) CMB     
   real LnLike
   real, dimension(:), allocatable :: mpk_Pth, mpk_k2,mpk_lin,k_scaled !LV_06 added for LRGDR4
!   real, dimension(:), allocatable :: w
   real, dimension(:), allocatable :: mpk_WPth, mpk_WPth_k2
   real, dimension(:), allocatable :: diffs, step1
   real, dimension(:), allocatable :: Pk_delta_delta,Pk_delta_theta,Pk_theta_theta
   real, dimension(:), allocatable :: damp1, damp2, damp3
   real :: covdat(wmset%num_mpk_points_use)
   real :: covth(wmset%num_mpk_points_use)
   real :: covth_k2(wmset%num_mpk_points_use)
   real, dimension(:), allocatable :: mpk_WPth_large, covdat_large, covth_large, mpk_Pdata_large
   integer imin,imax
   real :: normV, Q, minchisq
   real :: a_scl  !LV_06 added for LRGDR4
   integer :: i, iQ,ibias,ik,j,iz
   logical :: do_marge
   integer, parameter :: nQ=6
   integer, parameter :: nbias = 100
   real b0, bias_max, bias_step,bias,old_chisq,beta_val,kval,xi
   real :: tmp, dQ = 0.4
   real, dimension(:), allocatable :: chisq(:)
   real calweights(-nQ:nQ)
   real vec2(2),Mat(2,2)
   real final_term, b_out
   real(dl) z,omk_fid, omv_fid,w_fid
   integer i_region
   character(len=32) fname

   If(Feedback > 1) print*, 'Calling WiggleZ likelihood routines'
   allocate(mpk_lin(wmset%num_mpk_kbands_use),mpk_Pth(wmset%num_mpk_kbands_use))
   allocate(mpk_WPth(wmset%num_mpk_points_use))
   allocate(k_scaled(wmset%num_mpk_kbands_use))!LV_06 added for LRGDR4 !! IMPORTANT: need to check k-scaling
!   allocate(wmset%num_mpk_points_use))
   allocate(diffs(wmset%num_mpk_points_use),step1(wmset%num_mpk_points_use))
   allocate(Pk_delta_delta(wmset%num_mpk_kbands_use),Pk_delta_theta(wmset%num_mpk_kbands_use))
   allocate(Pk_theta_theta(wmset%num_mpk_kbands_use))
   allocate(damp1(wmset%num_mpk_kbands_use),damp2(wmset%num_mpk_kbands_use),damp3(wmset%num_mpk_kbands_use))

   if(wmset%use_jennings.or.wmset%use_simpledamping) then
      allocate(chisq(nbias))
      b0 = 0.0
      bias_max = 2.0
      bias_step = (bias_max-b0)/real(nbias)
   else 
      allocate(chisq(-nQ:nQ))
   endif
   chisq = 0

   if (.not. wmset%use_set) then
      LnLike = 0
      return
   end if

   ! won't actually want to do this multiple times for multiple galaxy pk data sets?..
   omk_fid = 0.d0
   omv_fid = 0.705d0
   w_fid = -1.d0
   z = 1.d0*dble(wmset%redshift) ! accuracy issues
   IF(wmset%use_scaling) then
!      call compute_scaling_factor(dble(z),dble(CMB%omk),dble(CMB%omv),dble(CMB%w),a_scl)
      call compute_scaling_factor(z,dble(CMB%omk),dble(CMB%omv),dble(CMB%w),omk_fid,omv_fid,w_fid,a_scl)
   else
     a_scl = 1
   end if

   iz = 0
   do i=1,4
      if(abs(z-zeval(i)).le.0.001) iz = i
   enddo
   if(iz.eq.0) call MpiStop('could not indentify redshift')

   if(wmset%use_gigglez) then
!      sigma_v = sqrt(func_sigma_v(num_matter_power,matter_power_minkh,matter_power_dlnkh,real(z*1.),&
!           CMB%omk,CMB%omv,Theory%matter_power(:,izwigglez(iz))))
!      if(feedback.ge.2) print*, 'redshift', z, 'sigma v', sigma_v
      call fill_GiggleZTheory(Theory,matter_power_minkh,matter_power_dlnkh,z)
!     call fill_GiggleZTheory(Theory,matter_power_minkh,matter_power_dlnkh,z,CMB%h,sigma_v)
   endif

   do i=1, wmset%num_mpk_kbands_use 
      ! It could be that when we scale the k-values, the lowest bin drops off the bottom edge
     !Errors from using matter_power_minkh at lower end should be negligible
         k_scaled(i)=max(matter_power_minkh,wmset%mpk_k(i)*a_scl)
         if(wmset%use_gigglez) then
            mpk_lin(i) = LRGPowerAt(Theory,k_scaled(i))/a_scl**3
         else
            mpk_lin(i)=MatterPowerAt_zbin(Theory,k_scaled(i),izwigglez(iz))/a_scl**3
         endif
   end do
   
    do_marge = wmset%Q_Marge
    if (do_marge .and. wmset%Q_flat) then
       !Marginalize analytically with flat prior on b^2 and b^2*Q
       !as recommended by Max Tegmark for SDSS
       allocate(mpk_k2(wmset%num_mpk_kbands_use))
       allocate(mpk_WPth_k2(wmset%num_mpk_points_use))
       
       Mat(:,:) = 0.d0
       vec2(:) = 0.d0
       final_term = 0.d0
       do i_region=1,wmset%num_regions_used
          mpk_Pth(:)=mpk_lin(:)/(1+wmset%Ag*k_scaled)
          mpk_k2(:)=mpk_Pth(:)*k_scaled(:)**2
          
          
          mpk_WPth(:) = matmul(wmset%mpk_W(i_region,:,:),mpk_Pth(:))
          mpk_WPth_k2(:) = matmul(wmset%mpk_W(i_region,:,:),mpk_k2(:))
          
          covdat(:) = matmul(wmset%mpk_invcov(i_region,:,:),wmset%mpk_P(i_region,:))
          covth(:) = matmul(wmset%mpk_invcov(i_region,:,:),mpk_WPth(:))
          covth_k2(:) = matmul(wmset%mpk_invcov(i_region,:,:),mpk_WPth_k2(:))
          
          Mat(1,1) = Mat(1,1) + sum(covth(:)*mpk_WPth(:))
          Mat(2,2) = Mat(2,2) + sum(covth_k2(:)*mpk_WPth_k2(:))
          Mat(1,2) = Mat(1,2) + sum(covth(:)*mpk_WPth_k2(:))
          Mat(2,1) = Mat(1,2)

          vec2(1) = vec2(1) + sum(covdat(:)*mpk_WPth(:))
          vec2(2) = vec2(2) + sum(covdat(:)*mpk_WPth_k2(:))
          final_term = final_term + sum(wmset%mpk_P(i_region,:)*covdat(:))
       enddo
       LnLike = log( Mat(1,1)*Mat(2,2)-Mat(1,2)**2)
       call inv_mat22(Mat)
       !          LnLike = (sum(mset%mpk_P*covdat) - sum(vec2*matmul(Mat,vec2)) + LnLike ) /2
       LnLike = (final_term - sum(vec2*matmul(Mat,vec2)) + LnLike ) /2

       deallocate(mpk_k2,mpk_WPth_k2)      
    else
       if (wmset%Q_sigma==0) do_marge = .false.
       ! ... sum the chi-squared contributions for all regions first
       chisq(:) = 0.d0
       old_chisq = 1.d30
       if(wmset%use_jennings.or.wmset%use_simpledamping) then
          if(feedback > 1) print*, "starting direct marginalisation over bias"
          do_marge = .false.
          ! ... need to numerically marginalise over bias ...
          mpk_Pth(:) = mpk_lin(:)
          if(wmset%use_jennings) then
             call angle_averaged_pk(wmset%num_mpk_kbands_use,k_scaled,mpk_Pth,wmset%redshift,CMB%omk,CMB%omv&
                  ,Pk_delta_delta,Pk_delta_theta,Pk_theta_theta,Theory)
          else if(wmset%use_simpledamping) then
             call compute_damping_terms(wmset%num_mpk_kbands_use,k_scaled,mpk_Pth,wmset%redshift,wmset%damp_sigv,&
                  CMB%omk,CMB%omv,damp1,damp2,damp3)
          endif
          do ibias = 1,nbias
             bias = b0+real(ibias)*bias_step
             if(wmset%use_jennings) then
                mpk_Pth(:) = bias**2*Pk_delta_delta(:) + bias*Pk_delta_theta(:) + Pk_theta_theta(:) 
             else if(wmset%use_simpledamping) then
                beta_val = growth_rate(real(z),real(CMB%omk),real(CMB%omv))/bias
                mpk_Pth(:) = mpk_lin(:)*(damp1(:) + 2.d0*beta_val*damp2(:) + beta_val**2+damp3(:))
             else
                mpk_Pth(:) = bias**2*mpk_lin(:)
             endif
!             if(ibias.eq.12) then
!                write(fname,'(a,i2.2,a)') 'mpk_damped_',int(wmset%redshift*100),'.dat'
!                open(unit=21,file=TRIM(fname),status='unknown')
             !               write(fname,'(a,i2.2,a)') 'mpk_jennings_',int(wmset%redshift*100),'.dat'
             !               open(unit=22,file=TRIM(fname),status='unknown')
             
!                do i=1,wmset%num_mpk_kbands_use
!                   write(21,*) k_scaled(i), mpk_Pth(i), damp1(i), 2.d0*beta_val*damp2(i), beta_val**2*damp3(i)
             !                  write(21,*) k_scaled(i), mpk_lin(i) 
             !                  write(22,*) k_scaled(i),  Pk_delta_delta(i) + Pk_delta_theta(i) + Pk_theta_theta(i) 
!                enddo
!                close(21)
             !               close(22)
!             endif
             
             do i_region=1,wmset%num_regions_used
                mpk_WPth(:) = matmul(wmset%mpk_W(i_region,:,:),mpk_Pth(:))
                diffs(:) = wmset%mpk_P(i_region,:)-mpk_WPth(:)
                step1(:) = matmul(wmset%mpk_invcov(i_region,:,:),diffs(:))
                chisq(ibias) = chisq(ibias) +  dot_product(diffs,step1)
                if(chisq(ibias).lt.old_chisq) then
                   old_chisq = chisq(ibias)
                endif
             enddo
          enddo
          minchisq = minval(chisq)
          LnLike = sum(exp(-(chisq-minchisq)/2))/real(nbias)
          if (LnLike == 0) then
             LnLike = LogZero
          else
             LnLike =  -log(LnLike) + minchisq/2
          end if
          deallocate(diffs,step1)
          deallocate(Pk_delta_delta,Pk_delta_theta,Pk_theta_theta)
       else
         if(feedback > 1) print*, "starting analytic marginalisation over bias"
         allocate(mpk_Pdata_large(wmset%num_mpk_points_use*wmset%num_regions_used))
         allocate(mpk_WPth_large(wmset%num_mpk_points_use*wmset%num_regions_used))
         allocate(covdat_large(wmset%num_mpk_points_use*wmset%num_regions_used))       
         allocate(covth_large(wmset%num_mpk_points_use*wmset%num_regions_used))
         normV = 0.d0
         do iQ=-nQ,nQ
            Q = wmset%Q_mid +iQ*wmset%Q_sigma*dQ 
            if (wmset%Q_marge) then
               mpk_Pth(:)=mpk_lin(:)*(1+Q*k_scaled(:)**2)/(1+wmset%Ag*k_scaled(:))
            else 
               mpk_Pth(:) = mpk_lin(:)
            end if
            do i_region=1,wmset%num_regions_used
               imin = (i_region-1)*wmset%num_mpk_points_use+1
               imax = i_region*wmset%num_mpk_points_use
               mpk_WPth(:) = matmul(wmset%mpk_W(i_region,:,:),mpk_Pth(:))
               mpk_Pdata_large(imin:imax) = wmset%mpk_P(i_region,:)
               mpk_WPth_large(imin:imax) = mpk_WPth(:) 
               
               !with analytic marginalization over normalization nuisance (flat prior on b^2)
               !See appendix F of cosmomc paper
               
               !         if (associated(mset%mpk_invcov)) then
               covdat_large(imin:imax) = matmul(wmset%mpk_invcov(i_region,:,:),wmset%mpk_P(i_region,:))
               covth_large(imin:imax) = matmul(wmset%mpk_invcov(i_region,:,:),mpk_WPth(:))
            enddo
            normV = normV + sum(mpk_WPth_large*covth_large)
            b_out =  sum(mpk_WPth_large*covdat_large)/sum(mpk_WPth_large*covth_large)
            if(Feedback.ge.2) print*, "Bias value:", b_out
            chisq(iQ) = sum(mpk_Pdata_large*covdat_large)  - sum(mpk_WPth_large*covdat_large)**2/normV!  + log(normV)
            !         else
            
            !            w=1/(mset%mpk_sdev**2)
            !            normV = sum(mpk_WPth*mpk_WPth*w)
            !            tmp=sum(mpk_WPth*mset%mpk_P*w)/normV ! avoid subtracting one large number from another
            !            chisq(iQ) = sum(mset%mpk_P*(mset%mpk_P - mpk_WPth*tmp)*w)  + log(normV)
            !         end if
            
            if (do_marge) then
               calweights(iQ) = exp(-(iQ*dQ)**2/2)
            else 
               LnLike = chisq(iQ)/2
               exit
            end if
            
         end do
         deallocate(covdat_large,covth_large,mpk_Pdata_large,mpk_WPth_large)
      endif
      !without analytic marginalization
      !! chisq = sum((mset%mpk_P(:) - mpk_WPth(:))**2*w) ! uncommented for debugging purposes
       if (do_marge) then
          if(.not.wmset%use_jennings) then
             minchisq=minval(chisq)
             LnLike = sum(exp(-(chisq-minchisq)/2)*calweights)/sum(calweights)
             if (LnLike == 0) then
                LnLike = LogZero
             else
                LnLike =  -log(LnLike) + minchisq/2
             end if
          endif
       end if

    end if !not analytic over Q
      
   if (Feedback>1) write(*,*) 'mpk chi-sq:', LnLike*2
   
   if (LnLike > 1e8) then
      write(*,*) 'Chisq is huge, maybe there is a problem? chisq=',chisq
   end if
   
   deallocate(mpk_Pth,mpk_lin)
   deallocate(mpk_WPth,k_scaled)!,w)
   deallocate(chisq)
   
 end function WiggleZ_mpklike


 subroutine ReadWiggleZMatrices(aname,mat,num_regions,m,n)
! suborutine to read all the matrices from each of the different regions, enclosed in one file

   implicit none
   character(LEN=*), intent(IN) :: aname
   integer, intent(in) :: m,n,num_regions
   real, intent(out) :: mat(num_regions,m,n)
   integer j,k,i_region
   real tmp
   character(LEN=64) dummychar



   if (Feedback > 1) write(*,*) 'reading: '//trim(aname)
   call OpenTxtFile(aname, tmp_file_unit)
   do i_region=1,num_regions
      read (tmp_file_unit,*, end = 200, err=100) dummychar
      do j=1,m
         read (tmp_file_unit,*, end = 200, err=100) mat(i_region,j,1:n)
      enddo
   enddo
   goto 120

100 write(*,*) 'matrix file '//trim(aname)//' is the wrong size',i_region,j,n,mat(num_regions,m,n)
   stop

120 read (tmp_file_unit,*, err = 200, end =200) tmp
   goto 200

   
200 close(tmp_file_unit)
   return
     

 end subroutine ReadWiggleZMatrices

! Include effects of angle averaged power spectrum
! and velocity damping
! assuming 

 subroutine angle_averaged_pk(nkbands,k,Pk_input,z,omega_k,omega_lambda,Pk_dd_z,Pk_dt_z,Pk_tt_z,Theory)
! only works with linear power spectrum and linear bias
! does integral over mu
   use wigglezinfo
   implicit none
   integer, intent(in) :: nkbands
   real, intent(in) :: z
   real, intent(in), dimension(nkbands) :: k
   real, intent(in), dimension(nkbands) :: Pk_input ! density Pk at redshift z
   real, intent(out), dimension(nkbands) :: Pk_dd_z, Pk_dt_z, Pk_tt_z
   Type(CosmoTheory), intent(in) :: Theory
   real, dimension(nkbands) :: Pk_linear_0
   real omega_k, omega_lambda, growth_0, growth_eval2, growth2_0
   integer ik, iz,i 
   real, dimension(:), allocatable :: k_dummy, P_dd_dummy, P_lin_dummy
! coefficients for angle averaged power spectra
   real, dimension(nkbands) :: A0, A2, A4
! density-velocity and velocity velcoity power spectra
   real, dimension(nkbands) :: P_delta_theta, P_theta_theta
! coffeicients for delta_theta and theta_theta power spectra
! from Jennings et al 2010
   real, dimension(0:3) :: alpha_delta_theta, alpha_theta_theta
! mimimum and maximum mu
   real(dl) :: mu_min, mu_max
   real  scaling_coeff
   real(dl), parameter :: eps=1.d-4
   real(dl) rombint
   external rombint
   character(len=27) fname
   if(feedback.ge.2) print*, 'computing angle averaged pk'

   do ik=1,nkbands
      Pk_linear_0(ik) = MatterPowerAt(Theory,k(ik)) ! linear/halofit pk at z=0
   enddo 

! use fitting formula to estimate density-velocity diveregence and velocity dv-velocity divergence power spec
   alpha_delta_theta(0) = -12288.7
   alpha_delta_theta(1) = 1.43
   alpha_delta_theta(2) = 1367.7
   alpha_delta_theta(3) = 1.54
   P_delta_theta(:) = ((alpha_delta_theta(0)*sqrt(Pk_linear_0(:)))+(alpha_delta_theta(1)*(Pk_linear_0(:)**2)))&
        /(alpha_delta_theta(2)+(alpha_delta_theta(3)*Pk_linear_0(:)))
   alpha_theta_theta(0) = -12462.1
   alpha_theta_theta(1) = 0.839
   alpha_theta_theta(2) = 1446.6
   alpha_theta_theta(3) = 0.806
   P_theta_theta(:) = ((alpha_theta_theta(0)*sqrt(Pk_linear_0(:)))+(alpha_theta_theta(1)*(Pk_linear_0(:)**2)))&
        /(alpha_theta_theta(2)+(alpha_theta_theta(3)*Pk_linear_0(:)))

!   do ik=1,nkbands
!      write(90,*) k(ik), Pk_linear(ik), P_delta_theta(ik), P_theta_theta(ik)
!   enddo


! need to scale P_delta_theta and P_theta_theta to new redshift

   growth_eval = growth(z,omega_k,omega_lambda)
   growth_eval2 = growth2(z,omega_k,omega_lambda)
   growth_0 = 1.d0 !growth(0.0)
!   growth2_0 = growth2(0.0,omega_k,omega_lambda)
!   scaling_coeff = (growth_eval+growth_eval**2+growth_eval**3)/(growth_0+growth_0**2+growth_0**3)
   scaling_coeff = (growth_0+growth_0**2+growth_0**3)/(growth_eval+growth_eval**2+growth_eval**3)
   if(feedback.ge.2) print*, 'scaling coefficient', scaling_coeff
   P_delta_theta(:) = (P_delta_theta(:) -Pk_linear_0(:))/(scaling_coeff**2) + Pk_input(:)
   P_theta_theta(:) = (P_theta_theta(:) -Pk_linear_0(:))/(scaling_coeff**2) + Pk_input(:)


!   write(fname,'(a,i2.2,a)') 'P_delta_theta_',int(z*100),'.dat'
!   open(unit=25,file=TRIM(fname),status='unknown')
!   write(fname,'(a,i2.2,a)') 'P_theta_theta_',int(z*100),'.dat'
!   open(unit=26,file=TRIM(fname),status='unknown')
!   do ik=1,nkbands
!      write(25,*) k(ik), P_delta_theta(ik)
!      write(26,*) k(ik), P_theta_theta(ik)
!   enddo
!   close(25)
!   close(26)
! now compute sigma_v
   
   iz = 0
   do i=1,5
      if(abs(z-zeval(i)).le.0.001) iz = i
   enddo

   sigma_v = sqrt(func_sigma_v(num_matter_power,matter_power_minkh,matter_power_dlnkh,real(z*1.),&
           omega_k,omega_lambda,Theory%matter_power(:,iz)))
   if(feedback.ge.2) print*, 'redshift', z, 'sigma v', sigma_v, 'growth eval', growth_eval, 'growth eval2', growth_eval2 

! now compute A coefficients



   mu_min = -1.
   mu_max = 1.
   do ik=1,nkbands
      k_eval = k(ik)
      growth_rate_eval = growth_rate(z,omega_k,omega_lambda)
      A0(ik) = real(rombint(func_A0,mu_min,mu_max,eps))
      A2(ik) = real(rombint(func_A2,mu_min,mu_max,eps))
      A4(ik) = real(rombint(func_A4,mu_min,mu_max,eps))
   enddo
   A0(:) = A0(:)/2.0
   A2(:) = A2(:)/2.0
   A4(:) = A4(:)/2.0

!   do ik=1,nkbands
!      write(91,*) k(ik), A0(ik), A2(ik), A4(ik)
!   enddo
! fold the A coffeficents and growth rate into the power spec before returning
!   do ik=1,nkbands
!      write(92,*) k(ik), Pk_input(ik), P_delta_theta(ik), P_theta_theta(ik)
!   enddo


   Pk_dd_z(:) = Pk_input(:)*A0(:)
   Pk_dt_z(:) = growth_rate(z,omega_k,omega_lambda)*A2(:)*P_delta_theta(:)
   Pk_tt_z(:) = growth_rate(z,omega_k,omega_lambda)**2*A4(:)*P_theta_theta(:)


! returns angle-averaged Pks at redshift z
   return
 end subroutine angle_averaged_pk

 subroutine compute_damping_terms(nkbands,k,Pk_input,z,sigv,omega_k,omega_lambda,damp1,damp2,damp3)
   ! does integral over mu
   implicit none
   integer, intent(in) :: nkbands
   real, intent(in) :: z,sigv
   real, intent(in), dimension(nkbands) :: k
   real, intent(in), dimension(nkbands) :: Pk_input ! density Pk at redshift z
   real, intent(out), dimension(nkbands) :: damp1,damp2,damp3
   integer ik
   real omega_k, omega_lambda
   real(dl) mu_min, mu_max
   real(dl), parameter :: eps=1.d-4
   real(dl) rombint
   external rombint

   sigma_v = sigv
   mu_min = 0.
   mu_max = 1.

   do ik=1,nkbands
      k_eval = k(ik)
      damp1(ik) = real(rombint(func_damp1_int,mu_min,mu_max,eps))
      damp2(ik) = real(rombint(func_damp2_int,mu_min,mu_max,eps))
      damp3(ik) = real(rombint(func_damp3_int,mu_min,mu_max,eps))
    enddo

   return

 end subroutine compute_damping_terms

 


 function func_sigma_v(nk,kmin,dlnk,z,ok,ol,Pk_dd)
   ! function to compute sigma_v

   integer nk, ik
   real, dimension(nk) :: k, Ptt, Pk_dd, ln_k
   real kmin, dlnk
   real func_sigma_v, dk,z,ok,ol, a
   character(len=27) fname
   Omega_k_growth = ok
   Omega_lam_growth = ol
   Omega_mat_growth = 1.0-ok-ol
! we'll do this by simpsons rule
   func_sigma_v = 0.0

   do ik=1,nk
     k(ik) = kmin*exp(dlnk*real(ik-1))
   enddo
   a = 1.0/(1.0+z)
   Ptt(:) = Pk_dd(:)*growth_rate(a,ok,ol)**2

! Simpson's rule
!   do ik=2,nk-1
!      func_sigma_v = func_sigma_v + (1./6.)*(ln_k(ik)-ln_k(ik-1))*(Ptt(ik-1)+4.*Ptt(ik)+Ptt(ik+1))
!   enddo
! 5degree newton-cotes
   do ik=3,nk-1
      func_sigma_v = func_sigma_v + (1./24.)*(k(ik)-k(ik-1))*(11.0*Ptt(ik-2)+Ptt(ik-1)+Ptt(ik)+11.*Ptt(ik+1))
   enddo

   func_sigma_v = func_sigma_v*2.0/(3.0*(2.0*Pi_num)**2)
   return
 end function func_sigma_v


 function func_A0(mu)
   ! function to be integrated to give A0

   implicit none
   real(dl) func_A0, mu

   func_A0 = exp(-(growth_rate_eval*mu*k_eval*sigma_v)**2)

   return
 end function func_A0

 function func_A2(mu)
   ! function to be integrated to give A2

   implicit none
   real(dl) func_A2, mu

   func_A2 = mu**2*exp(-(growth_rate_eval*mu*k_eval*sigma_v)**2)

   return
 end function func_A2


 function func_A4(mu)
   ! function to be integrated to give A2

   implicit none
   real(dl) func_A4, mu

   func_A4 = mu**4*exp(-(growth_rate_eval*mu*k_eval*sigma_v)**2)

   return
 end function func_A4


 function func_damp1_int(mu)
   ! function to be integrated to give damp1
 
   implicit none
   real(dl) func_damp1_int, mu

   func_damp1_int = 1.d0/(1.d0+(mu*k_eval*(sigma_v/100.d0))**2)

   return
 end function func_damp1_int

function func_damp2_int(mu)
   ! function to be integrated to give damp1

   implicit none
   real(dl) func_damp2_int, mu

   func_damp2_int = mu**2/(1.d0+(mu*k_eval*(sigma_v/100.d0))**2)

   return
 end function func_damp2_int

function func_damp3_int(mu)
   ! function to be integrated to give damp1

   implicit none
   real(dl) func_damp3_int, mu

   func_damp3_int = mu**4/(1.d0+(mu*k_eval*(sigma_v/100.d0))**2)

   return
 end function func_damp3_int



 function growth_rate(a,omega_k,omega_lambda)
   ! f=dlnD/dlna

   real growth_rate, z,a,omega_k,omega_lambda
   real, parameter :: gamma = 0.545

   z = 1.0/a - 1.0
   Omega_mat_growth = 1.0 - omega_k - omega_lambda
   Omega_k_growth = omega_k
   Omega_lam_growth = omega_lambda
   growth_rate = omegamz(z)**gamma
   return
 end function growth_rate

 function func_growth_int(lna)
   ! function to be integrated to give growth factor

   real(dl) func_growth_int
   real(dl) z,a, oma, lna
   real(dl), parameter :: gamma = 0.545
   a = exp(lna)
   z = 1.d0/a - 1.d0
   oma = (Omega_mat_growth*(1.d0+z)**3)/(Omega_lam_growth+Omega_mat_growth*(1.d0+z)**3+Omega_k_growth*(1.d0+z)**2)
   func_growth_int = oma**gamma
    return
 end function func_growth_int

 function omegamz(z)
   ! Omega_matter as a function of redshift
   real omegamz,z
   
   omegamz = Omega_mat_growth*(1.+z)**3/(Omega_lam_growth+Omega_mat_growth*(1.+z)**3+Omega_k_growth*(1.+z)**2)
   return
 end function omegamz

 function growth(z,ok,ol)
   ! growth factor for a given redshift
   real z,growth,ok,ol, gv0
   real(dl) a, lna, lna_end
   real(dl), parameter :: eps=1.d-4
   real(dl) rombint
   external rombint

   a = 1.d0/(1.d0+z)
   lna = log(a)
   lna_end = log(1.d0)
   Omega_k_growth = ok
   Omega_lam_growth = ol
   Omega_mat_growth = 1.0-ok-ol
   growth = rombint(func_growth_int,lna_end,lna,eps)
   growth = exp(growth)
!   gv0 = rombint(func_growth_int,lna_end,1.d-2,eps)
!   gv0 = 1.0*exp(gv0)
!   growth = growth/gv0
   return
 end function growth


 function growth_rate2(a)
   real(dl) growth_rate2, E, a
   E = sqrt(Omega_lam_growth+Omega_mat_growth/a**3+Omega_k_growth/a**2)
   
   growth_rate2 = 1.0/((a*E)**3)
   return
 end function growth_rate2

 function growth2(z,ok,ol)
   
   real z, growth2, gv0
   real(dl) amax
   real E, ok, ol
   real, parameter :: eps=1.d-4
   real(dl) rombint
   external rombint

   Omega_k_growth = ok
   Omega_lam_growth = ol
   Omega_mat_growth = 1.0-ok-ol
   amax = 1.d0/(1.d0+z)
   E = sqrt(Omega_lam_growth+Omega_mat_growth*(1.+z)**3+Omega_k_growth*(1.+z)**2)
   growth2 = rombint(growth_rate2,1.d-10,amax,eps)
   gv0 = rombint(growth_rate2,1.d-10,1.d0,eps)
   growth2 = E*growth2/gv0
   return
 end function growth2
 
   function MatterPowerAt_zbin(T,kh,iz)
     !get matter power spectrum today at kh = k/h by interpolation from stored values
     real, intent(in) :: kh
     Type(CosmoTheory) T
     real MatterPowerAt_zbin
     real x, d
     integer i,iz
   
     x = log(kh/matter_power_minkh) / matter_power_dlnkh
     if (x < 0 .or. x >= num_matter_power-1) then
        write (*,*) ' k/h out of bounds in MatterPowerAt (',kh,')'
        stop 
     end if
     i = int(x)
     d = x - i
     MatterPowerAt_zbin = exp(log(T%matter_power(i+1,iz))*(1-d) &
       + log(T%matter_power(i+2,iz))*d)
     !Just do linear interpolation in logs for now..
     !(since we already cublic-spline interpolated to get the stored values)
     !Assume matter_power_lnzsteps is at redshift zero
   end function MatterPowerAt_zbin



end module<|MERGE_RESOLUTION|>--- conflicted
+++ resolved
@@ -17,6 +17,7 @@
 use cmbtypes
 use Precision
 use lrggettheory
+
 !use CMB_Cls
 
 implicit none
@@ -63,7 +64,7 @@
   !! first read in everything needed from the CAMB output files.
   iopb = 0 !! check later if there was an error
 
-  open(unit=tmp_file_unit,file=trim(DataDir)//'new_lrgdr7fiducialmodel_matterpowerzNEAR.dat',form='formatted',err=500, iostat=ios)
+  open(unit=tmp_file_unit,file=trim(DataDir)//'lrgdr7fiducialmodel_matterpowerzNEAR.dat',form='formatted',err=500, iostat=ios)
   read (tmp_file_unit,*,iostat=iopb) getabstransferscalefiddummy, omegakdummy,omegavdummy,wdummy
   do i = 1, num_matter_power
     read (tmp_file_unit,*,iostat=iopb) kval, plin, psmooth, rationwhalofit
@@ -71,7 +72,7 @@
   end do
   close(tmp_file_unit)
 
-  open(unit=tmp_file_unit,file=trim(DataDir)//'new_lrgdr7fiducialmodel_matterpowerzMID.dat',form='formatted',err=500, iostat=ios)
+  open(unit=tmp_file_unit,file=trim(DataDir)//'lrgdr7fiducialmodel_matterpowerzMID.dat',form='formatted',err=500, iostat=ios)
   read (tmp_file_unit,*,iostat=iopb) getabstransferscalefiddummy,omegakdummy,omegavdummy,wdummy
   do i = 1, num_matter_power
     read (tmp_file_unit,*,iostat=iopb) kval, plin, psmooth, rationwhalofit
@@ -79,7 +80,7 @@
   end do
   close(tmp_file_unit)
 
-  open(unit=tmp_file_unit,file=trim(DataDir)//'new_lrgdr7fiducialmodel_matterpowerzFAR.dat',form='formatted',err=500,iostat=ios)
+  open(unit=tmp_file_unit,file=trim(DataDir)//'lrgdr7fiducialmodel_matterpowerzFAR.dat',form='formatted',err=500,iostat=ios)
   read (tmp_file_unit,*,iostat=iopb) getabstransferscalefiddummy,omegakdummy,omegavdummy,wdummy
   do i = 1, num_matter_power
     read (tmp_file_unit,*,iostat=iopb) kval, plin, psmooth, rationwhalofit
@@ -143,7 +144,7 @@
     expval = exp(-kval**2*sigma2BAO(iz)*0.5)
     psmear = (Theory%matter_power(ik,matterpowerindx))*expval + (Theory%mpk_nw(ik,matterpowerindx))*(1.0-expval)
     psmear = psmear*powerscaletoz0(iz)
-    nlrat = (Theory%mpkrat_nw_nl(ik,matterpowerindx))/(ratio_power_nw_nl_fid(ik,iz))
+    nlrat = (Theory%mpkrat_nw_nl(ik,matterpowerindx))/(ratio_power_nw_nl_fid(ik,matterpowerindx))
     call LRGtoICsmooth(kval,fidpolys)
     holdval(iz) = zweight(iz)*psmear*nlrat*fidpolys(iz)
     Theory%finalLRGtheoryPk(ik) = Theory%finalLRGtheoryPk(ik) + holdval(iz)
@@ -153,162 +154,7 @@
 
 end subroutine fill_LRGTheory
 
-end module LRGinfo
-
-module wigglezinfo
-!David Parkinson 12th March 2012
-  use settings
-  use cmbtypes
-  use Precision
-!use lrggettheory
-
-!use CMB_Cls
-
-  implicit none
-
-  integer, dimension(4) :: izwigglez
-  real(dl), parameter :: z0 = 0.d0, za = 0.22d0, zb = 0.41d0, zc = 0.6d0, zd = 0.78d0
-
-!in CAMB: 5=now (z=0), 4=a, 3=b, 2=c, 1=d; opposite order in matter_power
-!! now generalized indices iz0, iza, izb, izc, izd
-  real(dl), dimension(4) :: zeval, zweight, sigma2BAOfid, sigma2BAO
-
-  real(dl) om_val, ol_val, ok_check, wval  ! passed in from CMBparams CMB
-
-! power spectra evaluated at GiggleZ fiducial cosmological theory 
-  real, dimension(num_matter_power,4) :: power_hf_fid
-!real,dimension(num_matter_power,matter_power_lnzsteps) :: ratio_power_nw_nl_fid
-!make allocatable to avoid compile-time range errors when matter_power_lnzsteps<4
-  logical :: use_wigz10 = .false.
-
-contains
-
-  subroutine GiggleZinfo_init(redshift)
-    integer :: iopb, i, ios, iz
-    real(dl) :: kval, power_nl
-    real redshift
-    logical save
-
-    zeval(1) = za
-    zeval(2) = zb
-    zeval(3) = zc
-    zeval(4) = zd
-    
-    iz = 0
-    do i=1,4
-       if(abs(redshift-zeval(i)).le.0.001) iz = i
-    enddo
-
-    !! first read in everything needed from the CAMB output files.
-    iopb = 0 !! check later if there was an error
-
-    if(iz.eq.1) then
-       open(unit=tmp_file_unit,file=trim(DataDir)//'gigglezfiducialmodel_matterpower_a.dat',form='formatted',err=500, iostat=ios)
-    else if(iz.eq.2) then
-       open(unit=tmp_file_unit,file=trim(DataDir)//'gigglezfiducialmodel_matterpower_b.dat',form='formatted',err=500, iostat=ios)
-    else if(iz.eq.3) then
-       open(unit=tmp_file_unit,file=trim(DataDir)//'gigglezfiducialmodel_matterpower_c.dat',form='formatted',err=500, iostat=ios)
-    else if(iz.eq.4) then
-       open(unit=tmp_file_unit,file=trim(DataDir)//'gigglezfiducialmodel_matterpower_d.dat',form='formatted',err=500, iostat=ios)
-    else 
-       call MpiStop('could not indentify redshift')       
-    endif
-
-    do i = 1, num_matter_power
-       read (tmp_file_unit,*,iostat=iopb) kval, power_nl
-       power_hf_fid(i,iz) = power_nl
-    end do
-    close(tmp_file_unit)
-
-
-500 if(ios .ne. 0) stop 'Unable to open file'
-  if(iopb .ne. 0) stop 'Error reading model or fiducial theory files.'    
-    
-  end subroutine GiggleZinfo_init
-
-! HARD CODING OF POLYNOMIAL FITS TO FOUR REDSHIFT BINS.
-  subroutine GiggleZtoICsmooth(k,fidpolys)
-    real(dl), intent(in) :: k
-    real(dl) :: fidz_0, fidz_1, fidz_2, fidz_3, fidz_4
-    real(dl), dimension(4), intent(out) :: fidpolys
-
-    !This is z=0, put here for the sake of completeness, not to be used
-!    fidz_0 = (4.54679d0 - 11.2413d0*k + 30.0297d0*k**2 - 34.9125d0*k**3)
-
-    fidz_1 = (4.619d0 - 13.7787d0*k + 58.941d0*k**2 - 175.24d0*k**3 + 284.321d0*k**4 - 187.284d0*k**5)
-    fidz_2 = (4.63079d0 - 12.6293d0*k + 42.9265d0*k**2 - 91.8068d0*k**3 + 97.808d0*k**4 - 37.633d0*k**5)
-    fidz_3 = (4.69659d0 - 12.7287d0*k + 42.5681d0*k**2 - 89.5578d0*k**3 + 96.664d0*k**4 - 41.2564*k**5)
-    fidz_4 = (4.6849d0 - 13.4747d0*k + 53.7172d0*k**2 - 145.832d0*k**3 + 216.638d0*k**4 - 132.782*k**5)
-
-!    fidz_1 = (4.46156d0 - 9.41743d0*k + 18.6255d0*k**2 - 15.555d0*k**3)
-    
-!    fidz_2 = (4.50568d0 - 9.41886d0*k + 18.2398d0*k**2 - 14.9585d0*k**3)
-
-!    fidz_3 = (4.5837d0 - 9.80682d0*k + 19.777d0*k**2 - 16.8924d0*k**3)
-    
-!    fidz_4 = (4.5447d0 - 9.51283d0*k + 18.9695d0*k**2 - 16.0172d0*k**3)
-    
-    
-    fidpolys(1) = 10**fidz_1
-    fidpolys(2) = 10**fidz_2
-    fidpolys(3) = 10**fidz_3
-    fidpolys(4) = 10**fidz_4
-    return
-
-  end subroutine GiggleZtoICsmooth
-
-  subroutine fill_GiggleZTheory(Theory, minkh, dlnkh,z)
-    Type(CosmoTheory) Theory
-    real, intent(in) :: minkh, dlnkh
-    real(dl), intent(in) :: z
-    real(dl) :: logmink, xi, kval, expval,  nlrat
-    real(dl), dimension(4) :: fidpolys
-    real(dl) y, dz, matter_power_dlnz
-    real(dl) pk_hf, holdval
-    integer :: i,iz, iz2, ik
-    character(len=32) fname
-    logmink = log(minkh)
-
-    iz = 0
-    do i=1,4
-       if(abs(z-zeval(i)).le.0.001) iz = i
-    enddo
-
-!    write(fname,'(a,i2.2,a)') 'pk_hf_',int(z*100.),'.dat'
-!    open(unit=60,file=fname,status='unknown')
-!    write(fname,'(a,i2.2,a)') 'pk_final_',int(z*100.d0),'.dat'
-!    open(unit=61,file=fname,status='unknown')
-!    write(fname,'(a,i2.2,a)') 'pk_poly_',int(z*100.),'.dat'
-!    open(unit=62,file=fname,status='unknown')
-
-
-    do ik=1,num_matter_power
-       xi = logmink + dlnkh*(ik-1)
-       kval = exp(xi)
-       Theory%finalLRGtheoryPk(ik) = 0.
-       pk_hf = Theory%matter_power(ik,izwigglez(iz))
-       
-       ! matter_power from Theory is non-linear ! DRP 22-June-2012
-!       write(60,*) kval, pk_hf
-
-       call GiggleZtoICsmooth(kval,fidpolys)
-!       write(61,*) kval, real(fidpolys(iz))
-
-       holdval = pk_hf*fidpolys(iz)/power_hf_fid(ik,iz)
-       ! we're using the finalLRGtheory data structure, even though these aren't actually LRGs
-       Theory%finalLRGtheoryPk(ik) = Theory%finalLRGtheoryPk(ik) + holdval
-!       write(62,*) kval, Theory%finalLRGtheoryPk(ik), holdval       
-
-    end do
-!    close(60)
-!    close(61)
-!    close(62)
-
-  end subroutine fill_GiggleZTheory
-
-
-end module wigglezinfo
-
+end module
 
 module mpk
 use precision
@@ -337,44 +183,12 @@
  integer :: num_mpk_datasets = 0
  Type(mpkdataset) mpkdatasets(10)
 
- Type wigglez_mpkdataset
-    logical :: use_set
-    integer :: num_mpk_points_use ! total number of points used (ie. max-min+1)
-    integer :: num_mpk_kbands_use ! total number of kbands used (ie. max-min+1)
-    integer :: num_regions_used   ! total number of wigglez regions being used
-    character(LEN=20) :: name
-! 1st index always refers to the region
-! so mpk_P(1,:) is the Power spectrum in the first active region
-    real, pointer, dimension(:,:,:) :: mpk_W, mpk_invcov
-    real, pointer, dimension(:,:) :: mpk_P
-    real, pointer, dimension(:) :: mpk_k
-!    real, pointer, dimension(:,:) :: mpk_zerowindowfxn
-!    real, pointer, dimension(:,:) :: mpk_zerowindowfxnsubtractdat
-!    real :: mpk_zerowindowfxnsubdatnorm !!the 0th entry in windowfxnsubtract file
-    logical :: use_scaling !as SDSS_lrgDR3
-    logical, pointer, dimension(:) :: regions_active
-    logical use_jennings,use_simpledamping,use_gigglez
-   !for Q and A see e.g. astro-ph/0501174, astro-ph/0604335
-    logical :: Q_marge, Q_flat
-    real :: Q_mid, Q_sigma, Ag, damp_sigv
-    real :: redshift ! important to know
- end Type wigglez_mpkdataset
-
- integer :: num_wigglez_mpk_datasets = 0
- Type(wigglez_mpkdataset) wmpkdatasets(10)
-
- integer, parameter :: max_num_wigglez_regions = 7
-
  !Note all units are in k/h here
 
   integer, parameter :: mpk_d = kind(1.d0)
 
   logical :: use_mpk = .false.
-<<<<<<< HEAD
-  real, parameter :: Pi_num = 3.1415926535 
-=======
-
->>>>>>> 9b068825
+
   ! constants describing the allowed a1,a2 regions.
   ! must check the functions below before changing these, because the shape of the space may change!
 
@@ -390,13 +204,7 @@
    ! only want to compute these once.
    real(dl), dimension(nptstot) :: a1list, a2list
 
-<<<<<<< HEAD
-  real sigma_v, k_eval, growth_eval, growth_rate_eval, Omega_mat_growth, Omega_lam_growth, Omega_k_growth
-
-contains 
-=======
 contains
->>>>>>> 9b068825
 
   subroutine mpk_SetTransferRedshifts(redshifts)
    real(mcp), intent(inout) :: redshifts(*)
@@ -427,46 +235,7 @@
 
   end subroutine mpk_SetTransferRedshifts
 
-<<<<<<< HEAD
- subroutine wigglez_sdss_SetTransferRedshifts(redshifts)
-   use wigglezinfo
-   implicit none
-   real, intent(inout) :: redshifts(matter_power_lnzsteps)
-   integer :: zix_dum,extra_iz
-   real red_dum
-   !input is default log z spacing; can change here; check for consistency with other (e.g. lya)
-         
-   if(use_dr7lrg .and. matter_power_lnzsteps < 8) &
-        call MpiStop('For combined LRGs and WiggleZ matter_power_lnzsteps should be set to at least 8 (hardcoded in cmbtypes)')
-
-! wigglez redshifts: z0 = 0.d0, za = 0.22d0, zb = 0.41d0, zc = 0.6d0, zd = 0.78d0
-! sdss lrg redshifts: z0 = 0.0d0, zNEAR = 0.235d0, zMID = 0.342d0, zFAR = 0.421d0   
-!   if (use_dr7lrg) then
-      iz0lrg = 1
-      izwigglez(1) = 2
-      izNEARlrg = 3
-      izMIDlrg = 4
-      izwigglez(2) = 5
-      izFARlrg = 6
-      izwigglez(3) = 7
-      izwigglez(4) = 8
-      redshifts(izNEARlrg) = zNEAR
-      redshifts(izMIDlrg) = zMID
-      redshifts(izFARlrg) = zFAR  
-      redshifts(izwigglez(1)) = za
-      redshifts(izwigglez(2)) = zb
-      redshifts(izwigglez(3)) = zc
-      redshifts(izwigglez(4)) = zd
-!   endif
-   redshifts(iz0lrg) = 0.0d0
-
-   return
- end subroutine wigglez_sdss_SetTransferRedshifts
-  
-  subroutine ReadmpkDataset(gname)   
-=======
   subroutine ReadmpkDataset(gname)
->>>>>>> 9b068825
     use MatrixUtils
     character(LEN=*), intent(IN) :: gname
     character(LEN=Ini_max_string_len) :: kbands_file, measurements_file, windows_file, cov_file
@@ -626,283 +395,6 @@
   end subroutine ReadmpkDataset
 
 
-<<<<<<< HEAD
-  subroutine wigglez_ReadmpkDataset(gname)   
-! this will be called once for each redshift bin
-    use wigglezinfo
-    use MatrixUtils
-    implicit none
-    character(LEN=*), intent(IN) :: gname
-    character(LEN=Ini_max_string_len) :: kbands_file, measurements_file, windows_file, cov_file
-    !! added for the LRG window function subtraction
-    character(LEN=Ini_max_string_len) :: zerowindowfxn_file, zerowindowfxnsubtractdat_file
-
-    Type (wigglez_mpkdataset) :: wmset
-
-    integer i,iopb,i_regions
-    real keff,klo,khi,beff
-    integer :: num_mpk_points_full ! actual number of bandpowers in the infile
-    integer :: num_mpk_kbands_full ! actual number of k positions " in the infile
-    integer :: max_mpk_points_use ! in case you don't want the smallest scale modes (eg. sdss)
-    integer :: min_mpk_points_use ! in case you don't want the largest scale modes
-    integer :: max_mpk_kbands_use ! in case you don't want to calc P(k) on the smallest scales (will truncate P(k) to zero here!)
-    integer :: min_mpk_kbands_use ! in case you don't want to calc P(k) on the largest scales (will truncate P(k) to zero here!)
-    real, dimension(:,:,:), allocatable :: mpk_Wfull, mpk_covfull
-    real, dimension(:), allocatable :: mpk_kfull  !, mpk_fiducial
-    real, dimension(:,:), allocatable :: invcov_tmp
-!    real, dimension(:), allocatable :: mpk_zerowindowfxnfull
-!    real, dimension(:), allocatable :: mpk_zerowindowfxnsubfull
-    character(len=64) region_string
-    character(80) :: dummychar
-    character z_char
-    integer iz,count
-    integer :: file_unit
-    logical bad
-    Type(TIniFile) :: Ini
-    integer, parameter :: tmp_file_unit2=51
-    
-    iopb = 0
-    num_wigglez_mpk_datasets = num_wigglez_mpk_datasets + 1
-    if (num_wigglez_mpk_datasets > 10) stop 'too many datasets'
-    file_unit = new_file_unit()
-    call Ini_Open_File(Ini, gname, file_unit, bad, .false.)
-    if (bad) then
-      write (*,*)  'Error opening dataset file '//trim(gname)
-      stop
-    end if
-
-#ifndef WIGZ
-       call MpiStop('mpk: edit makefile to have "EXTDATA = WIGZ" to inlude WiggleZ data')
-#else
-       use_wigz10 = .true.
-#endif
-
- 
-
-! we've opened the file, now we have to break it up ourselves
-
-
-    wmset%name = Ini_Read_String_File(Ini,'name') 
-    wmset%redshift = Ini_Read_Real_File(Ini,'redshift',0.0)
-    if(wmset%redshift.eq.0.0) then
-       call MpiStop('mpk: failed  to read in WiggleZ redshift')
-    end if
-    
-    Ini_fail_on_not_found = .false.
-    wmset%use_set =.true.
-    if (Feedback > 0) write (*,*) 'reading: '//trim(wmset%name)
-    num_mpk_points_full = Ini_Read_Int_File(Ini,'num_mpk_points_full',0)
-    if (num_mpk_points_full.eq.0) write(*,*) ' ERROR: parameter num_mpk_points_full not set'
-    num_mpk_kbands_full = Ini_Read_Int_File(Ini,'num_mpk_kbands_full',0)
-    if (num_mpk_kbands_full.eq.0) write(*,*) ' ERROR: parameter num_mpk_kbands_full not set'
-    min_mpk_points_use = Ini_Read_Int_File(Ini,'min_mpk_points_use',1)
-    min_mpk_kbands_use = Ini_Read_Int_File(Ini,'min_mpk_kbands_use',1)
-    max_mpk_points_use = Ini_Read_Int_File(Ini,'max_mpk_points_use',num_mpk_points_full)
-    max_mpk_kbands_use = Ini_Read_Int_File(Ini,'max_mpk_kbands_use',num_mpk_kbands_full)
-
-
-
-! region 1 = 9h
-! region 2 = 11h
-! region 3 = 15h
-! region 4 = 22h
-! region 5 = 0h
-! region 6 = 1h
-! region 7 = 3h
-
-    allocate(wmset%regions_active(max_num_wigglez_regions))
-    do i_regions=1,7
-       if(i_regions.eq.1) then
-          region_string = 'Use_9-hr_region'
-       else if(i_regions.eq.2) then
-          region_string = 'Use_11-hr_region'
-       else if(i_regions.eq.3) then
-          region_string = 'Use_15-hr_region'
-       else if(i_regions.eq.4) then
-          region_string = 'Use_22-hr_region'
-       else if(i_regions.eq.5) then
-          region_string = 'Use_1-hr_region'
-       else if(i_regions.eq.6) then
-          region_string = 'Use_3-hr_region'
-       else if(i_regions.eq.7) then
-          region_string = 'Use_0-hr_region'
-       endif
-       wmset%regions_active(i_regions) =  Ini_Read_Logical_File(Ini,region_string,.false.)
-    enddo
-
-!  ... work out how many regions are being used
-
-    wmset%num_regions_used = 0
-    do i_regions = 1,max_num_wigglez_regions
-       if(wmset%regions_active(i_regions)) wmset%num_regions_used = wmset%num_regions_used + 1
-    enddo
-
-    if(wmset%num_regions_used.eq.0) then
-       print*, wmset%name
-       call MpiStop('mpk: no regions begin used in this data set')
-    endif
-
-    wmset%num_mpk_points_use = max_mpk_points_use - min_mpk_points_use +1
-    wmset%num_mpk_kbands_use = max_mpk_kbands_use - min_mpk_kbands_use +1
-
-    if(allocated(mpk_kfull)) deallocate(mpk_kfull)
-    allocate(mpk_kfull(num_mpk_kbands_full))
-!    if(associated(wmset%mpk_P)) nullify(wmset%mpk_P)
-    allocate(wmset%mpk_P(wmset%num_regions_used,wmset%num_mpk_points_use))
-!    if(associated(wmset%mpk_k)) deallocate(wmset%mpk_k)
-    allocate(wmset%mpk_k(wmset%num_mpk_kbands_use))
-!    if(associated(wmset%mpk_W)) deallocate(wmset%mpk_W)
-    allocate(wmset%mpk_W(wmset%num_regions_used,wmset%num_mpk_points_use,wmset%num_mpk_kbands_use))
-!    allocate(mset%mpk_zerowindowfxn(mset%num_mpk_kbands_use))
-!    allocate(mset%mpk_zerowindowfxnsubtractdat(mset%num_mpk_points_use))
-!    allocate(mpk_fiducial(mset%num_mpk_points_use))
-!    allocate(mpk_zerowindowfxnsubfull(num_mpk_points_full+1)) 
-      !!need to add 1 to get the normalization held in the first (really zeroth) entry
-!    allocate(mpk_zerowindowfxnfull(num_mpk_kbands_full))
-
-
-    kbands_file  = ReadIniFileName(Ini,'kbands_file')
-    call ReadVector(kbands_file,mpk_kfull,num_mpk_kbands_full)
-    wmset%mpk_k(:)=mpk_kfull(min_mpk_kbands_use:max_mpk_kbands_use) 
-    if (Feedback > 1) then 
-       write(*,*) 'reading: ',wmset%name,' data'
-       write(*,*) 'Using kbands windows between',wmset%mpk_k(1),' < k/h < ',wmset%mpk_k(wmset%num_mpk_kbands_use)      
-    endif
-    if  (wmset%mpk_k(1) < matter_power_minkh) then
-       write (*,*) 'WARNING: k_min in '//trim(wmset%name)//'less than setting in cmbtypes.f90'
-       write (*,*) 'all k<matter_power_minkh will be set to matter_power_minkh' 
-    end if
-
-    measurements_file  = ReadIniFileName(Ini,'measurements_file')
-    call OpenTxtFile(measurements_file, tmp_file_unit)
-    wmset%mpk_P=0.
-    count = 0
-    do i_regions =1,7
-       if(wmset%regions_active(i_regions)) then
-          count = count+1
-          read (tmp_file_unit,*) dummychar
-          read (tmp_file_unit,*) dummychar
-          do i= 1, (min_mpk_points_use-1)
-             read (tmp_file_unit,*, iostat=iopb) keff,klo,khi,beff,beff,beff
-          end do
-
-          if (Feedback > 1 .and. min_mpk_points_use>1) write(*,*) 'Not using bands with keff=  ',keff,&
-               ' or below in region', i_regions
-          do i =1, wmset%num_mpk_points_use
-             read (tmp_file_unit,*, iostat=iopb) keff,klo,khi,wmset%mpk_P(count,i),beff,beff
-          end do
-          ! NB do something to get to the end of the list
-          do i=1, num_mpk_points_full-wmset%num_mpk_points_use-min_mpk_points_use+1
-             read (tmp_file_unit,*, iostat=iopb) klo,klo,khi,beff,beff,beff
-             if(iopb.ne.0) stop
-          end do
-       else
-          read (tmp_file_unit,*) dummychar
-          read (tmp_file_unit,*) dummychar
-          do i=1,50
-             read (tmp_file_unit,*, iostat=iopb) klo,klo,khi,beff,beff,beff
-             if(iopb.ne.0) stop
-          enddo
-       endif
-    enddo
-    close(tmp_file_unit)
-    if (Feedback > 1) write(*,*) 'bands truncated at keff=  ',keff
-
-    allocate(mpk_Wfull(max_num_wigglez_regions,num_mpk_points_full,num_mpk_kbands_full))
-    windows_file  = ReadIniFileName(Ini,'windows_file')
-    if (windows_file.eq.'') write(*,*) 'ERROR: mpk windows_file not specified'
-    call ReadWiggleZMatrices(windows_file,mpk_Wfull,max_num_wigglez_regions,num_mpk_points_full,num_mpk_kbands_full)
-    count = 0
-    do i_regions=1,max_num_wigglez_regions
-       if(wmset%regions_active(i_regions)) then
-          count = count + 1
-          wmset%mpk_W(count,1:wmset%num_mpk_points_use,1:wmset%num_mpk_kbands_use)= &
-               mpk_Wfull(i_regions,min_mpk_points_use:max_mpk_points_use,min_mpk_kbands_use:max_mpk_kbands_use)
-       endif
-    enddo
-    
-    deallocate(mpk_Wfull)
-!    deallocate(mpk_kfull)
- 
-    cov_file  = ReadIniFileName(Ini,'cov_file')
-    if (cov_file /= '') then
-       allocate(mpk_covfull(max_num_wigglez_regions,num_mpk_points_full,num_mpk_points_full))
-       allocate(invcov_tmp(wmset%num_mpk_points_use,wmset%num_mpk_points_use))
-! ... read the entire covraiance matrix in, then decide which regions we want...
-       call ReadWiggleZMatrices(cov_file,mpk_covfull,max_num_wigglez_regions,num_mpk_points_full,num_mpk_points_full)
-       allocate(wmset%mpk_invcov(wmset%num_regions_used,wmset%num_mpk_points_use,wmset%num_mpk_points_use))
-       count = 0
-       do i_regions=1,max_num_wigglez_regions
-          if(wmset%regions_active(i_regions)) then
-             count = count + 1
-! ... the covariance matrix has two indices for the different k-values, and another one for the region...       
-!             wmset%mpk_invcov(count,1:wmset%num_mpk_points_use,1:wmset%num_mpk_points_use)=  &
-             invcov_tmp(:,:) = &
-                  mpk_covfull(i_regions,min_mpk_points_use:max_mpk_points_use,min_mpk_points_use:max_mpk_points_use)
-!             call Matrix_Inverse(wmset%mpk_invcov(count,:,:))
-             call Matrix_Inverse(invcov_tmp)
-             wmset%mpk_invcov(count,1:wmset%num_mpk_points_use,1:wmset%num_mpk_points_use) = invcov_tmp(:,:)
-          endif
-       enddo
-       deallocate(mpk_covfull)
-       deallocate(invcov_tmp)
-    else
-       nullify(wmset%mpk_invcov)
-    end if
-
-    if (iopb.ne.0) then
-       stop 'Error reading mpk file'
-    endif
-
-    wmset%use_scaling = Ini_Read_Logical_File(Ini,'use_scaling',.false.)
-    wmset%use_jennings = Ini_Read_Logical_File(Ini,'Use_jennings',.false.)
-    wmset%use_simpledamping = Ini_Read_Logical_File(Ini,'Use_simpledamp',.false.)
-    wmset%use_gigglez = Ini_Read_Logical_File(Ini,'Use_gigglez',.false.)
-
-    if(wmset%use_jennings.and.wmset%use_simpledamping) then
-         call MpiStop('mpk: cannot use both jennings formula and simple damping')
-      endif
-
-    if(wmset%use_gigglez.and.wmset%use_simpledamping) then
-         call MpiStop('mpk: cannot use both jennings formula and gigglez scaling')
-      endif
-
-    if(wmset%use_jennings.and.wmset%use_gigglez) then
-         call MpiStop('mpk: cannot use both gigglez scaling and simple damping')
-      endif
-
-      if(wmset%use_gigglez) then
-         call GiggleZinfo_init(wmset%redshift)
-      endif
-
-!... IMPORTANT: need to talk to CB about Q marginalisation ...
-    wmset%Q_marge = Ini_Read_Logical_File(Ini,'Q_marge',.false.)
-    if (wmset%Q_marge) then
-       wmset%Q_flat = Ini_Read_Logical_File(Ini,'Q_flat',.false.)
-       if (.not. wmset%Q_flat) then
-          !gaussian prior on Q
-          wmset%Q_mid = Ini_Read_Real_File(Ini,'Q_mid')
-          wmset%Q_sigma = Ini_Read_Real_File(Ini,'Q_sigma')
-       end if
-       wmset%Ag = Ini_Read_Real_File(Ini,'Ag', 1.4)
-    end if 
-
-    if(wmset%use_simpledamping) then ! need to read in sigma v
-       wmset%damp_sigv = Ini_Read_Real_File(Ini,'sigmav')
-    endif
-
-    call Ini_Close_File(Ini)
-    call ClearFileUnit(file_unit)
-
-
-    wmpkdatasets(num_wigglez_mpk_datasets) = wmset
-
-    if (Feedback > 1) write(*,*) 'read: ',wmpkdatasets(num_wigglez_mpk_datasets)%name,' data'
- 
- end subroutine Wigglez_ReadmpkDataset
- 
-=======
->>>>>>> 9b068825
   function LSS_mpklike(Theory,mset,CMB) result(LnLike) ! LV_06 added CMB here
    Type (mpkdataset) :: mset
    Type (TheoryPredictions) Theory
@@ -917,19 +409,11 @@
    integer :: i, iQ
    logical :: do_marge
    integer, parameter :: nQ=6
-<<<<<<< HEAD
-   real :: tmp, dQ = 0.4
-   real chisq(-nQ:nQ)
-   real calweights(-nQ:nQ)
-   real vec2(2),Mat(2,2)
-   real(mpk_d) z, omk_fid,omv_fid, w_fid
-=======
    real(mcp) :: tmp, dQ = 0.4
    real(mcp) chisq(-nQ:nQ)
    real(mcp) calweights(-nQ:nQ)
    real(mcp) vec2(2),Mat(2,2)
 
->>>>>>> 9b068825
    allocate(mpk_lin(mset%num_mpk_kbands_use) ,mpk_Pth(mset%num_mpk_kbands_use))
    allocate(mpk_WPth(mset%num_mpk_points_use))
    allocate(k_scaled(mset%num_mpk_kbands_use))!LV_06 added for LRGDR4
@@ -943,18 +427,9 @@
    end if
 
    ! won't actually want to do this multiple times for multiple galaxy pk data sets?..
-<<<<<<< HEAD
-   z = 0.
-   omk_fid = 0.d0
-   omv_fid = 0.75d0
-   w_fid = -1.d0
-   IF(mset%use_scaling) then   
-      call compute_scaling_factor(z,dble(CMB%omk),dble(CMB%omv),dble(CMB%w),omk_fid,omv_fid,w_fid,a_scl)      
-=======
 
    IF(mset%use_scaling) then
       call compute_scaling_factor(dble(CMB%omk),dble(CMB%omv),dble(CMB%w),a_scl)
->>>>>>> 9b068825
    else
      a_scl = 1
    end if
@@ -1071,17 +546,11 @@
 
 
  function LSSLnLike(CMB, Theory)
-   use wigglezinfo
    Type (CMBParams) CMB
    Type (TheoryPredictions) Theory
    real(mcp) LSSLnLike
    integer i
-<<<<<<< HEAD
-   real tot(num_mpk_datasets)
-   real tot_wigglez(num_wigglez_mpk_datasets)
-=======
    real(mcp) tot(num_mpk_datasets)
->>>>>>> 9b068825
 
   do i=1, num_mpk_datasets
      if (mpkdatasets(i)%name == 'twodf') then
@@ -1092,27 +561,8 @@
       tot(i) = LSS_mpklike(Theory,mpkdatasets(i),CMB) !LV_06 added CMB here
      end if
   end do
-<<<<<<< HEAD
-
-  if(use_wigz10) then
-#ifndef WIGZ
-     call MpiStop('mpk: edit makefile to have "EXTDATA = WIGZ" to inlude WiggleZ data')
-#else
-     do i=1, num_wigglez_mpk_datasets
-        tot_wigglez(i) = WiggleZ_mpklike(Theory,wmpkdatasets(i),CMB) 
-     end do
-#endif
-  endif
-
   LSSLnLike = SUM(tot)
-  
-#ifdef WIGZ
-  LSSLnLike = LSSLnLike + SUM(tot_wigglez)
-#endif  
-=======
-  LSSLnLike = SUM(tot)
-
->>>>>>> 9b068825
+
  end function LSSLnLike
 
  subroutine inv_mat22(M)
@@ -1130,7 +580,7 @@
 !-----------------------------------------------------------------------------
 !LV added to include lrg DR4
 
-subroutine compute_scaling_factor(z,Ok,Ol,w,Ok0,Ol0,w0,a)
+subroutine compute_scaling_factor(Ok,Ol,w,a)
   ! a = dV for z=0.35 relative to its value for flat Om=0.25 model.
   ! This is the factor by which the P(k) measurement would shift
   ! sideways relative to what we got for this fiducial flat model.
@@ -1152,16 +602,16 @@
   Or= 0! Radiation density totally negligible at  z < 0.35
   Om= 1-Ok-Ol-Or
   !!!z  = 0.35  !!edited by Beth 21-11-08: change to zeff of Will's LRG sample.
- 
+  z = zeffDR7
   Hrelinv= 1/sqrt(Ol*(1+z)**(3*(1+w)) + Ok*(1+z)**2 + Om*(1+z)**3 + Or*(1+z)**4)
 !  write(*,*) Ok,Ol,w
 call compute_z_eta(Or,Ok,Ol,w,z,eta)
   tmp = sqrt(abs(Ok))
   if (Ok.lt.-1.d-6) eta = sin(tmp*eta)/tmp
   if (Ok.gt.1d-6)   eta = (exp(tmp*eta)-exp(-tmp*eta))/(2*tmp) ! sinh(tmp*eta)/tmp
-!  Ok0= 0
-!  Ol0= 0.75
-!  w0= -1
+  Ok0= 0
+  Ol0= 0.75
+  w0= -1
   Om0= 1-Ok0-Ol0-Or
   call compute_z_eta(Or,Ok0,Ol0,w0,z,eta0)
   Hrelinv0= 1/sqrt(Ol0*(1+z)**(3*(1+w0)) + Ok0*(1+z)**2 + Om0*(1+z)**3 + Or*(1+z)**4)
@@ -1555,15 +1005,9 @@
      &  sumDT_tot, sumTT_tot, &
      &  sumDT_zerowin, sumTT_zerowin, sumTT_k_zerowin, sumTT_k2_zerowin, sumTT_zerowin_zerowin
 
-<<<<<<< HEAD
-   real :: sumzerow_Pth, sumzerow_Pth_k, sumzerow_Pth_k2
-   real(mpk_d) :: z, omk_fid, omv_fid, w_fid
-   real :: a_scl      !LV_06 added for LRGDR4
-=======
    real(mcp) :: sumzerow_Pth, sumzerow_Pth_k, sumzerow_Pth_k2
 
    real(mcp) :: a_scl      !LV_06 added for LRGDR4
->>>>>>> 9b068825
 
    real(wp) :: temp1,temp2,temp3
    real(mcp) :: temp4
@@ -1586,13 +1030,9 @@
       LnLike = 0
       return
    end if
-   z = zeffDR7
-   omk_fid = 0.d0
-   omv_fid = 0.75d0
-   w_fid = -1.d0
+
    IF(mset%use_scaling) then
-!      call compute_scaling_factor(z,dble(CMB%omk),dble(CMB%omv),dble(CMB%w),a_scl)
-      call compute_scaling_factor(z,dble(CMB%omk),dble(CMB%omv),dble(CMB%w),omk_fid,omv_fid,w_fid,a_scl) 
+      call compute_scaling_factor(dble(CMB%omk),dble(CMB%omv),dble(CMB%w),a_scl)
       !! this step now applied in compute_scaling_factor
       !! this fixes the bug most easily !!
       !!a_scl = 1.0d0/a_scl
@@ -1705,686 +1145,4 @@
 
  end function LSS_LRG_mpklike
 
-  function WiggleZ_mpklike(Theory,wmset,CMB) result(LnLike) 
-    use wigglezinfo
-   Type (wigglez_mpkdataset) :: wmset
-   Type (CosmoTheory) Theory
-   Type(CMBparams) CMB     
-   real LnLike
-   real, dimension(:), allocatable :: mpk_Pth, mpk_k2,mpk_lin,k_scaled !LV_06 added for LRGDR4
-!   real, dimension(:), allocatable :: w
-   real, dimension(:), allocatable :: mpk_WPth, mpk_WPth_k2
-   real, dimension(:), allocatable :: diffs, step1
-   real, dimension(:), allocatable :: Pk_delta_delta,Pk_delta_theta,Pk_theta_theta
-   real, dimension(:), allocatable :: damp1, damp2, damp3
-   real :: covdat(wmset%num_mpk_points_use)
-   real :: covth(wmset%num_mpk_points_use)
-   real :: covth_k2(wmset%num_mpk_points_use)
-   real, dimension(:), allocatable :: mpk_WPth_large, covdat_large, covth_large, mpk_Pdata_large
-   integer imin,imax
-   real :: normV, Q, minchisq
-   real :: a_scl  !LV_06 added for LRGDR4
-   integer :: i, iQ,ibias,ik,j,iz
-   logical :: do_marge
-   integer, parameter :: nQ=6
-   integer, parameter :: nbias = 100
-   real b0, bias_max, bias_step,bias,old_chisq,beta_val,kval,xi
-   real :: tmp, dQ = 0.4
-   real, dimension(:), allocatable :: chisq(:)
-   real calweights(-nQ:nQ)
-   real vec2(2),Mat(2,2)
-   real final_term, b_out
-   real(dl) z,omk_fid, omv_fid,w_fid
-   integer i_region
-   character(len=32) fname
-
-   If(Feedback > 1) print*, 'Calling WiggleZ likelihood routines'
-   allocate(mpk_lin(wmset%num_mpk_kbands_use),mpk_Pth(wmset%num_mpk_kbands_use))
-   allocate(mpk_WPth(wmset%num_mpk_points_use))
-   allocate(k_scaled(wmset%num_mpk_kbands_use))!LV_06 added for LRGDR4 !! IMPORTANT: need to check k-scaling
-!   allocate(wmset%num_mpk_points_use))
-   allocate(diffs(wmset%num_mpk_points_use),step1(wmset%num_mpk_points_use))
-   allocate(Pk_delta_delta(wmset%num_mpk_kbands_use),Pk_delta_theta(wmset%num_mpk_kbands_use))
-   allocate(Pk_theta_theta(wmset%num_mpk_kbands_use))
-   allocate(damp1(wmset%num_mpk_kbands_use),damp2(wmset%num_mpk_kbands_use),damp3(wmset%num_mpk_kbands_use))
-
-   if(wmset%use_jennings.or.wmset%use_simpledamping) then
-      allocate(chisq(nbias))
-      b0 = 0.0
-      bias_max = 2.0
-      bias_step = (bias_max-b0)/real(nbias)
-   else 
-      allocate(chisq(-nQ:nQ))
-   endif
-   chisq = 0
-
-   if (.not. wmset%use_set) then
-      LnLike = 0
-      return
-   end if
-
-   ! won't actually want to do this multiple times for multiple galaxy pk data sets?..
-   omk_fid = 0.d0
-   omv_fid = 0.705d0
-   w_fid = -1.d0
-   z = 1.d0*dble(wmset%redshift) ! accuracy issues
-   IF(wmset%use_scaling) then
-!      call compute_scaling_factor(dble(z),dble(CMB%omk),dble(CMB%omv),dble(CMB%w),a_scl)
-      call compute_scaling_factor(z,dble(CMB%omk),dble(CMB%omv),dble(CMB%w),omk_fid,omv_fid,w_fid,a_scl)
-   else
-     a_scl = 1
-   end if
-
-   iz = 0
-   do i=1,4
-      if(abs(z-zeval(i)).le.0.001) iz = i
-   enddo
-   if(iz.eq.0) call MpiStop('could not indentify redshift')
-
-   if(wmset%use_gigglez) then
-!      sigma_v = sqrt(func_sigma_v(num_matter_power,matter_power_minkh,matter_power_dlnkh,real(z*1.),&
-!           CMB%omk,CMB%omv,Theory%matter_power(:,izwigglez(iz))))
-!      if(feedback.ge.2) print*, 'redshift', z, 'sigma v', sigma_v
-      call fill_GiggleZTheory(Theory,matter_power_minkh,matter_power_dlnkh,z)
-!     call fill_GiggleZTheory(Theory,matter_power_minkh,matter_power_dlnkh,z,CMB%h,sigma_v)
-   endif
-
-   do i=1, wmset%num_mpk_kbands_use 
-      ! It could be that when we scale the k-values, the lowest bin drops off the bottom edge
-     !Errors from using matter_power_minkh at lower end should be negligible
-         k_scaled(i)=max(matter_power_minkh,wmset%mpk_k(i)*a_scl)
-         if(wmset%use_gigglez) then
-            mpk_lin(i) = LRGPowerAt(Theory,k_scaled(i))/a_scl**3
-         else
-            mpk_lin(i)=MatterPowerAt_zbin(Theory,k_scaled(i),izwigglez(iz))/a_scl**3
-         endif
-   end do
-   
-    do_marge = wmset%Q_Marge
-    if (do_marge .and. wmset%Q_flat) then
-       !Marginalize analytically with flat prior on b^2 and b^2*Q
-       !as recommended by Max Tegmark for SDSS
-       allocate(mpk_k2(wmset%num_mpk_kbands_use))
-       allocate(mpk_WPth_k2(wmset%num_mpk_points_use))
-       
-       Mat(:,:) = 0.d0
-       vec2(:) = 0.d0
-       final_term = 0.d0
-       do i_region=1,wmset%num_regions_used
-          mpk_Pth(:)=mpk_lin(:)/(1+wmset%Ag*k_scaled)
-          mpk_k2(:)=mpk_Pth(:)*k_scaled(:)**2
-          
-          
-          mpk_WPth(:) = matmul(wmset%mpk_W(i_region,:,:),mpk_Pth(:))
-          mpk_WPth_k2(:) = matmul(wmset%mpk_W(i_region,:,:),mpk_k2(:))
-          
-          covdat(:) = matmul(wmset%mpk_invcov(i_region,:,:),wmset%mpk_P(i_region,:))
-          covth(:) = matmul(wmset%mpk_invcov(i_region,:,:),mpk_WPth(:))
-          covth_k2(:) = matmul(wmset%mpk_invcov(i_region,:,:),mpk_WPth_k2(:))
-          
-          Mat(1,1) = Mat(1,1) + sum(covth(:)*mpk_WPth(:))
-          Mat(2,2) = Mat(2,2) + sum(covth_k2(:)*mpk_WPth_k2(:))
-          Mat(1,2) = Mat(1,2) + sum(covth(:)*mpk_WPth_k2(:))
-          Mat(2,1) = Mat(1,2)
-
-          vec2(1) = vec2(1) + sum(covdat(:)*mpk_WPth(:))
-          vec2(2) = vec2(2) + sum(covdat(:)*mpk_WPth_k2(:))
-          final_term = final_term + sum(wmset%mpk_P(i_region,:)*covdat(:))
-       enddo
-       LnLike = log( Mat(1,1)*Mat(2,2)-Mat(1,2)**2)
-       call inv_mat22(Mat)
-       !          LnLike = (sum(mset%mpk_P*covdat) - sum(vec2*matmul(Mat,vec2)) + LnLike ) /2
-       LnLike = (final_term - sum(vec2*matmul(Mat,vec2)) + LnLike ) /2
-
-       deallocate(mpk_k2,mpk_WPth_k2)      
-    else
-       if (wmset%Q_sigma==0) do_marge = .false.
-       ! ... sum the chi-squared contributions for all regions first
-       chisq(:) = 0.d0
-       old_chisq = 1.d30
-       if(wmset%use_jennings.or.wmset%use_simpledamping) then
-          if(feedback > 1) print*, "starting direct marginalisation over bias"
-          do_marge = .false.
-          ! ... need to numerically marginalise over bias ...
-          mpk_Pth(:) = mpk_lin(:)
-          if(wmset%use_jennings) then
-             call angle_averaged_pk(wmset%num_mpk_kbands_use,k_scaled,mpk_Pth,wmset%redshift,CMB%omk,CMB%omv&
-                  ,Pk_delta_delta,Pk_delta_theta,Pk_theta_theta,Theory)
-          else if(wmset%use_simpledamping) then
-             call compute_damping_terms(wmset%num_mpk_kbands_use,k_scaled,mpk_Pth,wmset%redshift,wmset%damp_sigv,&
-                  CMB%omk,CMB%omv,damp1,damp2,damp3)
-          endif
-          do ibias = 1,nbias
-             bias = b0+real(ibias)*bias_step
-             if(wmset%use_jennings) then
-                mpk_Pth(:) = bias**2*Pk_delta_delta(:) + bias*Pk_delta_theta(:) + Pk_theta_theta(:) 
-             else if(wmset%use_simpledamping) then
-                beta_val = growth_rate(real(z),real(CMB%omk),real(CMB%omv))/bias
-                mpk_Pth(:) = mpk_lin(:)*(damp1(:) + 2.d0*beta_val*damp2(:) + beta_val**2+damp3(:))
-             else
-                mpk_Pth(:) = bias**2*mpk_lin(:)
-             endif
-!             if(ibias.eq.12) then
-!                write(fname,'(a,i2.2,a)') 'mpk_damped_',int(wmset%redshift*100),'.dat'
-!                open(unit=21,file=TRIM(fname),status='unknown')
-             !               write(fname,'(a,i2.2,a)') 'mpk_jennings_',int(wmset%redshift*100),'.dat'
-             !               open(unit=22,file=TRIM(fname),status='unknown')
-             
-!                do i=1,wmset%num_mpk_kbands_use
-!                   write(21,*) k_scaled(i), mpk_Pth(i), damp1(i), 2.d0*beta_val*damp2(i), beta_val**2*damp3(i)
-             !                  write(21,*) k_scaled(i), mpk_lin(i) 
-             !                  write(22,*) k_scaled(i),  Pk_delta_delta(i) + Pk_delta_theta(i) + Pk_theta_theta(i) 
-!                enddo
-!                close(21)
-             !               close(22)
-!             endif
-             
-             do i_region=1,wmset%num_regions_used
-                mpk_WPth(:) = matmul(wmset%mpk_W(i_region,:,:),mpk_Pth(:))
-                diffs(:) = wmset%mpk_P(i_region,:)-mpk_WPth(:)
-                step1(:) = matmul(wmset%mpk_invcov(i_region,:,:),diffs(:))
-                chisq(ibias) = chisq(ibias) +  dot_product(diffs,step1)
-                if(chisq(ibias).lt.old_chisq) then
-                   old_chisq = chisq(ibias)
-                endif
-             enddo
-          enddo
-          minchisq = minval(chisq)
-          LnLike = sum(exp(-(chisq-minchisq)/2))/real(nbias)
-          if (LnLike == 0) then
-             LnLike = LogZero
-          else
-             LnLike =  -log(LnLike) + minchisq/2
-          end if
-          deallocate(diffs,step1)
-          deallocate(Pk_delta_delta,Pk_delta_theta,Pk_theta_theta)
-       else
-         if(feedback > 1) print*, "starting analytic marginalisation over bias"
-         allocate(mpk_Pdata_large(wmset%num_mpk_points_use*wmset%num_regions_used))
-         allocate(mpk_WPth_large(wmset%num_mpk_points_use*wmset%num_regions_used))
-         allocate(covdat_large(wmset%num_mpk_points_use*wmset%num_regions_used))       
-         allocate(covth_large(wmset%num_mpk_points_use*wmset%num_regions_used))
-         normV = 0.d0
-         do iQ=-nQ,nQ
-            Q = wmset%Q_mid +iQ*wmset%Q_sigma*dQ 
-            if (wmset%Q_marge) then
-               mpk_Pth(:)=mpk_lin(:)*(1+Q*k_scaled(:)**2)/(1+wmset%Ag*k_scaled(:))
-            else 
-               mpk_Pth(:) = mpk_lin(:)
-            end if
-            do i_region=1,wmset%num_regions_used
-               imin = (i_region-1)*wmset%num_mpk_points_use+1
-               imax = i_region*wmset%num_mpk_points_use
-               mpk_WPth(:) = matmul(wmset%mpk_W(i_region,:,:),mpk_Pth(:))
-               mpk_Pdata_large(imin:imax) = wmset%mpk_P(i_region,:)
-               mpk_WPth_large(imin:imax) = mpk_WPth(:) 
-               
-               !with analytic marginalization over normalization nuisance (flat prior on b^2)
-               !See appendix F of cosmomc paper
-               
-               !         if (associated(mset%mpk_invcov)) then
-               covdat_large(imin:imax) = matmul(wmset%mpk_invcov(i_region,:,:),wmset%mpk_P(i_region,:))
-               covth_large(imin:imax) = matmul(wmset%mpk_invcov(i_region,:,:),mpk_WPth(:))
-            enddo
-            normV = normV + sum(mpk_WPth_large*covth_large)
-            b_out =  sum(mpk_WPth_large*covdat_large)/sum(mpk_WPth_large*covth_large)
-            if(Feedback.ge.2) print*, "Bias value:", b_out
-            chisq(iQ) = sum(mpk_Pdata_large*covdat_large)  - sum(mpk_WPth_large*covdat_large)**2/normV!  + log(normV)
-            !         else
-            
-            !            w=1/(mset%mpk_sdev**2)
-            !            normV = sum(mpk_WPth*mpk_WPth*w)
-            !            tmp=sum(mpk_WPth*mset%mpk_P*w)/normV ! avoid subtracting one large number from another
-            !            chisq(iQ) = sum(mset%mpk_P*(mset%mpk_P - mpk_WPth*tmp)*w)  + log(normV)
-            !         end if
-            
-            if (do_marge) then
-               calweights(iQ) = exp(-(iQ*dQ)**2/2)
-            else 
-               LnLike = chisq(iQ)/2
-               exit
-            end if
-            
-         end do
-         deallocate(covdat_large,covth_large,mpk_Pdata_large,mpk_WPth_large)
-      endif
-      !without analytic marginalization
-      !! chisq = sum((mset%mpk_P(:) - mpk_WPth(:))**2*w) ! uncommented for debugging purposes
-       if (do_marge) then
-          if(.not.wmset%use_jennings) then
-             minchisq=minval(chisq)
-             LnLike = sum(exp(-(chisq-minchisq)/2)*calweights)/sum(calweights)
-             if (LnLike == 0) then
-                LnLike = LogZero
-             else
-                LnLike =  -log(LnLike) + minchisq/2
-             end if
-          endif
-       end if
-
-    end if !not analytic over Q
-      
-   if (Feedback>1) write(*,*) 'mpk chi-sq:', LnLike*2
-   
-   if (LnLike > 1e8) then
-      write(*,*) 'Chisq is huge, maybe there is a problem? chisq=',chisq
-   end if
-   
-   deallocate(mpk_Pth,mpk_lin)
-   deallocate(mpk_WPth,k_scaled)!,w)
-   deallocate(chisq)
-   
- end function WiggleZ_mpklike
-
-
- subroutine ReadWiggleZMatrices(aname,mat,num_regions,m,n)
-! suborutine to read all the matrices from each of the different regions, enclosed in one file
-
-   implicit none
-   character(LEN=*), intent(IN) :: aname
-   integer, intent(in) :: m,n,num_regions
-   real, intent(out) :: mat(num_regions,m,n)
-   integer j,k,i_region
-   real tmp
-   character(LEN=64) dummychar
-
-
-
-   if (Feedback > 1) write(*,*) 'reading: '//trim(aname)
-   call OpenTxtFile(aname, tmp_file_unit)
-   do i_region=1,num_regions
-      read (tmp_file_unit,*, end = 200, err=100) dummychar
-      do j=1,m
-         read (tmp_file_unit,*, end = 200, err=100) mat(i_region,j,1:n)
-      enddo
-   enddo
-   goto 120
-
-100 write(*,*) 'matrix file '//trim(aname)//' is the wrong size',i_region,j,n,mat(num_regions,m,n)
-   stop
-
-120 read (tmp_file_unit,*, err = 200, end =200) tmp
-   goto 200
-
-   
-200 close(tmp_file_unit)
-   return
-     
-
- end subroutine ReadWiggleZMatrices
-
-! Include effects of angle averaged power spectrum
-! and velocity damping
-! assuming 
-
- subroutine angle_averaged_pk(nkbands,k,Pk_input,z,omega_k,omega_lambda,Pk_dd_z,Pk_dt_z,Pk_tt_z,Theory)
-! only works with linear power spectrum and linear bias
-! does integral over mu
-   use wigglezinfo
-   implicit none
-   integer, intent(in) :: nkbands
-   real, intent(in) :: z
-   real, intent(in), dimension(nkbands) :: k
-   real, intent(in), dimension(nkbands) :: Pk_input ! density Pk at redshift z
-   real, intent(out), dimension(nkbands) :: Pk_dd_z, Pk_dt_z, Pk_tt_z
-   Type(CosmoTheory), intent(in) :: Theory
-   real, dimension(nkbands) :: Pk_linear_0
-   real omega_k, omega_lambda, growth_0, growth_eval2, growth2_0
-   integer ik, iz,i 
-   real, dimension(:), allocatable :: k_dummy, P_dd_dummy, P_lin_dummy
-! coefficients for angle averaged power spectra
-   real, dimension(nkbands) :: A0, A2, A4
-! density-velocity and velocity velcoity power spectra
-   real, dimension(nkbands) :: P_delta_theta, P_theta_theta
-! coffeicients for delta_theta and theta_theta power spectra
-! from Jennings et al 2010
-   real, dimension(0:3) :: alpha_delta_theta, alpha_theta_theta
-! mimimum and maximum mu
-   real(dl) :: mu_min, mu_max
-   real  scaling_coeff
-   real(dl), parameter :: eps=1.d-4
-   real(dl) rombint
-   external rombint
-   character(len=27) fname
-   if(feedback.ge.2) print*, 'computing angle averaged pk'
-
-   do ik=1,nkbands
-      Pk_linear_0(ik) = MatterPowerAt(Theory,k(ik)) ! linear/halofit pk at z=0
-   enddo 
-
-! use fitting formula to estimate density-velocity diveregence and velocity dv-velocity divergence power spec
-   alpha_delta_theta(0) = -12288.7
-   alpha_delta_theta(1) = 1.43
-   alpha_delta_theta(2) = 1367.7
-   alpha_delta_theta(3) = 1.54
-   P_delta_theta(:) = ((alpha_delta_theta(0)*sqrt(Pk_linear_0(:)))+(alpha_delta_theta(1)*(Pk_linear_0(:)**2)))&
-        /(alpha_delta_theta(2)+(alpha_delta_theta(3)*Pk_linear_0(:)))
-   alpha_theta_theta(0) = -12462.1
-   alpha_theta_theta(1) = 0.839
-   alpha_theta_theta(2) = 1446.6
-   alpha_theta_theta(3) = 0.806
-   P_theta_theta(:) = ((alpha_theta_theta(0)*sqrt(Pk_linear_0(:)))+(alpha_theta_theta(1)*(Pk_linear_0(:)**2)))&
-        /(alpha_theta_theta(2)+(alpha_theta_theta(3)*Pk_linear_0(:)))
-
-!   do ik=1,nkbands
-!      write(90,*) k(ik), Pk_linear(ik), P_delta_theta(ik), P_theta_theta(ik)
-!   enddo
-
-
-! need to scale P_delta_theta and P_theta_theta to new redshift
-
-   growth_eval = growth(z,omega_k,omega_lambda)
-   growth_eval2 = growth2(z,omega_k,omega_lambda)
-   growth_0 = 1.d0 !growth(0.0)
-!   growth2_0 = growth2(0.0,omega_k,omega_lambda)
-!   scaling_coeff = (growth_eval+growth_eval**2+growth_eval**3)/(growth_0+growth_0**2+growth_0**3)
-   scaling_coeff = (growth_0+growth_0**2+growth_0**3)/(growth_eval+growth_eval**2+growth_eval**3)
-   if(feedback.ge.2) print*, 'scaling coefficient', scaling_coeff
-   P_delta_theta(:) = (P_delta_theta(:) -Pk_linear_0(:))/(scaling_coeff**2) + Pk_input(:)
-   P_theta_theta(:) = (P_theta_theta(:) -Pk_linear_0(:))/(scaling_coeff**2) + Pk_input(:)
-
-
-!   write(fname,'(a,i2.2,a)') 'P_delta_theta_',int(z*100),'.dat'
-!   open(unit=25,file=TRIM(fname),status='unknown')
-!   write(fname,'(a,i2.2,a)') 'P_theta_theta_',int(z*100),'.dat'
-!   open(unit=26,file=TRIM(fname),status='unknown')
-!   do ik=1,nkbands
-!      write(25,*) k(ik), P_delta_theta(ik)
-!      write(26,*) k(ik), P_theta_theta(ik)
-!   enddo
-!   close(25)
-!   close(26)
-! now compute sigma_v
-   
-   iz = 0
-   do i=1,5
-      if(abs(z-zeval(i)).le.0.001) iz = i
-   enddo
-
-   sigma_v = sqrt(func_sigma_v(num_matter_power,matter_power_minkh,matter_power_dlnkh,real(z*1.),&
-           omega_k,omega_lambda,Theory%matter_power(:,iz)))
-   if(feedback.ge.2) print*, 'redshift', z, 'sigma v', sigma_v, 'growth eval', growth_eval, 'growth eval2', growth_eval2 
-
-! now compute A coefficients
-
-
-
-   mu_min = -1.
-   mu_max = 1.
-   do ik=1,nkbands
-      k_eval = k(ik)
-      growth_rate_eval = growth_rate(z,omega_k,omega_lambda)
-      A0(ik) = real(rombint(func_A0,mu_min,mu_max,eps))
-      A2(ik) = real(rombint(func_A2,mu_min,mu_max,eps))
-      A4(ik) = real(rombint(func_A4,mu_min,mu_max,eps))
-   enddo
-   A0(:) = A0(:)/2.0
-   A2(:) = A2(:)/2.0
-   A4(:) = A4(:)/2.0
-
-!   do ik=1,nkbands
-!      write(91,*) k(ik), A0(ik), A2(ik), A4(ik)
-!   enddo
-! fold the A coffeficents and growth rate into the power spec before returning
-!   do ik=1,nkbands
-!      write(92,*) k(ik), Pk_input(ik), P_delta_theta(ik), P_theta_theta(ik)
-!   enddo
-
-
-   Pk_dd_z(:) = Pk_input(:)*A0(:)
-   Pk_dt_z(:) = growth_rate(z,omega_k,omega_lambda)*A2(:)*P_delta_theta(:)
-   Pk_tt_z(:) = growth_rate(z,omega_k,omega_lambda)**2*A4(:)*P_theta_theta(:)
-
-
-! returns angle-averaged Pks at redshift z
-   return
- end subroutine angle_averaged_pk
-
- subroutine compute_damping_terms(nkbands,k,Pk_input,z,sigv,omega_k,omega_lambda,damp1,damp2,damp3)
-   ! does integral over mu
-   implicit none
-   integer, intent(in) :: nkbands
-   real, intent(in) :: z,sigv
-   real, intent(in), dimension(nkbands) :: k
-   real, intent(in), dimension(nkbands) :: Pk_input ! density Pk at redshift z
-   real, intent(out), dimension(nkbands) :: damp1,damp2,damp3
-   integer ik
-   real omega_k, omega_lambda
-   real(dl) mu_min, mu_max
-   real(dl), parameter :: eps=1.d-4
-   real(dl) rombint
-   external rombint
-
-   sigma_v = sigv
-   mu_min = 0.
-   mu_max = 1.
-
-   do ik=1,nkbands
-      k_eval = k(ik)
-      damp1(ik) = real(rombint(func_damp1_int,mu_min,mu_max,eps))
-      damp2(ik) = real(rombint(func_damp2_int,mu_min,mu_max,eps))
-      damp3(ik) = real(rombint(func_damp3_int,mu_min,mu_max,eps))
-    enddo
-
-   return
-
- end subroutine compute_damping_terms
-
- 
-
-
- function func_sigma_v(nk,kmin,dlnk,z,ok,ol,Pk_dd)
-   ! function to compute sigma_v
-
-   integer nk, ik
-   real, dimension(nk) :: k, Ptt, Pk_dd, ln_k
-   real kmin, dlnk
-   real func_sigma_v, dk,z,ok,ol, a
-   character(len=27) fname
-   Omega_k_growth = ok
-   Omega_lam_growth = ol
-   Omega_mat_growth = 1.0-ok-ol
-! we'll do this by simpsons rule
-   func_sigma_v = 0.0
-
-   do ik=1,nk
-     k(ik) = kmin*exp(dlnk*real(ik-1))
-   enddo
-   a = 1.0/(1.0+z)
-   Ptt(:) = Pk_dd(:)*growth_rate(a,ok,ol)**2
-
-! Simpson's rule
-!   do ik=2,nk-1
-!      func_sigma_v = func_sigma_v + (1./6.)*(ln_k(ik)-ln_k(ik-1))*(Ptt(ik-1)+4.*Ptt(ik)+Ptt(ik+1))
-!   enddo
-! 5degree newton-cotes
-   do ik=3,nk-1
-      func_sigma_v = func_sigma_v + (1./24.)*(k(ik)-k(ik-1))*(11.0*Ptt(ik-2)+Ptt(ik-1)+Ptt(ik)+11.*Ptt(ik+1))
-   enddo
-
-   func_sigma_v = func_sigma_v*2.0/(3.0*(2.0*Pi_num)**2)
-   return
- end function func_sigma_v
-
-
- function func_A0(mu)
-   ! function to be integrated to give A0
-
-   implicit none
-   real(dl) func_A0, mu
-
-   func_A0 = exp(-(growth_rate_eval*mu*k_eval*sigma_v)**2)
-
-   return
- end function func_A0
-
- function func_A2(mu)
-   ! function to be integrated to give A2
-
-   implicit none
-   real(dl) func_A2, mu
-
-   func_A2 = mu**2*exp(-(growth_rate_eval*mu*k_eval*sigma_v)**2)
-
-   return
- end function func_A2
-
-
- function func_A4(mu)
-   ! function to be integrated to give A2
-
-   implicit none
-   real(dl) func_A4, mu
-
-   func_A4 = mu**4*exp(-(growth_rate_eval*mu*k_eval*sigma_v)**2)
-
-   return
- end function func_A4
-
-
- function func_damp1_int(mu)
-   ! function to be integrated to give damp1
- 
-   implicit none
-   real(dl) func_damp1_int, mu
-
-   func_damp1_int = 1.d0/(1.d0+(mu*k_eval*(sigma_v/100.d0))**2)
-
-   return
- end function func_damp1_int
-
-function func_damp2_int(mu)
-   ! function to be integrated to give damp1
-
-   implicit none
-   real(dl) func_damp2_int, mu
-
-   func_damp2_int = mu**2/(1.d0+(mu*k_eval*(sigma_v/100.d0))**2)
-
-   return
- end function func_damp2_int
-
-function func_damp3_int(mu)
-   ! function to be integrated to give damp1
-
-   implicit none
-   real(dl) func_damp3_int, mu
-
-   func_damp3_int = mu**4/(1.d0+(mu*k_eval*(sigma_v/100.d0))**2)
-
-   return
- end function func_damp3_int
-
-
-
- function growth_rate(a,omega_k,omega_lambda)
-   ! f=dlnD/dlna
-
-   real growth_rate, z,a,omega_k,omega_lambda
-   real, parameter :: gamma = 0.545
-
-   z = 1.0/a - 1.0
-   Omega_mat_growth = 1.0 - omega_k - omega_lambda
-   Omega_k_growth = omega_k
-   Omega_lam_growth = omega_lambda
-   growth_rate = omegamz(z)**gamma
-   return
- end function growth_rate
-
- function func_growth_int(lna)
-   ! function to be integrated to give growth factor
-
-   real(dl) func_growth_int
-   real(dl) z,a, oma, lna
-   real(dl), parameter :: gamma = 0.545
-   a = exp(lna)
-   z = 1.d0/a - 1.d0
-   oma = (Omega_mat_growth*(1.d0+z)**3)/(Omega_lam_growth+Omega_mat_growth*(1.d0+z)**3+Omega_k_growth*(1.d0+z)**2)
-   func_growth_int = oma**gamma
-    return
- end function func_growth_int
-
- function omegamz(z)
-   ! Omega_matter as a function of redshift
-   real omegamz,z
-   
-   omegamz = Omega_mat_growth*(1.+z)**3/(Omega_lam_growth+Omega_mat_growth*(1.+z)**3+Omega_k_growth*(1.+z)**2)
-   return
- end function omegamz
-
- function growth(z,ok,ol)
-   ! growth factor for a given redshift
-   real z,growth,ok,ol, gv0
-   real(dl) a, lna, lna_end
-   real(dl), parameter :: eps=1.d-4
-   real(dl) rombint
-   external rombint
-
-   a = 1.d0/(1.d0+z)
-   lna = log(a)
-   lna_end = log(1.d0)
-   Omega_k_growth = ok
-   Omega_lam_growth = ol
-   Omega_mat_growth = 1.0-ok-ol
-   growth = rombint(func_growth_int,lna_end,lna,eps)
-   growth = exp(growth)
-!   gv0 = rombint(func_growth_int,lna_end,1.d-2,eps)
-!   gv0 = 1.0*exp(gv0)
-!   growth = growth/gv0
-   return
- end function growth
-
-
- function growth_rate2(a)
-   real(dl) growth_rate2, E, a
-   E = sqrt(Omega_lam_growth+Omega_mat_growth/a**3+Omega_k_growth/a**2)
-   
-   growth_rate2 = 1.0/((a*E)**3)
-   return
- end function growth_rate2
-
- function growth2(z,ok,ol)
-   
-   real z, growth2, gv0
-   real(dl) amax
-   real E, ok, ol
-   real, parameter :: eps=1.d-4
-   real(dl) rombint
-   external rombint
-
-   Omega_k_growth = ok
-   Omega_lam_growth = ol
-   Omega_mat_growth = 1.0-ok-ol
-   amax = 1.d0/(1.d0+z)
-   E = sqrt(Omega_lam_growth+Omega_mat_growth*(1.+z)**3+Omega_k_growth*(1.+z)**2)
-   growth2 = rombint(growth_rate2,1.d-10,amax,eps)
-   gv0 = rombint(growth_rate2,1.d-10,1.d0,eps)
-   growth2 = E*growth2/gv0
-   return
- end function growth2
- 
-   function MatterPowerAt_zbin(T,kh,iz)
-     !get matter power spectrum today at kh = k/h by interpolation from stored values
-     real, intent(in) :: kh
-     Type(CosmoTheory) T
-     real MatterPowerAt_zbin
-     real x, d
-     integer i,iz
-   
-     x = log(kh/matter_power_minkh) / matter_power_dlnkh
-     if (x < 0 .or. x >= num_matter_power-1) then
-        write (*,*) ' k/h out of bounds in MatterPowerAt (',kh,')'
-        stop 
-     end if
-     i = int(x)
-     d = x - i
-     MatterPowerAt_zbin = exp(log(T%matter_power(i+1,iz))*(1-d) &
-       + log(T%matter_power(i+2,iz))*d)
-     !Just do linear interpolation in logs for now..
-     !(since we already cublic-spline interpolated to get the stored values)
-     !Assume matter_power_lnzsteps is at redshift zero
-   end function MatterPowerAt_zbin
-
-
-
 end module