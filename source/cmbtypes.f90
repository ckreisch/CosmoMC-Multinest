--- conflicted
+++ resolved
@@ -1,109 +1,3 @@
-<<<<<<< HEAD
-!Define the data types and read/writes them to disk. Also change l_max here.
-
-module cmbtypes
-use settings
-implicit none
-
-
-!Number of CMB Cls, 1 for just temperature, 3 (4) for polarization (with B)
-  integer, parameter  :: num_cls  = 4
-
-  integer, parameter  :: num_cls_ext=0
-   !number of other C_l
-   !e.g. 2 for CMB lensing potential and cross-correlation 
-
-!l_max. Tensors are not computed unless compute_tensors = T in input file
-!Make these multiples of 50, should be 50 more than you need accurately
-  integer, parameter :: lmax = 2100, lmax_tensor = 400
-
-!Parameters for calculating/storing the matter power spectrum
-!Note that by default everything is linear
-
-!Note these are the interpolated/extrapolated values. The k at which matter power is computed up to 
-  !by CAMB is set in CMB_Cls_xxx with, e.g. P%Transfer%kmax = 0.6 (which is enough for 2dF)
-
-!Old mpk settings
-!Old mpk settings
-#ifdef WIGZ 
-!!! Settings for WiggleZ power spectrum.
-  integer, parameter :: num_matter_power = 500 !number of points computed in matter power spectrum
-  real, parameter    :: matter_power_minkh =  0.999e-4  !minimum value of k/h to store
-  real, parameter    :: matter_power_dlnkh = 0.024     !log spacing in k/h
-  real, parameter    :: matter_power_maxz = 1.
-  integer, parameter :: matter_power_lnzsteps = 8  ! z=0 to get sigma8 (this first entry appears to be coded in some spots in the code!!), plus 4 redshift bins.
-#elif DR71RG
-!!! BR09: Reid et al 2009 settings for the LRG power spectrum.
-  integer, parameter :: num_matter_power = 500 !number of points computed in matter power spectrum
-  real, parameter    :: matter_power_minkh =  0.999e-4  !minimum value of k/h to store
-  real, parameter    :: matter_power_dlnkh = 0.024     !log spacing in k/h
-  real, parameter    :: matter_power_maxz = 0.
-  integer, parameter :: matter_power_lnzsteps = 4  ! z=0 to get sigma8 (this first entry appears to be coded in some spots in the code!!), plus 3 LRG redshifts.
-#else
-  integer, parameter :: num_matter_power = 74 !number of points computed in matter power spectrum
-  real, parameter    :: matter_power_minkh =  0.999e-4  !1e-4 !minimum value of k/h to store
-  real, parameter    :: matter_power_dlnkh = 0.143911568     !log spacing in k/h
-  real, parameter    :: matter_power_maxz = 0.    !6.0
-  integer, parameter :: matter_power_lnzsteps = 1 !20
-#endif
-!Only used in params_CMB
-   real :: pivot_k = 0.05 !Point for defining primordial power spectra
-   logical :: inflation_consistency = .false. !fix n_T or not
-
-   logical :: bbn_consistency = .true. !JH
-
-
-  integer, parameter :: num_cls_tot = num_cls + num_cls_ext
-!Number of scalar-only cls
-!if num_cls=4 and CMB_lensing then increased to 4 
-  integer :: num_clsS=min(num_cls,3) 
-
-  integer, parameter :: norm_As=1, norm_amp_ratio=2, norm_freq_ix = 3
-  
-  Type CMBParams
-     real nuisance(1:num_nuisance_params)
-      !unit Gaussians for experimental parameters
-     real norm(1:num_norm)
-      !These are fast parameters controling amplitudes, calibrations, etc.
-     real InitPower(1:num_initpower)
-      !These are fast paramters for the initial power spectrum
-     !Now remaining (non-independent) parameters
-     real omb, omc, omv, omnu, omk, omdm
-     real ombh2, omch2, omnuh2, omdmh2
-     real zre, nufrac
-     real h, H0
-     real w
-     real YHe, nnu
-     real reserved(5)
-  
-  end Type CMBParams
-
-  Type CosmoTheory
-     real Age, r10
-     real SN_loglike, HST_loglike, BAO_loglike, reserved(1)
-     real cl(lmax,num_cls_tot), cl_tensor(lmax_tensor,num_cls) 
-      !TT, TE, EE (BB) + other C_l (e.g. lensing)  in that order
-     real sigma_8
-     real matter_power(num_matter_power,matter_power_lnzsteps)
-       !second index is redshifts from 0 to matter_power_maxz
-       !if custom_redshift_steps = false with equal spacing in
-       !log(1+z) and matter_power_lnzsteps points
-       !if custom_redshift_steps = true set in mpk.f90 
-     ! BR09 additions
-     real mpk_nw(num_matter_power,matter_power_lnzsteps) !no wiggles fit to matter power spectrum
-     real mpkrat_nw_nl(num_matter_power,matter_power_lnzsteps) !halofit run on mpk_nw
-     real finalLRGtheoryPk(num_matter_power)  !! this is the quantity that enters the LRG likelihood calculation
-    ! end BR09 additions
-  end Type CosmoTheory
-
-  logical, parameter :: write_all_Cls = .true. 
-   !if false use CAMB's flat interpolation scheme (lossless if models are flat except near lmax when lensed)
-
-contains
-
-
-   subroutine WriteModel(i,CMB, T, like, mult)
-=======
     !Define the data types and read/writes them to disk. Also change l_max here.
 
     module cmbtypes
@@ -214,7 +108,6 @@
     subroutine SetTheoryParameterNumbers(slow_num, semi_slow_num)
     use likelihood
     integer, intent (in) :: slow_num, semi_slow_num
->>>>>>> 9b068825
     integer i
     class(DataLikelihood), pointer :: DataLike
 
@@ -269,40 +162,6 @@
     subroutine ReadTheory(T, i)
     Class(TheoryPredictions) T
     integer, intent(in) :: i
-<<<<<<< HEAD
-    integer, intent(out) :: error
-    real, intent(out) :: mult
-    Type(CosmoTheory) T
-    real like
-    Type(CMBParams) CMB
-    real icl(lmax,1:num_cls_tot),iclt(lmax,1:num_cls)
-    integer allcl,j,ind, ix(lmax)
-    integer almax,almaxtensor, anumpowers, anumcls
-   
-         error = 0
-
-        read(i,end=100,err=100) allcl
-
-        if (allcl/=0 .and. allcl/=1) call MpiStop('wrong file format')
-
-        read(i,end=100,err=100) mult,anumpowers,almax, almaxtensor, anumcls
-        if (almax > lmax) call MpiStop('reading file with larger lmax')
-        if (anumcls /= num_cls) call MpiStop('reading file with different Cls')
-
-        read(i) T%SN_loglike, T%HST_loglike,T%BAO_loglike,T%reserved
-   
-        read(i,end = 100, err=100) like
-        read(i) CMB
-
-    
-        read(i) T%Age, T%r10, T%sigma_8, T%matter_power(1:anumpowers,1:matter_power_lnzsteps)
-        T%cl = 0
-        T%cl_tensor = 0
-         
-        if(allcl==1) then  
-         read(i) T%cl(2:almax,1:num_cls_tot)
-         read(i) T%cl_tensor(2:almaxtensor,1:num_cls)
-=======
     integer unused
     logical, save :: first = .true.
     logical, save :: has_LSS, has_tensors
@@ -362,7 +221,6 @@
         nm = 2*pi/(l*(l+1))
         if (num_cls_ext > 0) then
             write (tmp_file_unit,fmt) l, cls(l,1:num_cls)/nm, cls(l,num_cls+1:num_cls_tot)
->>>>>>> 9b068825
         else
             write (tmp_file_unit,fmt) l, cls(l,:)/nm
         end if
