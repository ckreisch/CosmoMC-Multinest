    program SolveCosmology
    ! This is a driving routine that illustrates the use of the program.

    use IniFile
    use MonteCarlo
    use ParamDef
    use settings
    use cmbdata
    use posthoc
    use CalcLike
    use EstCovmatModule
    use minimize
    use MatrixUtils
    use IO
    use ParamNames
    use camb
    use GaugeInterface, only : Eqns_name
    use DefineParameterization

    implicit none

    character(LEN=Ini_max_string_len) InputFile, LogFile

    logical bad
    integer  i, numtoget, action
    character(LEN=Ini_max_string_len)  numstr, fname
    Type(ParamSet) Params, EstParams
    integer file_unit, status
    real(mcp) bestfit_loglike
    real(mcp) max_like_radius
    integer max_like_iterations
    integer, parameter :: action_MCMC=0, action_importance=1, action_maxlike=2, &
    action_Hessian=3
    integer unit
    logical want_minimize
    logical :: start_at_bestfit = .false.
    Class(DataLikelihood), pointer :: Like
    real(mcp) mult
#ifdef MPI
    double precision intime
    integer ierror

    call mpi_init(ierror)
    if (ierror/=MPI_SUCCESS) stop 'MPI fail: rank'
#endif

    instance = 0
#ifndef MPI
    InputFile = GetParam(1)
    if (InputFile == '') call DoAbort('No parameter input file')
#endif
    numstr = GetParam(2)
    if (numstr /= '') then
        read(numstr,*) instance
        rand_inst = instance
    end if

#ifdef MPI

    if (instance /= 0) call DoAbort('With MPI should not have second parameter')
    call mpi_comm_rank(mpi_comm_world,MPIrank,ierror)

    instance = MPIrank +1 !start at 1 for chains
    write (numstr,*) instance
    rand_inst = instance
    if (ierror/=MPI_SUCCESS) call DoAbort('MPI fail')

    call mpi_comm_size(mpi_comm_world,MPIchains,ierror)

    if (instance == 1) then
        print *, 'Number of MPI processes:',mpichains
        InputFile=GetParam(1)
    end if


    CALL MPI_Bcast(InputFile, LEN(InputFile), MPI_CHARACTER, 0, MPI_COMM_WORLD, ierror)

#endif
    call IO_Ini_Load(DefIni,InputFile, bad)

    if (bad) call DoAbort('Error opening parameter file')

    Ini_fail_on_not_found = .false.

    call TNameValueList_Init(CustomParams%L)
    call TNameValueList_Init(CustomParams%ReadValues)

    if (Ini_HasKey('local_dir')) LocalDir=ReadIniFileName(DefIni,'local_dir')
    if (Ini_HasKey('data_dir')) DataDir=ReadIniFileName(DefIni,'data_dir')

    if (Ini_HasKey('custom_params')) then
        fname = ReadIniFileName(DefIni,'custom_params')
        if (fname/='') then
            file_unit = new_file_unit()
            call  Ini_Open_File(CustomParams,  fname, file_unit, bad)
            call ClearFileUnit(file_unit)
            if (bad) call DoAbort('Error reading custom_params parameter file')
        end if
    end if

    action = Ini_Read_Int('action',action_MCMC)

    propose_scale = Ini_Read_Real('propose_scale',2.4)

    HighAccuracyDefault = Ini_Read_Logical('high_accuracy_default',.false.)
    AccuracyLevel = Ini_Read_Real('accuracy_level',1.)

    if (Ini_HasKey('highL_unlensed_cl_template')) then
        highL_unlensed_cl_template=  ReadIniFilename(DefIni,'highL_unlensed_cl_template')
    else
        highL_unlensed_cl_template = concat(LocalDir,'camb/',highL_unlensed_cl_template)
    end if

    if (action==action_MCMC) then
        checkpoint = Ini_Read_Logical('checkpoint',.false.)
        if (checkpoint) flush_write = .true.
        start_at_bestfit= Ini_read_logical('start_at_bestfit',.false.)
    end if


#ifdef MPI
    MPI_StartTime = MPI_WTime()
    if (action==action_MCMC) then
        MPI_R_Stop = Ini_Read_Real('MPI_Converge_Stop',MPI_R_Stop)
        MPI_LearnPropose = Ini_Read_Logical('MPI_LearnPropose',.true.)
        if (MPI_LearnPropose) then
            MPI_R_StopProposeUpdate=Ini_Read_Real('MPI_R_StopProposeUpdate',0.)
            MPI_Max_R_ProposeUpdate=Ini_Read_Real('MPI_Max_R_ProposeUpdate',2.)
            MPI_Max_R_ProposeUpdateNew=Ini_Read_Real('MPI_Max_R_ProposeUpdateNew',30.)
        end if
        MPI_Check_Limit_Converge = Ini_Read_Logical('MPI_Check_Limit_Converge',.false.)
        MPI_StartSliceSampling = Ini_Read_Logical('MPI_StartSliceSampling',.false.)
        if (MPI_Check_Limit_Converge) then
            MPI_Limit_Converge = Ini_Read_Real('MPI_Limit_Converge',0.025)
            MPI_Limit_Converge_Err = Ini_Read_Real('MPI_Limit_Converge_Err',0.3)
            MPI_Limit_Param = Ini_Read_Int('MPI_Limit_Param',0)
        end if
    end if

#endif

    stop_on_error = Ini_Read_logical('stop_on_error',stop_on_error)

    Ini_fail_on_not_found = .true.

    baseroot = ReadIniFileName(DefIni,'file_root')

    rootname = trim(baseroot)

    FileChangeIniAll = trim(rootname)//'.read'

    if (instance /= 0) then
        rootname = trim(rootname)//'_'//trim(adjustl(numstr))
    end if

    new_chains = .true.

    if (checkpoint) then
#ifdef MPI
        new_chains = .not. IO_Exists(trim(rootname) //'.chk')
#else
        new_chains = .not. IO_Exists(trim(rootname) //'.txt')
#endif
    end if


    if (action == action_importance) call ReadPostParams(baseroot)

    FeedBack = Ini_Read_Int('feedback',0)
    FileChangeIni = trim(rootname)//'.read'

<<<<<<< HEAD
        use_nonlinear = Ini_Read_Logical('nonlinear_pk',.false.)
        pivot_k = Ini_Read_Real('pivot_k',0.05)
        inflation_consistency = Ini_read_Logical('inflation_consistency',.false.)
        bbn_consistency = Ini_Read_Logical('bbn_consistency',.true.)

        w_is_w = Ini_Read_Logical ('w_is_w',.true.)
        oversample_fast = Ini_Read_Int('oversample_fast',1)
        use_fast_slow = Ini_read_Logical('use_fast_slow',.true.)
 
        if (Ini_Read_Logical('cmb_hyperparameters', .false.)) &
            call DoAbort( 'Hyperparameters not supported any more')

        if (Ini_Read_String('use_2dF') /= '') stop 'use_2dF now replaced with use_mpk'
        Use_Clusters = Ini_Read_Logical('use_clusters',.false.)
        Use_mpk = Ini_Read_Logical('use_mpk',.false.) ! matter power spectrum, incl 2dF
        Use_HST = Ini_Read_Logical('use_HST',.true.)
        Use_BBN = Ini_Read_Logical('use_BBN',.false.)
        Use_Age_Tophat_Prior= Ini_Read_Logical('use_Age_Tophat_Prior',.true.)
        Use_SN = Ini_Read_Logical('use_SN',.false.)
        if (Use_SN) SN_filename = ReadIniFileName(DefIni,'SN_filename')
        Use_BAO = Ini_Read_Logical('use_BAO',.false.)
        Use_CMB = Ini_Read_Logical('use_CMB',.true.)
        Use_WeakLen = Ini_Read_Logical('use_WeakLen',.false.)
        Use_min_zre = Ini_Read_Double('use_min_zre',0.d0) 
        Use_Lya = Ini_Read_logical('use_lya',.false.)
       
        if (Use_Lya .and. use_nonlinear) &
             call DoAbort('Lya.f90 assumes LINEAR power spectrum input')

        !flag to force getting sigma8 even if not using LSS data 
        use_LSS = Ini_Read_Logical('get_sigma8',.false.)
        ! use_LSS = Use_2dF .or. Use_Clusters .or. Use_WeakLen
        use_LSS = Use_LSS .or. Use_mpk .or. Use_Clusters .or. Use_WeakLen .or. Use_Lya
        Temperature = Ini_Read_Real('temperature',1.)
        
        num_threads = Ini_Read_Int('num_threads',0)
        !$ if (num_threads /=0) call OMP_SET_NUM_THREADS(num_threads)


        estimate_propose_matrix = Ini_Read_Logical('estimate_propose_matrix',.false.)
        if (estimate_propose_matrix) then
         if (Ini_Read_String('propose_matrix') /= '') &
           call DoAbort('Cannot have estimate_propose_matrix and propose_matrix')
        end if
=======
    if (action == action_MCMC) then
        LogFile = trim(rootname)//'.log'
>>>>>>> 9b068825

        if (LogFile /= '') then
            logfile_unit = IO_OutputOpenForWrite(LogFile, append=.not. new_chains, isLogFile = .true.)
        else
            logfile_unit = 0
        end if

        indep_sample = Ini_Read_Int('indep_sample')
        if (indep_sample /=0) then
            fname = trim(rootname)//'.data'
            indepfile_handle = IO_DataOpenForWrite(fname, append = .not. new_chains)
            !          call CreateOpenFile(fname,indepfile_unit,'unformatted',.not. new_chains)
        end if

<<<<<<< HEAD

        nummpksets = Ini_Read_Int('mpk_wigglez_numdatasets',0)
        if (Use_mpk) then
         do i= 1, nummpksets
          mpk_filename(i) = ReadIniFileName(DefIni,numcat('wmpk_dataset',i)) 
          call wigglez_ReadMpkDataset(mpk_filename(i))
         end do
         if (Feedback>1) write(*,*) 'read wigglez mpk datasets'
        end if



        !From Jason Dosset, minor changes by AL
        numbaosets = Ini_Read_Int('bao_numdatasets',0)
        if (Use_BAO) then
             if (numbaosets<1) call MpiStop('Use_BAO but numbaosets = 0')
             do i= 1, numbaosets
              bao_filename(i) = ReadIniFileName(DefIni,numcat('bao_dataset',i)) 
              call ReadBaoDataset(bao_filename(i))
              if(use_dr7lrg .and. baodatasets(i)%name =='sdss')then
                 !Al stop rather than ignore, avoid depending of bao on mpk
                 call MpiStop('DR7 LRG and SDSS BAO are based on the same data set. You cannot use both.')
              end if
             end do
             if (Feedback>1) write(*,*) 'read bao datasets'
=======
        Ini_fail_on_not_found = .false.
        burn_in = Ini_Read_Int('burn_in',0)
        sampling_method = Ini_Read_Int('sampling_method',sampling_metropolis)
        if (sampling_method > 7 .or. sampling_method<1) call DoAbort('Unknown sampling method')
        if (sampling_method==sampling_slowgrid) directional_grid_steps = Ini_Read_Int('directional_grid_steps',20)
        if (sampling_method==sampling_fast_dragging) then
            dragging_steps = Ini_Read_Real('dragging_steps',2.)
            use_fast_slow = .true.
        else
            use_fast_slow = Ini_read_Logical('use_fast_slow',.true.)
>>>>>>> 9b068825
        end if
    else
        if (action == action_maxlike) use_fast_slow = Ini_read_Logical('use_fast_slow',.true.)
        Ini_fail_on_not_found = .false.
    end if

    numstr = Ini_Read_String('rand_seed')
    if (numstr /= '') then
        read(numstr,*) i
        call InitRandom(i)
    else
        call InitRandom()
    end if

    use_nonlinear = Ini_Read_Logical('nonlinear_pk',.false.)
    pivot_k = Ini_Read_Real('pivot_k',0.05)
    inflation_consistency = Ini_read_Logical('inflation_consistency',.false.)
    bbn_consistency = Ini_Read_Logical('bbn_consistency',.true.)
    num_massive_neutrinos = Ini_read_int('num_massive_neutrinos',-1)

    call SetDataLikelihoods(DefIni)

    Temperature = Ini_Read_Real('temperature',1.)

    num_threads = Ini_Read_Int('num_threads',0)
    !$ if (num_threads /=0) call OMP_SET_NUM_THREADS(num_threads)

    estimate_propose_matrix = Ini_Read_Logical('estimate_propose_matrix',.false.)
    if (estimate_propose_matrix) then
        if (Ini_Read_String('propose_matrix') /= '') &
        call DoAbort('Cannot have estimate_propose_matrix and propose_matrix')
    end if
    want_minimize = action == action_maxlike .or. action==action_Hessian &
    .or. action == action_MCMC .and. estimate_propose_matrix .or. &
    start_at_bestfit .and. new_chains

    if (want_minimize) then
        !radius in normalized parameter space to converge
        max_like_radius = Ini_Read_Real('max_like_radius',0.01)
        max_like_iterations = Ini_Read_Int('max_like_iterations',6000)
        !set points factor above 2 to use a denser sampling of space (may be more robust)
        minimization_points_factor = Ini_Read_Int('minimization_points_factor',minimization_points_factor)
        !will exit if function difference between iterations less than minimize_loglike_tolerance (even if radius criterion not met)
        minimize_loglike_tolerance = Ini_Read_double('minimize_loglike_tolerance',minimize_loglike_tolerance)
    end if

    Ini_fail_on_not_found = .true.

    !    'This version of CosmoMC does not currently have mpk implemented'
    !    nummpksets = Ini_Read_Int('mpk_numdatasets',0)
    !    if (Use_mpk) then
    !do i= 1, nummpksets
    !    mpk_filename(i) = ReadIniFileName(DefIni,numcat('mpk_dataset',i))
    !    call ReadMpkDataset(mpk_filename(i))
    !end do
    !if (Feedback>1) write(*,*) 'read mpk datasets'
    !    end if

    numtoget = Ini_Read_Int('samples')

    call SetTheoryParameterization(DefIni, NameMapping)
    call DataLikelihoods%AddNuisanceParameters(NameMapping)
    call CMB_Initialize(Params%Info)
    call InitializeUsedParams(DefIni,Params, action == action_MCMC)

    if (MpiRank==0) then
        do i=1, DataLikelihoods%Count
            like => DataLikelihoods%Item(i)
            if (like%version/='')  call TNameValueList_Add(DefIni%ReadValues, &
            concat('Compiled_data_',like%name),like%version)
        end do
        call TNameValueList_Add(DefIni%ReadValues, 'Compiled_CAMB_version', version)
        call TNameValueList_Add(DefIni%ReadValues, 'Compiled_Recombination', Recombination_Name)
        call TNameValueList_Add(DefIni%ReadValues, 'Compiled_Equations', Eqns_name)
        call TNameValueList_Add(DefIni%ReadValues, 'Compiled_Reionization', Reionization_Name)
        call TNameValueList_Add(DefIni%ReadValues, 'Compiled_InitialPower', Power_Name)
        unit = new_file_unit()
        if (action==action_importance) then
            call Ini_SaveReadValues(trim(PostParams%redo_outroot) //'.inputparams',unit)
        else if (action==action_maxlike .or. action==action_Hessian) then
            call Ini_SaveReadValues(trim(baseroot) //'.minimum.inputparams',unit)
        else
            call Ini_SaveReadValues(trim(baseroot) //'.inputparams',unit)
        end if
        call ClearFileUnit(unit)
    end if

<<<<<<< HEAD

        numtoget = Ini_Read_Int('samples')

        call Initialize(DefIni,Params)

        call Ini_Close
=======
    call Ini_Close
>>>>>>> 9b068825

    if (MpiRank==0 .and. action==action_MCMC .and. NameMapping%nnames/=0) then
        call IO_OutputParamNames(NameMapping,trim(baseroot), params_used, add_derived = .true.)
        call OutputParamRanges(NameMapping, trim(baseroot)//'.ranges')
    end if

    call SetIdlePriority !If running on Windows

    if (want_minimize) then
        !New Powell 2009 minimization, AL Sept 2012
        if (action /= action_MCMC .and. MPIchains>1) call DoAbort( &
        'Mimization only uses one MPI thread, use -np 1 or compile without MPI (don''t waste CPUs!)')
        if (MpiRank==0) then
            write(*,*) 'finding best fit point...'
            Params%P(1:num_params) = Scales%center(1:num_params)
            bestfit_loglike = FindBestFit(Params,max_like_radius,max_like_iterations)
            if (bestfit_loglike==logZero) write(*,*) 'WARNING: FindBestFit did not converge'
            if (Feedback >0) write(*,*) 'Best-fit results: '
            call WriteBestFitParams(bestfit_loglike,Params, trim(baseroot)//'.minimum')
            if (use_CMB) call Params%Theory%WriteBestFitData(trim(baseroot))
            if (action==action_maxlike) call DoStop('Wrote the minimum to file '//trim(baseroot)//'.minimum')
        end if
#ifdef MPI
        CALL MPI_Bcast(Params%P, size(Params%P), MPI_real_mcp, 0, MPI_COMM_WORLD, ierror)
#endif
        Scales%center(1:num_params) = Params%P(1:num_params)
    end if

    if (estimate_propose_matrix .and. action == action_MCMC .or. action==action_Hessian) then
        ! slb5aug04 with AL updates
        if (MpiRank==0) then
            EstParams = Params
            write (*,*) 'Estimating propose matrix from Hessian at bfp...'
            initial_propose_matrix=EstCovmat(EstParams,4._mcp,status)
            ! By default the grid used to estimate the covariance matrix has spacings
            ! such that deltaloglike ~ 4 for each parameter.
            call AcceptReject(.true., EstParams%Info, Params%Info)
            if (status==0) call DoAbort('estimate_propose_matrix: estimating propose matrix failed')
            if (Feedback>0) write (*,*) 'Estimated covariance matrix:'
            call WriteCovMat(trim(baseroot) //'.hessian.covmat', initial_propose_matrix)
            write(*,*) 'Wrote the local inv Hessian to file ',trim(baseroot)//'.hessian.covmat'
            if (action==action_Hessian) call DoStop
        end if
#ifdef MPI
        CALL MPI_Bcast(initial_propose_matrix, size(initial_propose_matrix), MPI_real_mcp, 0, MPI_COMM_WORLD, ierror)
#endif
        call Proposer%SetCovariance(initial_propose_matrix)
    end if

    if (action == action_MCMC) then
        fname = trim(rootname)//'.txt'
        if (new_chains) then
            call SetStartPositions(Params)
        else
            call IO_ReadLastChainParams(fname, mult, StartLike, Params%P, params_used)
            call AddMPIParams(Params%P, StartLike, .true.)
        end if
        outfile_handle = IO_OutputOpenForWrite(fname, append = .not. new_chains)

        if (Feedback > 0 .and. MPIRank==0) write (*,*) 'starting Monte-Carlo'
        call MCMCSample(Params, numtoget)

        if (Feedback > 0) write (*,*) 'finished'

        if (logfile_unit /=0) call IO_Close(logfile_unit, isLogFile=  .true.)
        if (indepfile_handle /=0) call IO_DataCloseWrite(indepfile_handle)

        call IO_Close(outfile_handle)

    else if (action==action_importance) then
        if (Feedback > 0 .and. MPIRank==0) write (*,*) 'starting post processing'
        call postprocess(rootname)
        call DoStop('Postprocesing done',.false.)

    else
        call DoAbort('undefined action')
    end if

    call DoStop('Total requested samples obtained',.true.)

    end program SolveCosmology<|MERGE_RESOLUTION|>--- conflicted
+++ resolved
@@ -169,55 +169,8 @@
     FeedBack = Ini_Read_Int('feedback',0)
     FileChangeIni = trim(rootname)//'.read'
 
-<<<<<<< HEAD
-        use_nonlinear = Ini_Read_Logical('nonlinear_pk',.false.)
-        pivot_k = Ini_Read_Real('pivot_k',0.05)
-        inflation_consistency = Ini_read_Logical('inflation_consistency',.false.)
-        bbn_consistency = Ini_Read_Logical('bbn_consistency',.true.)
-
-        w_is_w = Ini_Read_Logical ('w_is_w',.true.)
-        oversample_fast = Ini_Read_Int('oversample_fast',1)
-        use_fast_slow = Ini_read_Logical('use_fast_slow',.true.)
- 
-        if (Ini_Read_Logical('cmb_hyperparameters', .false.)) &
-            call DoAbort( 'Hyperparameters not supported any more')
-
-        if (Ini_Read_String('use_2dF') /= '') stop 'use_2dF now replaced with use_mpk'
-        Use_Clusters = Ini_Read_Logical('use_clusters',.false.)
-        Use_mpk = Ini_Read_Logical('use_mpk',.false.) ! matter power spectrum, incl 2dF
-        Use_HST = Ini_Read_Logical('use_HST',.true.)
-        Use_BBN = Ini_Read_Logical('use_BBN',.false.)
-        Use_Age_Tophat_Prior= Ini_Read_Logical('use_Age_Tophat_Prior',.true.)
-        Use_SN = Ini_Read_Logical('use_SN',.false.)
-        if (Use_SN) SN_filename = ReadIniFileName(DefIni,'SN_filename')
-        Use_BAO = Ini_Read_Logical('use_BAO',.false.)
-        Use_CMB = Ini_Read_Logical('use_CMB',.true.)
-        Use_WeakLen = Ini_Read_Logical('use_WeakLen',.false.)
-        Use_min_zre = Ini_Read_Double('use_min_zre',0.d0) 
-        Use_Lya = Ini_Read_logical('use_lya',.false.)
-       
-        if (Use_Lya .and. use_nonlinear) &
-             call DoAbort('Lya.f90 assumes LINEAR power spectrum input')
-
-        !flag to force getting sigma8 even if not using LSS data 
-        use_LSS = Ini_Read_Logical('get_sigma8',.false.)
-        ! use_LSS = Use_2dF .or. Use_Clusters .or. Use_WeakLen
-        use_LSS = Use_LSS .or. Use_mpk .or. Use_Clusters .or. Use_WeakLen .or. Use_Lya
-        Temperature = Ini_Read_Real('temperature',1.)
-        
-        num_threads = Ini_Read_Int('num_threads',0)
-        !$ if (num_threads /=0) call OMP_SET_NUM_THREADS(num_threads)
-
-
-        estimate_propose_matrix = Ini_Read_Logical('estimate_propose_matrix',.false.)
-        if (estimate_propose_matrix) then
-         if (Ini_Read_String('propose_matrix') /= '') &
-           call DoAbort('Cannot have estimate_propose_matrix and propose_matrix')
-        end if
-=======
     if (action == action_MCMC) then
         LogFile = trim(rootname)//'.log'
->>>>>>> 9b068825
 
         if (LogFile /= '') then
             logfile_unit = IO_OutputOpenForWrite(LogFile, append=.not. new_chains, isLogFile = .true.)
@@ -232,33 +185,6 @@
             !          call CreateOpenFile(fname,indepfile_unit,'unformatted',.not. new_chains)
         end if
 
-<<<<<<< HEAD
-
-        nummpksets = Ini_Read_Int('mpk_wigglez_numdatasets',0)
-        if (Use_mpk) then
-         do i= 1, nummpksets
-          mpk_filename(i) = ReadIniFileName(DefIni,numcat('wmpk_dataset',i)) 
-          call wigglez_ReadMpkDataset(mpk_filename(i))
-         end do
-         if (Feedback>1) write(*,*) 'read wigglez mpk datasets'
-        end if
-
-
-
-        !From Jason Dosset, minor changes by AL
-        numbaosets = Ini_Read_Int('bao_numdatasets',0)
-        if (Use_BAO) then
-             if (numbaosets<1) call MpiStop('Use_BAO but numbaosets = 0')
-             do i= 1, numbaosets
-              bao_filename(i) = ReadIniFileName(DefIni,numcat('bao_dataset',i)) 
-              call ReadBaoDataset(bao_filename(i))
-              if(use_dr7lrg .and. baodatasets(i)%name =='sdss')then
-                 !Al stop rather than ignore, avoid depending of bao on mpk
-                 call MpiStop('DR7 LRG and SDSS BAO are based on the same data set. You cannot use both.')
-              end if
-             end do
-             if (Feedback>1) write(*,*) 'read bao datasets'
-=======
         Ini_fail_on_not_found = .false.
         burn_in = Ini_Read_Int('burn_in',0)
         sampling_method = Ini_Read_Int('sampling_method',sampling_metropolis)
@@ -269,7 +195,6 @@
             use_fast_slow = .true.
         else
             use_fast_slow = Ini_read_Logical('use_fast_slow',.true.)
->>>>>>> 9b068825
         end if
     else
         if (action == action_maxlike) use_fast_slow = Ini_read_Logical('use_fast_slow',.true.)
@@ -357,16 +282,7 @@
         call ClearFileUnit(unit)
     end if
 
-<<<<<<< HEAD
-
-        numtoget = Ini_Read_Int('samples')
-
-        call Initialize(DefIni,Params)
-
-        call Ini_Close
-=======
     call Ini_Close
->>>>>>> 9b068825
 
     if (MpiRank==0 .and. action==action_MCMC .and. NameMapping%nnames/=0) then
         call IO_OutputParamNames(NameMapping,trim(baseroot), params_used, add_derived = .true.)
