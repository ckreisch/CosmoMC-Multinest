

program SolveCosmology
! This is a driving routine that illustrates the use of the program.

        use IniFile
        use MonteCarlo
        use ParamDef
        use settings
        use cmbdata
        use posthoc
        use WeakLen
        use CalcLike
        use EstCovmatModule
        use minimize
        use mpk
        use MatrixUtils
        use IO
        use ParamNames
        use GaugeInterface, only : Eqns_name
#ifdef CLIK
        use cliklike 
#endif
#ifndef NOWMAP
        use WMAP_OPTIONS
#endif
        implicit none 
        
        character(LEN=Ini_max_string_len) InputFile, LogFile

        logical bad
        integer numsets, nummpksets, i, numtoget, action
        character(LEN=Ini_max_string_len) baseroot, filename(100), &
         mpk_filename(100),  numstr, fname, keyname
        integer numbaosets
        character(LEN=Ini_max_string_len) bao_filename(100)
        real SZscale(100)
        Type(ParamSet) Params, EstParams
        integer num_points
        integer file_unit, status
        real bestfit_loglike
        real max_like_radius
        integer, parameter :: action_MCMC=0, action_importance=1, action_maxlike=2, &
                              action_Hessian=3
        integer unit
        logical want_minimize
        logical :: start_at_bestfit = .false.


#ifdef MPI
        double precision intime
        integer ierror

        call mpi_init(ierror)
        if (ierror/=MPI_SUCCESS) stop 'MPI fail: rank'
#endif


       instance = 0 
#ifndef MPI 
        InputFile = GetParam(1)
        if (InputFile == '') call DoAbort('No parameter input file')
#endif
        numstr = GetParam(2)
        if (numstr /= '') then
         read(numstr,*) instance
         rand_inst = instance   
        end if

#ifdef MPI 

        if (instance /= 0) call DoAbort('With MPI should not have second parameter')
        call mpi_comm_rank(mpi_comm_world,MPIrank,ierror)

        instance = MPIrank +1 !start at 1 for chains                                             
        write (numstr,*) instance
        rand_inst = instance
        if (ierror/=MPI_SUCCESS) call DoAbort('MPI fail')

        call mpi_comm_size(mpi_comm_world,MPIchains,ierror)

        if (instance == 1) then
          print *, 'Number of MPI processes:',mpichains
          InputFile=GetParam(1)
        end if


        CALL MPI_Bcast(InputFile, LEN(InputFile), MPI_CHARACTER, 0, MPI_COMM_WORLD, ierror) 

#endif
        call IO_Ini_Load(DefIni,InputFile, bad)
        
        if (bad) call DoAbort('Error opening parameter file')
        
        Ini_fail_on_not_found = .false.

        call TNameValueList_Init(CustomParams%L)
        call TNameValueList_Init(CustomParams%ReadValues)

        if (Ini_HasKey('local_dir')) LocalDir=ReadIniFileName(DefIni,'local_dir') 
        if (Ini_HasKey('data_dir')) DataDir=ReadIniFileName(DefIni,'data_dir') 
        
        if (Ini_HasKey('custom_params')) then
          fname = ReadIniFileName(DefIni,'custom_params')
          if (fname/='') then
           file_unit = new_file_unit()
           call  Ini_Open_File(CustomParams,  fname, file_unit, bad)
           call ClearFileUnit(file_unit)
           if (bad) call DoAbort('Error reading custom_params parameter file')
         end if
        end if   

        action = Ini_Read_Int('action',action_MCMC)

        propose_scale = Ini_Read_Real('propose_scale',2.4)

        HighAccuracyDefault = Ini_Read_Logical('high_accuracy_default',.false.)
        AccuracyLevel = Ini_Read_Real('accuracy_level',1.)
        
        if (Ini_HasKey('highL_unlensed_cl_template')) then
          highL_unlensed_cl_template=  ReadIniFilename(DefIni,'highL_unlensed_cl_template') 
        else
          highL_unlensed_cl_template = concat(LocalDir,'camb/',highL_unlensed_cl_template)
        end if

        if (action==action_MCMC) then
         checkpoint = Ini_Read_Logical('checkpoint',.false.)
         if (checkpoint) flush_write = .true.
         start_at_bestfit= Ini_read_logical('start_at_bestfit',.false.)
        end if
         
#ifndef NOWMAP
        use_TT_beam_ptsrc = Ini_read_Logical('use_WMAP_TT_beam_ptsrc', .true.)
        use_TE = Ini_read_Logical('use_WMAP_TE',.true.)
        use_TT = Ini_Read_Logical('use_WMAP_TT',.true.)
        print *, 'WMAP options (beam TE TT)', use_TT_beam_ptsrc, use_TE, use_TT
#endif

#ifdef MPI 
        
        if (action==action_MCMC) then
        MPI_StartTime = MPI_WTime()
        MPI_R_Stop = Ini_Read_Real('MPI_Converge_Stop',MPI_R_Stop)
        MPI_LearnPropose = Ini_Read_Logical('MPI_LearnPropose',.true.)  
        if (MPI_LearnPropose) then
            MPI_R_StopProposeUpdate=Ini_Read_Real('MPI_R_StopProposeUpdate',0.)
            MPI_Max_R_ProposeUpdate=Ini_Read_Real('MPI_Max_R_ProposeUpdate',2.)
            MPI_Max_R_ProposeUpdateNew=Ini_Read_Real('MPI_Max_R_ProposeUpdateNew',30.)
        end if
        MPI_Check_Limit_Converge = Ini_Read_Logical('MPI_Check_Limit_Converge',.false.)
        MPI_StartSliceSampling = Ini_Read_Logical('MPI_StartSliceSampling',.false.)
        if (MPI_Check_Limit_Converge) then
         MPI_Limit_Converge = Ini_Read_Real('MPI_Limit_Converge',0.025)
         MPI_Limit_Converge_Err = Ini_Read_Real('MPI_Limit_Converge_Err',0.3)
         MPI_Limit_Param = Ini_Read_Int('MPI_Limit_Param',0)
        end if
        end if
      
#endif

        ParamNamesFile = ReadIniFileName(DefIni,'ParamNamesFile')

        stop_on_error = Ini_Read_logical('stop_on_error',stop_on_error)

        Ini_fail_on_not_found = .true.
        
        baseroot = ReadIniFileName(DefIni,'file_root')
        
        rootname = trim(baseroot)

        FileChangeIniAll = trim(rootname)//'.read'

        if (instance /= 0) then
            rootname = trim(rootname)//'_'//trim(adjustl(numstr))
        end if

        new_chains = .true. 

        if (checkpoint) then
#ifdef MPI 
         new_chains = .not. IO_Exists(trim(rootname) //'.chk')
#else
         new_chains = .not. IO_Exists(trim(rootname) //'.txt')  
#endif
        end if


        if (action == action_importance) call ReadPostParams(baseroot)

        FeedBack = Ini_Read_Int('feedback',0)
        FileChangeIni = trim(rootname)//'.read'

        if (action == action_MCMC) then

            LogFile = trim(rootname)//'.log'

            if (LogFile /= '') then
             logfile_unit = IO_OutputOpenForWrite(LogFile, append=.not. new_chains, isLogFile = .true.)
            else
             logfile_unit = 0
            end if

            outfile_handle = 0
            fname = trim(rootname)//'.txt'
            if (new_chains) outfile_handle = IO_OutputOpenForWrite(fname, append = .false.)
    
            indep_sample = Ini_Read_Int('indep_sample')
            if (indep_sample /=0) then
              fname = trim(rootname)//'.data' 
              indepfile_handle = IO_DataOpenForWrite(fname, append = .not. new_chains)
    !          call CreateOpenFile(fname,indepfile_unit,'unformatted',.not. new_chains)
            end if
 
            Ini_fail_on_not_found = .false.
            burn_in = Ini_Read_Int('burn_in',0)     
            sampling_method = Ini_Read_Int('sampling_method',sampling_metropolis)
            if (sampling_method > 6 .or. sampling_method<1) call DoAbort('Unknown sampling method')
            if (sampling_method==4) directional_grid_steps = Ini_Read_Int('directional_grid_steps',20)
        else
         Ini_fail_on_not_found = .false.
        end if

        numstr = Ini_Read_String('rand_seed')
        if (numstr /= '') then
          read(numstr,*) i
          call InitRandom(i)
        else
          call InitRandom()
        end if

        use_nonlinear = Ini_Read_Logical('nonlinear_pk',.false.)
        pivot_k = Ini_Read_Real('pivot_k',0.05)
        inflation_consistency = Ini_read_Logical('inflation_consistency',.false.)
        bbn_consistency = Ini_Read_Logical('bbn_consistency',.true.)
        num_massive_neutrinos = Ini_read_int('num_massive_neutrinos',-1)

        oversample_fast = Ini_Read_Int('oversample_fast',1)
        use_fast_slow = Ini_read_Logical('use_fast_slow',.true.)
 
<<<<<<< HEAD
        if (Ini_Read_Logical('cmb_hyperparameters', .false.)) &
            call DoAbort( 'Hyperparameters not supported any more')
        
        call SetDataLikelihoods(DefIni)
        
=======
        if (Ini_Read_String('use_2dF') /= '') stop 'use_2dF now replaced with use_mpk'
        Use_Clusters = Ini_Read_Logical('use_clusters',.false.)
        Use_mpk = Ini_Read_Logical('use_mpk',.false.) ! matter power spectrum, incl 2dF
        Use_HST = Ini_Read_Logical('use_HST',.false.)
        if(Ini_Read_Logical('use_BBN',.false.)) call DoAbort('Use_BBN not supported: use prior[omegabh2]=mean std')
        Use_Age_Tophat_Prior= Ini_Read_Logical('use_Age_Tophat_Prior',.true.)
        Use_SN = Ini_Read_Logical('use_SN',.false.)
        if (Use_SN) SN_filename = ReadIniFileName(DefIni,'SN_filename')
        Use_BAO = Ini_Read_Logical('use_BAO',.false.)
        Use_CMB = Ini_Read_Logical('use_CMB',.true.)
#ifdef CLIK
        Use_clik = Ini_Read_Logical('use_clik',.false.) 
        if (use_clik .and. .not. use_CMB) &
         call DoAbort('must have use_CMB=.true. to have use_clik (cmb_numdatasets = 0 for only clik)')
#else
         if (Ini_Read_Logical('use_clik',.false.)) call DoAbort('compile with CLIK to use clik - see Makefile')
#endif
        Use_WeakLen = Ini_Read_Logical('use_WeakLen',.false.)
        Use_min_zre = Ini_Read_Double('use_min_zre',0.d0) 
        Use_Lya = Ini_Read_logical('use_lya',.false.)
       
        if (Use_Lya .and. use_nonlinear) &
             call DoAbort('Lya.f90 assumes LINEAR power spectrum input')

        !flag to force getting sigma8 even if not using LSS data 
        use_LSS = Ini_Read_Logical('get_sigma8',.false.)
        ! use_LSS = Use_2dF .or. Use_Clusters .or. Use_WeakLen
        use_LSS = Use_LSS .or. Use_mpk .or. Use_Clusters .or. Use_WeakLen .or. Use_Lya

>>>>>>> 47a76f2d
        Temperature = Ini_Read_Real('temperature',1.)
        
        num_threads = Ini_Read_Int('num_threads',0)
        !$ if (num_threads /=0) call OMP_SET_NUM_THREADS(num_threads)


        estimate_propose_matrix = Ini_Read_Logical('estimate_propose_matrix',.false.)
        if (estimate_propose_matrix) then
         if (Ini_Read_String('propose_matrix') /= '') &
           call DoAbort('Cannot have estimate_propose_matrix and propose_matrix')
        end if
        want_minimize = action == action_maxlike .or. action==action_Hessian &
              .or. action == action_MCMC .and. estimate_propose_matrix .or. &
                start_at_bestfit .and. new_chains

        if (want_minimize) then
         max_like_radius = Ini_Read_Real('max_like_radius',0.01)
          !radius in normalized parameter space to converge
         dense_minimization_points = &
            Ini_Read_Logical('dense_minimization_points',dense_minimization_points)
           !if true, use O(N^2) interpolation points; seems this is more robust if slower for high N
        end if
<<<<<<< HEAD
=======
        
        Ini_fail_on_not_found = .true.

        numsets = Ini_Read_Int('cmb_numdatasets')
        num_points = 0
        nuisance_params_used = 0
        if (Use_CMB) then
         do i= 1, numsets
          filename(i) = ReadIniFileName(DefIni,numcat('cmb_dataset',i)) 
          call ReadDataset(filename(i))
          num_points = num_points + datasets(i)%num_points
          keyname=numcat('cmb_dataset_SZ',i)
          SZTemplate(i) = ''
          if (Ini_HasKey(KeyName)) SZTemplate(i) = Ini_Read_String(keyname, .false.) 
          if (SZTemplate(i)/='') then
           SZScale(i) = Ini_read_Real(numcat('cmb_dataset_SZ_scale',i),1.0)
           call ReadSZTemplate(datasets(i), SZTemplate(i),SZScale(i))
          end if
          nuisance_params_used = nuisance_params_used + datasets(i)%nuisance_parameters
         end do
         if (Feedback > 1) write (*,*) 'read CMB datasets'
        end if

#ifdef CLIK
        if (Use_clik) call clik_readParams(DefIni)
#endif
>>>>>>> 47a76f2d

        Ini_fail_on_not_found = .true.
        
        nummpksets = Ini_Read_Int('mpk_numdatasets',0)
        if (Use_mpk) then
         do i= 1, nummpksets
          mpk_filename(i) = ReadIniFileName(DefIni,numcat('mpk_dataset',i)) 
          call ReadMpkDataset(mpk_filename(i))
         end do
         if (Feedback>1) write(*,*) 'read mpk datasets'
        end if

        !From Jason Dosset, minor changes by AL
        if (Use_BAO) then
            numbaosets = Ini_Read_Int('bao_numdatasets',0)
            if (numbaosets<1) call MpiStop('Use_BAO but numbaosets = 0')
             do i= 1, numbaosets
              bao_filename(i) = ReadIniFileName(DefIni,numcat('bao_dataset',i)) 
              call ReadBaoDataset(bao_filename(i))
              if(use_dr7lrg .and. (baodatasets(i)%name =='DR7' .or. baodatasets(i)%name =='DR9'))then
                 !Al stop rather than ignore, avoid depending of bao on mpk
                 call MpiStop('DR7 LRG and SDSS BAO are based on the same data set. You cannot use both.')
              end if
             end do
             if (Feedback>1) write(*,*) 'read bao datasets'
        end if

        numtoget = Ini_Read_Int('samples')

        call Initialize(DefIni,Params)
        
        if (MpiRank==0) then
            call TNameValueList_Add(DefIni%ReadValues, 'Compiled_CAMB_version', version)
            call TNameValueList_Add(DefIni%ReadValues, 'Compiled_Recombination', Recombination_Name)
            call TNameValueList_Add(DefIni%ReadValues, 'Compiled_Equations', Eqns_name)
            call TNameValueList_Add(DefIni%ReadValues, 'Compiled_Reionization', Reionization_Name)
            call TNameValueList_Add(DefIni%ReadValues, 'Compiled_InitialPower', Power_Name)
            unit = new_file_unit()
            if (action==action_importance) then
              call Ini_SaveReadValues(trim(PostParams%redo_outroot) //'.inputparams',unit)
            else if (action==action_maxlike .or. action==action_Hessian) then
              call Ini_SaveReadValues(trim(baseroot) //'.minimum.inputparams',unit)
            else
              call Ini_SaveReadValues(trim(baseroot) //'.inputparams',unit)
            end if
            call ClearFileUnit(unit)
        end if

        call Ini_Close

        if (MpiRank==0 .and. action==action_MCMC .and. NameMapping%nnames/=0) &
            call IO_OutputParamNames(NameMapping,trim(baseroot))

        call SetIdlePriority !If running on Windows

        if (want_minimize) then
        !New Powell 2009 minimization, AL Sept 2012
          if (action /= action_MCMC .and. MPIchains>1) call DoAbort( &
           'Mimization only uses one MPI thread, use -np 1 or compile without MPI (don''t waste CPUs!)')
          if (MpiRank==0) then
            write(*,*) 'finding best fit point...'
            Params%P(params_used) = Scales%center(params_used)
            bestfit_loglike = FindBestFit(Params,max_like_radius,2000)
            if (Feedback >0) write(*,*) 'Best-fit results: '
            call WriteBestFitParams(bestfit_loglike,Params, trim(baseroot)//'.minimum')
            if (use_CMB) call WriteBestFitData(trim(baseroot)//'.bestfit_cl',Params)
            if (action==action_maxlike) call DoStop('Wrote the minimum to file '//trim(baseroot)//'.minimum')
          end if
#ifdef MPI 
          CALL MPI_Bcast(Params%P, size(Params%P), MPI_REAL, 0, MPI_COMM_WORLD, ierror) 
#endif
        end if
        
        if (estimate_propose_matrix .and. action == action_MCMC .or. action==action_Hessian) then
         ! slb5aug04 with AL updates
              if (.not. allocated(propose_matrix)) & !
                 allocate(propose_matrix(num_params_used, num_params_used))
              if (MpiRank==0) then
                  EstParams = Params
                  write (*,*) 'Estimating propose matrix from Hessian at bfp...'
                  propose_matrix=EstCovmat(EstParams,4.,status)
                  ! By default the grid used to estimate the covariance matrix has spacings
                  ! such that deltaloglike ~ 4 for each parameter.               
                  call AcceptReject(.true., EstParams%Info, Params%Info)
                  has_propose_matrix = status > 0
                  if (Feedback>0) write (*,*) 'Estimated covariance matrix:'
                  call WriteCovMat(trim(baseroot) //'.hessian.covmat', propose_matrix)
                  write(*,*) 'Wrote the local inv Hessian to file ',trim(baseroot)//'.hessian.covmat'
                  if (action==action_Hessian) call DoStop
              else
                has_propose_matrix = .true.
              end if 
              if (has_propose_matrix) then
#ifdef MPI 
                CALL MPI_Bcast(propose_matrix, size(propose_matrix), MPI_REAL, 0, MPI_COMM_WORLD, ierror) 
#endif
                call SetProposeMatrix
              else
                   call DoAbort('estimate_propose_matrix: estimating propose matrix failed')
              end if
       end if
    
        if (action == action_MCMC) then
         if (Feedback > 0) write (*,*) 'starting Monte-Carlo'
         call MCMCSample(Params, numtoget)
 
         if (Feedback > 0) write (*,*) 'finished'

         if (logfile_unit /=0) call IO_Close(logfile_unit, isLogFile=  .true.)
         if (indepfile_handle /=0) call IO_DataCloseWrite(indepfile_handle)
        
         call IO_Close(outfile_handle)

        else if (action==action_importance) then
          if (Feedback > 0) write (*,*) 'starting post processing'
          call postprocess(rootname)
          call DoStop('Postprocesing done',.false.)

        else
         call DoAbort('undefined action')
        end if

        call DoStop('Total requested samples obtained',.true.)

end program SolveCosmology
<|MERGE_RESOLUTION|>--- conflicted
+++ resolved
@@ -237,43 +237,11 @@
         oversample_fast = Ini_Read_Int('oversample_fast',1)
         use_fast_slow = Ini_read_Logical('use_fast_slow',.true.)
  
-<<<<<<< HEAD
         if (Ini_Read_Logical('cmb_hyperparameters', .false.)) &
             call DoAbort( 'Hyperparameters not supported any more')
         
         call SetDataLikelihoods(DefIni)
-        
-=======
-        if (Ini_Read_String('use_2dF') /= '') stop 'use_2dF now replaced with use_mpk'
-        Use_Clusters = Ini_Read_Logical('use_clusters',.false.)
-        Use_mpk = Ini_Read_Logical('use_mpk',.false.) ! matter power spectrum, incl 2dF
-        Use_HST = Ini_Read_Logical('use_HST',.false.)
-        if(Ini_Read_Logical('use_BBN',.false.)) call DoAbort('Use_BBN not supported: use prior[omegabh2]=mean std')
-        Use_Age_Tophat_Prior= Ini_Read_Logical('use_Age_Tophat_Prior',.true.)
-        Use_SN = Ini_Read_Logical('use_SN',.false.)
-        if (Use_SN) SN_filename = ReadIniFileName(DefIni,'SN_filename')
-        Use_BAO = Ini_Read_Logical('use_BAO',.false.)
-        Use_CMB = Ini_Read_Logical('use_CMB',.true.)
-#ifdef CLIK
-        Use_clik = Ini_Read_Logical('use_clik',.false.) 
-        if (use_clik .and. .not. use_CMB) &
-         call DoAbort('must have use_CMB=.true. to have use_clik (cmb_numdatasets = 0 for only clik)')
-#else
-         if (Ini_Read_Logical('use_clik',.false.)) call DoAbort('compile with CLIK to use clik - see Makefile')
-#endif
-        Use_WeakLen = Ini_Read_Logical('use_WeakLen',.false.)
-        Use_min_zre = Ini_Read_Double('use_min_zre',0.d0) 
-        Use_Lya = Ini_Read_logical('use_lya',.false.)
-       
-        if (Use_Lya .and. use_nonlinear) &
-             call DoAbort('Lya.f90 assumes LINEAR power spectrum input')
-
-        !flag to force getting sigma8 even if not using LSS data 
-        use_LSS = Ini_Read_Logical('get_sigma8',.false.)
-        ! use_LSS = Use_2dF .or. Use_Clusters .or. Use_WeakLen
-        use_LSS = Use_LSS .or. Use_mpk .or. Use_Clusters .or. Use_WeakLen .or. Use_Lya
-
->>>>>>> 47a76f2d
+
         Temperature = Ini_Read_Real('temperature',1.)
         
         num_threads = Ini_Read_Int('num_threads',0)
@@ -296,35 +264,6 @@
             Ini_Read_Logical('dense_minimization_points',dense_minimization_points)
            !if true, use O(N^2) interpolation points; seems this is more robust if slower for high N
         end if
-<<<<<<< HEAD
-=======
-        
-        Ini_fail_on_not_found = .true.
-
-        numsets = Ini_Read_Int('cmb_numdatasets')
-        num_points = 0
-        nuisance_params_used = 0
-        if (Use_CMB) then
-         do i= 1, numsets
-          filename(i) = ReadIniFileName(DefIni,numcat('cmb_dataset',i)) 
-          call ReadDataset(filename(i))
-          num_points = num_points + datasets(i)%num_points
-          keyname=numcat('cmb_dataset_SZ',i)
-          SZTemplate(i) = ''
-          if (Ini_HasKey(KeyName)) SZTemplate(i) = Ini_Read_String(keyname, .false.) 
-          if (SZTemplate(i)/='') then
-           SZScale(i) = Ini_read_Real(numcat('cmb_dataset_SZ_scale',i),1.0)
-           call ReadSZTemplate(datasets(i), SZTemplate(i),SZScale(i))
-          end if
-          nuisance_params_used = nuisance_params_used + datasets(i)%nuisance_parameters
-         end do
-         if (Feedback > 1) write (*,*) 'read CMB datasets'
-        end if
-
-#ifdef CLIK
-        if (Use_clik) call clik_readParams(DefIni)
-#endif
->>>>>>> 47a76f2d
 
         Ini_fail_on_not_found = .true.
         
