--- conflicted
+++ resolved
@@ -295,43 +295,13 @@
                 if (bestfit_loglike==logZero) write(*,*) MpiRank,'WARNING: FindBestFit did not converge'
                 if (Feedback >0) write(*,*) 'Best-fit results: '
                 call WriteBestFitParams(bestfit_loglike,Params, trim(baseroot)//'.minimum')
+                call DataLikelihoods%WriteDataForLikelihoods(Params%P, Params%Theory, trim(baseroot))
                 if (use_CMB) call Params%Theory%WriteBestFitData(trim(baseroot))
                 if (action==action_maxlike) call DoStop('Wrote the minimum to file '//trim(baseroot)//'.minimum')
             else
                 if (action==action_maxlike) call DoStop() 
             end if
         end if
-<<<<<<< HEAD
-
-        call Ini_Close
-
-        if (MpiRank==0 .and. action==action_MCMC .and. NameMapping%nnames/=0) then
-            call IO_OutputParamNames(NameMapping,trim(baseroot), params_used, add_derived = .true.)
-            call OutputParamRanges(NameMapping, trim(baseroot)//'.ranges')
-        end if
-
-        call SetIdlePriority !If running on Windows
-
-        if (want_minimize) then
-            !New Powell 2009 minimization, AL Sept 2012, update Sept 2013
-            if (action /= action_MCMC .and. MPIchains>1 .and. .not. minimize_uses_MPI) call DoAbort( &
-            'Mimization only uses one MPI thread, use -np 1 or compile without MPI (don''t waste CPUs!)')
-            if (MpiRank==0) write(*,*) 'finding best fit point...'
-            if (minimize_uses_MPI .or. MpiRank==0) then
-                bestfit_loglike = FindBestFit(Params,is_best_bestfit)
-                if (is_best_bestfit) then
-                    if (bestfit_loglike==logZero) write(*,*) MpiRank,'WARNING: FindBestFit did not converge'
-                    if (Feedback >0) write(*,*) 'Best-fit results: '
-                    call WriteBestFitParams(bestfit_loglike,Params, trim(baseroot)//'.minimum')
-                    call DataLikelihoods%WriteDataForLikelihoods(Params%P, Params%Theory, trim(baseroot))
-                    if (use_CMB) call Params%Theory%WriteBestFitData(trim(baseroot))
-                    if (action==action_maxlike) call DoStop('Wrote the minimum to file '//trim(baseroot)//'.minimum')
-                else
-                    if (action==action_maxlike) call DoStop() 
-                end if
-            end if
-=======
->>>>>>> fcaaf557
 #ifdef MPI
         if (.not. minimize_uses_MPI) then
             CALL MPI_Bcast(Params%P, size(Params%P), MPI_real_mcp, 0, MPI_COMM_WORLD, ierror)
