    module Interpolation
    use FileUtils
    use MpiUtils
    use MiscUtils
    use Stringutils
    use ObjectLists
    implicit none

#ifdef SINGLE
    integer, parameter :: sp_acc = KIND(1.0)
#else
    integer, parameter :: sp_acc = KIND(1.d0)
#endif
    real(sp_acc), parameter :: SPLINE_DANGLE=1.e30_sp_acc
    integer, parameter :: GI = sp_acc
    integer, parameter :: Interpolation_version = 1

    Type, extends(TSaveLoadStateObject) :: TInterpolator
        private
        logical :: initialized =.false.
    contains
    procedure :: FirstUse => TInterpolator_FirstUse
    procedure :: Error => TInterpolator_Error
    end Type TInterpolator

    type, extends(TInterpolator) :: TInterpolator1D
        real(sp_acc) :: Xmin_interp, Xmax_interp
        integer :: n = 0 !number of function points
        real(sp_acc), allocatable :: F(:) !function values
        real(sp_acc) :: fraction_tol =  1.e-5_sp_acc !fraction of step size allowed past end
        real(sp_acc), private :: Xmin_check, Xmax_check, Xend_tol_interp
        integer, private :: read_version = Interpolation_version
        real(sp_acc) :: start_bc = SPLINE_DANGLE
        real(sp_acc) :: end_bc = SPLINE_DANGLE
    contains
    procedure, private :: TInterpolator1D_IntValue
    procedure, private :: GetValue => TInterpolator1D_Value
    procedure :: Clear => TInterpolator1D_Clear
    procedure :: FirstUse =>  TInterpolator1D_FirstUse
    procedure :: LoadState => TInterpolator1D_LoadState
    procedure :: SaveState => TInterpolator1D_SaveState
    procedure :: InitForSize => TInterpolator1D_InitForSize
    procedure :: InitInterp => TInterpolator1D_InitInterp
    generic :: Value => GetValue, TInterpolator1D_IntValue
    end Type TInterpolator1D

    Type, extends(TInterpolator1D) :: TSpline1D
        real(sp_acc), allocatable :: ddF(:)
    contains
    procedure :: Clear => TSpline1D_Clear
    procedure :: GetValue => TSpline1D_Value
    procedure, private :: TSpline1D_ArrayValue
    procedure, private :: TSpline1D_IntRangeValue
    procedure :: Derivative => TSpline1D_Derivative
    procedure :: FindNext => TSpline1D_FindNext
    procedure :: FindValue => TSpline1D_FindValue
    generic :: Array => TSpline1D_ArrayValue, TSpline1D_IntRangeValue
    end Type TSpline1D


    Type, extends(TSpline1D) :: TCubicSpline
        ! 1D cubic spline interpolator with irregular monotonic X spacing
        real(sp_acc), allocatable :: X(:)
    contains
    procedure, private, nopass :: spline
    procedure, private :: TCubicSpline_Init
    procedure, private :: TCubicSpline_InitInt
    procedure :: InitFromFile => TCubicSpline_InitFromFile
    procedure :: InitForSize => TCubicSpline_InitForSize
    procedure :: InitInterp => TCubicSpline_InitInterp
    procedure :: Clear => TCubicSpline_Clear
    procedure :: FindNext => TCubicSpline_FindNext
    procedure :: LoadState => TCubicSpline_LoadState
    procedure :: SaveState => TCubicSpline_SaveState
    generic :: Init => TCubicSpline_Init, TCubicSpline_InitInt
    FINAL :: TCubicSpline_Free !not needed in standard, just for compiler bugs
    end Type

    Type, extends(TSpline1D) :: TRegularCubicSpline
        ! 1D interpolation with regular X spacing
        real(sp_acc) :: xmin, xmax, delta_x
    contains
    procedure, private, nopass :: regular_spline
    procedure :: Init => TRegularCubicSpline_Init
    procedure :: InitInterp => TRegularCubicSpline_InitInterp
    procedure :: FindNext => TRegularCubicSpline_FindNext
    procedure :: LoadState => TRegularCubicSpline_LoadState
    procedure :: SaveState => TRegularCubicSpline_SaveState
    end Type


    Type, extends(TRegularCubicSpline) :: TLogRegularCubicSpline
        ! 1D interpolation with regular log(X) spacing
    contains
    procedure :: Init => TLogRegularCubicSpline_Init
    procedure :: Derivative => TLogRegularCubicSpline_Derivative
    procedure :: GetValue => TLogRegularCubicSpline_Value
    end Type


    Type, extends(TInterpolator) :: TInterpGrid2D
        !      ALGORITHM 760, COLLECTED ALGORITHMS FROM ACM.
        !      THIS WORK PUBLISHED IN TRANSACTIONS ON MATHEMATICAL SOFTWARE,
        !      VOL. 22, NO. 3, September, 1996, P.  357--361.
        REAL(GI), private, allocatable :: wk(:,:,:)
        REAL(GI), allocatable :: x(:), y(:)
        REAL(GI), allocatable :: z(:,:)
        integer :: nx=0, ny=0
    contains
    procedure :: Init => TInterpGrid2D_Init
    procedure :: InitFromFile => TInterpGrid2D_InitFromFile
    procedure :: Value => TInterpGrid2D_Value !one point
    procedure :: Values => TInterpGrid2D_Values !array of points
    procedure :: Clear => TInterpGrid2D_Clear
    procedure, private :: InitInterp => TInterpGrid2D_InitInterp
    FINAL :: TInterpGrid2D_Free
    end Type TInterpGrid2D


    public TInterpolator1D, TSpline1D, TCubicSpline, TRegularCubicSpline, TInterpGrid2D, SPLINE_DANGLE

    contains

    subroutine TInterpolator_FirstUse(this)
    class(TInterpolator) this

    this%Initialized = .true.
    call this%error('TInterpolator not initialized')

    end subroutine TInterpolator_FirstUse

    subroutine TInterpolator_error(this,S,v1,v2)
    class(TInterpolator):: this
    character(LEN=*), intent(in) :: S
    class(*), intent(in), optional :: v1, v2

    call MpiStop(FormatString('Interpolation error: '//trim(S),v1,v2))

    end subroutine TInterpolator_error

    !!! 1D interpolation

    subroutine TInterpolator1D_FirstUse(this)
    class(TInterpolator1D) this

    if (.not. this%Initialized) then
        call this%InitInterp()
        this%Initialized = .true.
    end if

    end subroutine TInterpolator1D_FirstUse

    subroutine TInterpolator1D_InitInterp(this,End1,End2)
    class(TInterpolator1D):: this
    real(sp_acc), intent(in), optional :: End1, End2

    if (.not. allocated(this%F)) call this%error('Interpolator has no data')
    this%start_bc = PresentDefault(this%start_bc, End1)
    this%end_bc = PresentDefault(this%end_bc, End2)

    end subroutine TInterpolator1D_InitInterp

    subroutine TInterpolator1D_InitForSize(this, n)
    class(TInterpolator1D) :: this
    integer, intent(in) :: n

    call this%Clear()
    this%n = n
    allocate(this%F(this%n))

    end subroutine TInterpolator1D_InitForSize

    subroutine TInterpolator1D_Clear(this)
    class(TInterpolator1D) :: this

    if (allocated(this%F)) deallocate(this%F)
    this%n = 0
    this%start_bc = SPLINE_DANGLE
    this%end_bc = SPLINE_DANGLE
    this%Initialized = .false.

    end subroutine TInterpolator1D_Clear

    function TInterpolator1D_Value(this, x, error )
    class(TInterpolator1D) :: this
    real(sp_acc) :: TInterpolator1D_Value
    real(sp_acc), intent(in) :: x
    integer, intent(inout), optional :: error !initialize to zero outside, changed if bad

    TInterpolator1D_Value = 0
    call this%error('Value not implemented')

    end function TInterpolator1D_Value

    function TInterpolator1D_IntValue(this, x, error )
    class(TInterpolator1D) :: this
    real(sp_acc) :: TInterpolator1D_IntValue
    integer, intent(in) :: x
    integer, intent(inout), optional :: error !initialize to zero outside, changed if bad

    TInterpolator1D_IntValue = this%Value(real(x,sp_acc),error)

    end function TInterpolator1D_IntValue

    subroutine TInterpolator1D_LoadState(this,F)
    class(TInterpolator1D) :: this
    class(TFileStream) :: F
    integer n

    call this%Clear()
    call F%Read(n, this%read_version)
    if (n>0) then
        call this%InitForSize(n)
        call F%Read(this%F)
    end if
    end subroutine TInterpolator1D_LoadState

    subroutine TInterpolator1D_SaveState(this,F)
    class(TInterpolator1D) :: this
    class(TFileStream) :: F

    call F%Write(this%n, Interpolation_version)
    if (this%n>0) call F%Write(this%F)

    end subroutine TInterpolator1D_SaveState


    subroutine TSpline1D_FindNext(this, x, llo, xlo, xhi)
    class(TSpline1D) :: this
    real(sp_acc), intent(in) :: x
    integer, intent(inout) :: llo
    real(sp_acc), intent(out) :: xlo, xhi

    xlo = x
    xhi = 0
    llo=0
    call this%Error('FindNext not implemented')

    end subroutine TSpline1D_FindNext

    subroutine TSpline1D_FindValue(this, x, llo, xlo, xhi, error)
    class(TSpline1D) :: this
    real(sp_acc), intent(in) :: x
    integer, intent(out) :: llo
    real(sp_acc), intent(out) :: xlo, xhi
    integer, intent(inout), optional :: error !initialize to zero outside, changed if bad

    if (.not. this%Initialized) call this%FirstUse

    if (x< this%Xmin_check .or. x> this%Xmax_check) then
        if (present(error)) then
            error = -1
            return
        else
            call this%Error('Spline x = %f out of range',x)
        end if
    end if
    llo=1
    call this%FindNext(x,llo, xlo, xhi)

    end subroutine TSpline1D_FindValue


    function TSpline1D_Value(this, x, error )
    class(TSpline1D) :: this
    real(sp_acc) :: TSpline1D_Value
    real(sp_acc), intent(in) :: x
    integer, intent(inout), optional :: error !initialize to zero outside, changed if bad
    integer llo,lhi
    real(sp_acc) a0,b0,ho,xlo,xhi

    call this%FindValue(x, llo, xlo, xhi, error)

    lhi=llo+1
    ho=xhi - xlo
    a0=(xhi-x)/ho
    b0 = 1-a0
    !TSpline1D_Value = a0*this%F(llo)+ b0*this%F(lhi)+((a0**3-a0)* this%ddF(llo) +(b0**3-b0)*this%ddF(lhi))*ho**2/6
    TSpline1D_Value = b0*this%F(lhi)+a0*(this%F(llo) -b0*((a0+1)*this%ddF(llo) +(2-a0)*this%ddF(lhi))*ho**2/6)

    end function TSpline1D_Value

    ! Get derivative of spline
    function TSpline1D_Derivative(this, x, error )
    class(TSpline1D) :: this
    real(sp_acc) :: TSpline1D_Derivative
    real(sp_acc), intent(in) :: x
    integer, intent(inout), optional :: error !initialize to zero outside, changed if bad
    integer llo,lhi
    real(sp_acc) a0,b0,ho,dely, xlo, xhi

    call this%FindValue(x, llo, xlo, xhi, error)

    lhi=llo+1
    ho = xhi - xlo
    a0=(xhi-x)/ho
    b0 = 1-a0
    dely=this%F(lhi)-this%F(llo)
    TSpline1D_Derivative = dely/ho+ ((1-3*a0**2)*this%ddF(llo) + (3*b0**2-1)*this%ddF(lhi))*ho/6

    end function TSpline1D_Derivative

    subroutine TSpline1D_ArrayValue(this, x, y, error )
    !Get array of values y(x), assuming x is monotonically increasing
    class(TSpline1D) :: this
    real(sp_acc), intent(in) :: x(1:)
    real(sp_acc), intent(out) :: y(1:)
    integer, intent(inout), optional :: error !initialize to zero outside, changed if bad
    integer llo,lhi, i
    real(sp_acc) a0,b0,ho, xlo, xhi

    if (.not. this%Initialized) call this%FirstUse

    if (x(1)< this%Xmin_check .or. x(size(x))> this%Xmax_check) then
        if (present(error)) then
            error = -1
            return
        else
            call this%Error('Spline ArrayValue: out of range')
        end if
    end if

    llo=1
    do i=1, size(x)
        call this%FindNext(x(i),llo, xlo, xhi)
        lhi=llo+1
        ho=xhi - xlo
        a0=(xhi-x(i))/ho
        b0=1-a0
        y(i) = b0*this%F(lhi)+a0*(this%F(llo) -b0*((a0+1)*this%ddF(llo) +(2-a0)*this%ddF(lhi))*ho**2/6)
    end do

    end subroutine TSpline1D_ArrayValue

    subroutine TSpline1D_IntRangeValue(this, xmin, xmax, y, error )
    !Get array of values y(x), assuming x is monotonically increasing
    class(TSpline1D) :: this
    integer, intent(in) :: xmin, xmax
    real(sp_acc), intent(out) :: y(xmin:)
    integer, intent(inout), optional :: error !initialize to zero outside, changed if bad
    integer llo,lhi, x
    real(sp_acc) a0,b0,ho,xlo,xhi

    if (.not. this%Initialized) call this%FirstUse

    if (xmin< this%Xmin_check .or. xmax> this%Xmax_check ) then
        if (present(error)) then
            error = -1
            return
        else
            call this%Error('Array spline: limits out of range ')
        end if
    end if

    llo=1
    do x=xmin, xmax
        call this%FindNext(real(x,sp_acc),llo, xlo, xhi)
        lhi=llo+1
        ho=xhi-xlo
        a0=(xhi-x)/ho
        b0=1-a0
        y(x) = b0*this%F(lhi)+a0*(this%F(llo) -b0*((a0+1)*this%ddF(llo) +(2-a0)*this%ddF(lhi))*ho**2/6)
    end do

    end subroutine TSpline1D_IntRangeValue

    subroutine TSpline1D_Clear(this)
    class(TSpline1D) :: this

    call TInterpolator1D_Clear(this)
    if (allocated(this%ddF)) deallocate(this%ddF)

    end subroutine TSpline1D_Clear

    !Irregular Cubic spline

    subroutine TCubicSpline_InitForSize(this, n)
    class(TCubicSpline) :: this
    integer, intent(in) :: n

    call TInterpolator1D_InitForSize(this,n)
    allocate(this%X(this%n))

    end subroutine TCubicSpline_InitForSize


    subroutine TCubicSpline_Init(this, Xarr,  values, n, End1, End2 )
    class(TCubicSpline) :: this
    real(sp_acc), intent(in) :: Xarr(1:), values(1:)
    integer, intent(in), optional :: n
    real(sp_acc), intent(in), optional :: End1, End2

    call this%InitForSize(PresentDefault(size(Xarr),n))

    this%F = values(1:this%n)
    this%X = Xarr(1:this%n)
    call this%InitInterp(End1, End2)

    end subroutine TCubicSpline_Init

    subroutine TCubicSpline_InitInt(this, Xarr,  values, n, End1, End2 )
    class(TCubicSpline) :: this
    integer, intent(in) :: XArr(:)
    real(sp_acc), intent(in) :: values(:)
    real(sp_acc), allocatable :: XReal(:)
    integer, intent(in), optional :: n
    real(sp_acc), intent(in), optional :: End1, End2

    allocate(XReal(size(XArr)))
    XReal =  XArr
    call this%Init(XReal, values, n, End1, End2)

    end subroutine TCubicSpline_InitInt

    subroutine TCubicSpline_InitInterp(this,End1,End2)
    class(TCubicSpline):: this
    real(sp_acc), intent(in), optional :: End1, End2

    call this%TSpline1D%InitInterp(End1,End2)

    this%Xend_tol_interp = (this%X(2)-this%X(1))*this%fraction_tol
    this%Xmin_interp = this%X(1)
    this%Xmax_interp = this%X(this%n)
    this%Xmin_check = this%X(1) - this%Xend_tol_interp
    this%Xmax_check = this%X(this%n) + this%Xend_tol_interp
    allocate(this%ddF(this%n))
    call spline(this%X,this%F,this%n,this%start_bc,this%end_bc,this%ddF)
    this%Initialized = .true.

    end subroutine TCubicSpline_InitInterp

    subroutine TCubicSpline_InitFromFile(this, Filename, xcol, ycol)
    class(TCubicSpline):: this
    character(LEN=*), intent(in) :: Filename
    integer, intent(in), optional :: xcol, ycol
    integer :: ixcol=1,iycol=2
    integer :: nx,ny
    integer :: parse, status
    real(sp_acc), allocatable :: tmp(:)
    character(LEN=:), allocatable :: InLine
    Type(TTextFile) :: F
    if (present(xcol)) ixcol=xcol
    if (present(ycol)) iycol=ycol

    allocate(tmp(max(ixcol,iycol)))

    call F%Open(Filename)

    do parse=1,2
        ny=0
        nx=0
        do
            if (.not. F%ReadLineSkipEmptyAndComments(InLine)) exit

            read(InLine,*, iostat=status) tmp
            if (status/=0) call this%Error('Error reading line: '//trim(InLine))

            nx=nx+1
            if (parse==2) then
                this%X(nx) = tmp(ixcol)
                this%F(nx) = tmp(iycol)
            endif
        end do

        if (parse==2) exit

        if (nx<2) call this%Error('not enough values to interpolate')
        call this%InitForSize(nx)
        status=0
        call F%Rewind()
    end do

    call F%Close()

    call this%InitInterp()

    end subroutine TCubicSpline_InitFromFile

    subroutine TCubicSpline_Clear(this)
    class(TCubicSpline) :: this

    call this%TSpline1D%Clear()
    if (allocated(this%X)) deallocate(this%X)

    end subroutine TCubicSpline_Clear

    subroutine TCubicSpline_Free(this)
    Type(TCubicSpline) :: this

    call this%Clear()

    end subroutine TCubicSpline_Free

    subroutine TCubicSpline_FindNext(this, x, llo, xlo, xhi)
    !No error checking, assumes x>= x at point point llo, updating llo
    class(TCubicSpline) :: this
    real(sp_acc), intent(in) :: x
    integer, intent(inout) :: llo
    real(sp_acc), intent(out) :: xlo, xhi

    do while (llo < this%n .and. this%X(llo+1) < x)  !could do binary search here if large
        llo = llo + 1
    end do
    xlo = this%X(llo)
    xhi = this%X(llo+1)

    end subroutine TCubicSpline_FindNext

    subroutine TCubicSpline_LoadState(this,F)
    class(TCubicSpline) :: this
    class(TFileStream) :: F

    call TInterpolator1D_LoadState(this,F)
    if (this%n>0) then
        call F%Read(this%X)
        call F%Read(this%start_bc, this%end_bc)
        call this%InitInterp(this%start_bc, this%end_bc)
    end if

    end subroutine TCubicSpline_LoadState

    subroutine TCubicSpline_SaveState(this,F)
    class(TCubicSpline) :: this
    class(TFileStream) :: F

    call TInterpolator1D_SaveState(this,F)
    if (this%n==0) return
    call F%Write(this%X)
    call F%Write(this%start_bc, this%end_bc)

    end subroutine TCubicSpline_SaveState

    !Cubic spline on regular x

    subroutine TRegularCubicSpline_Init(this, xmin, xmax, n, values, End1, End2 )
    class(TRegularCubicSpline) :: this
    real(sp_acc), intent(in) :: xmin, xmax
    integer, intent(in) :: n
    real(sp_acc), intent(in), optional :: values(1:)
    real(sp_acc), intent(in), optional :: End1, End2

    if (xmax < xmin) call this%Error('TRegularCubicSpline_Init xmax (%f) < xmin (%f)',xmax, xmin)
    if (n<2) call this%Error('TRegularCubicSpline_Init needs at at least 2 points')
    call this%InitForSize(n)
    this%xmin =xmin
    this%xmax =xmax
    this%delta_x = (xmax - xmin)/(n-1)
    this%xmin_interp = xmin
    this%xmax_interp = xmax
    if (present(values)) then
        this%F = values(1:this%n)
        call this%InitInterp(End1, End2)
    end if

    end subroutine TRegularCubicSpline_Init

    subroutine TRegularCubicSpline_InitInterp(this,End1,End2)
    class(TRegularCubicSpline):: this
    real(sp_acc), intent(in), optional :: End1, End2

    call this%TSpline1D%InitInterp(End1,End2)

    this%Xend_tol_interp = this%delta_x*this%fraction_tol
    this%xmin_check = this%xmin_interp - this%Xend_tol_interp
    this%xmax_check = this%xmax_interp + this%Xend_tol_interp
    allocate(this%ddF(this%n))
    call regular_spline(this%delta_x,this%F,this%n,this%start_bc,this%end_bc,this%ddF)
    this%Initialized = .true.

    end subroutine TRegularCubicSpline_InitInterp


    subroutine TRegularCubicSpline_FindNext(this, x, llo, xlo, xhi)
    class(TRegularCubicSpline) :: this
    real(sp_acc), intent(in) :: x
    integer, intent(inout) :: llo
    real(sp_acc), intent(out) :: xlo, xhi

    llo = min(max(0,int((x - this%xmin_interp)/this%delta_x)), this%n-2)
    xlo = this%xmin_interp + llo*this%delta_x
    llo = llo+1
    xhi = xlo + this%delta_x

    end subroutine TRegularCubicSpline_FindNext

    subroutine TRegularCubicSpline_LoadState(this,F)
    class(TRegularCubicSpline) :: this
    class(TFileStream) :: F

    call TInterpolator1D_LoadState(this,F)
    call F%Read(this%xmin, this%xmax, this%delta_x)
    this%delta_x = (this%xmax - this%xmin)/(this%n-1)
    this%xmin_interp = this%xmin
    this%xmax_interp = this%xmax

    end subroutine TRegularCubicSpline_LoadState

    subroutine TRegularCubicSpline_SaveState(this,F)
    class(TRegularCubicSpline) :: this
    class(TFileStream) :: F

    call TInterpolator1D_SaveState(this,F)
    call F%Write(this%xmin, this%xmax, this%delta_x)

    end subroutine TRegularCubicSpline_SaveState

    !Cubic spline on with regular spacing in log(x)

    subroutine TLogRegularCubicSpline_Init(this, xmin, xmax, n, values, End1, End2 )
    class(TLogRegularCubicSpline) :: this
    real(sp_acc), intent(in) :: xmin, xmax
    integer, intent(in) :: n
    real(sp_acc), intent(in), optional :: values(1:)
    real(sp_acc), intent(in), optional :: End1, End2

    if (xmin < 0) call this%Error('TLogRegularCubicSpline_Init log with xmin (%f) <0', xmin)

    call TRegularCubicSpline_Init(this,xmin,xmax,n)
    this%xmin_interp = log(xmin)
    this%xmax_interp = log(xmax)
    this%delta_x = (this%xmax_interp - this%xmin_interp)/(n-1)
    if (present(values)) then
        this%F = values(1:this%n)
        call this%InitInterp(End1, End2)
    end if

    end subroutine TLogRegularCubicSpline_Init

    function TLogRegularCubicSpline_Value(this, x, error )
    class(TLogRegularCubicSpline) :: this
    real(sp_acc) :: TLogRegularCubicSpline_Value
    real(sp_acc), intent(in) :: x
    integer, intent(inout), optional :: error !initialize to zero outside, changed if bad

    TLogRegularCubicSpline_Value = TSpline1D_Value(this, log(x), error)

    end function TLogRegularCubicSpline_Value

    function TLogRegularCubicSpline_Derivative(this, x, error )
    class(TLogRegularCubicSpline) :: this
    real(sp_acc) :: TLogRegularCubicSpline_Derivative
    real(sp_acc), intent(in) :: x
    integer, intent(inout), optional :: error !initialize to zero outside, changed if bad

    TLogRegularCubicSpline_Derivative = TSpline1D_Derivative(this, log(x), error)/x

    end function TLogRegularCubicSpline_Derivative


    !cccccccccccccccccccccccccccccccccccccccccccccccccccccccccccccccccccc
    ! calculates array of second derivatives used by cubic spline
    ! interpolation. y2 is array of second derivatives, yp1 and ypn are first
    ! derivatives at end points.

    !Thanks Martin Reinecke
    subroutine spline(x,y,n,d11,d1n,d2)
    integer, intent(in) :: n
    real(sp_acc), intent(in) :: x(n), y(n), d11, d1n
    real(sp_acc), intent(out) :: d2(n)
    integer i
    real(sp_acc) xp,qn,sig,un,xxdiv,u(n-1),d1l,d1r

    d1r= (y(2)-y(1))/(x(2)-x(1))
    if (d11==SPLINE_DANGLE) then
        d2(1)=0._sp_acc
        u(1)=0._sp_acc
    else
        d2(1)=-0.5_sp_acc
        u(1)=(3._sp_acc/(x(2)-x(1)))*(d1r-d11)
    endif

    do i=2,n-1
        d1l=d1r
        d1r=(y(i+1)-y(i))/(x(i+1)-x(i))
        xxdiv=1._sp_acc/(x(i+1)-x(i-1))
        sig=(x(i)-x(i-1))*xxdiv
        xp=1._sp_acc/(sig*d2(i-1)+2._sp_acc)

        d2(i)=(sig-1._sp_acc)*xp

        u(i)=(6._sp_acc*(d1r-d1l)*xxdiv-sig*u(i-1))*xp
    end do
    d1l=d1r

    if (d1n==SPLINE_DANGLE) then
        qn=0._sp_acc
        un=0._sp_acc
    else
        qn=0.5_sp_acc
        un=(3._sp_acc/(x(n)-x(n-1)))*(d1n-d1l)
    endif

    d2(n)=(un-qn*u(n-1))/(qn*d2(n-1)+1._sp_acc)
    do i=n-1,1,-1
        d2(i)=d2(i)*d2(i+1)+u(i)
    end do
    end subroutine spline

    subroutine regular_spline(delta,y,n,d11,d1n,d2)
    integer, intent(in) :: n
    real(sp_acc), intent(in) :: delta, y(n), d11, d1n
    real(sp_acc), intent(out) :: d2(n)
    integer i
    real(sp_acc) xp,qn,un,d1l,d1r
    real(sp_acc), allocatable :: u(:)

    allocate(u(n-1))

    d1r= (y(2)-y(1))/delta
    if (d11==SPLINE_DANGLE) then
        d2(1)=0._sp_acc
        u(1)=0._sp_acc
    else
        d2(1)=-0.5_sp_acc
        u(1)=(3._sp_acc/delta)*(d1r-d11)
    endif

    do i=2,n-1
        d1l=d1r
        d1r=(y(i+1)-y(i))/delta
        xp=1/(d2(i-1)/2+2._sp_acc)
        d2(i)=-xp/2
        u(i)=(3*(d1r-d1l)/delta  -u(i-1)/2)*xp
    end do
    d1l=d1r

    if (d1n==SPLINE_DANGLE) then
        qn=0._sp_acc
        un=0._sp_acc
    else
        qn=0.5_sp_acc
        un=(3._sp_acc/delta)*(d1n-d1l)
    endif

    d2(n)=(un-qn*u(n-1))/(qn*d2(n-1)+1._sp_acc)
    do i=n-1,1,-1
        d2(i)=d2(i)*d2(i+1)+u(i)
    end do

    end subroutine regular_spline


    subroutine TInterpGrid2D_InitInterp(this)
    class(TInterpGrid2D):: this

    allocate(this%Wk(3,this%NX,this%NY))
    CALL rgpd3p(this%nx, this%ny, this%x, this%y, this%z, this%wk)
    this%Initialized = .true.

    end subroutine TInterpGrid2D_InitInterp

    !F2003 wrappers by AL, 2013
    subroutine TInterpGrid2D_Init(this, x, y, z)
    class(TInterpGrid2D):: this
    REAL(GI), INTENT(IN)      :: x(:)
    REAL(GI), INTENT(IN)      :: y(:)
    REAL(GI), INTENT(IN)      :: z(:,:)

    call this%Clear()
    this%nx = size(x)
    this%ny = size(y)
<<<<<<< HEAD
    allocate(this%x(this%nx), source = x)
    allocate(this%y(this%ny), source = y)
    allocate(this%z(size(z,1),size(z,2)), source = z)
=======
    allocate(this%x, source = x)
    allocate(this%y, source = y)
    allocate(this%z, source = z)
>>>>>>> 73881f8f

    call this%InitInterp()

    end subroutine TInterpGrid2D_Init

    subroutine TInterpGrid2D_InitFromFile(this, Filename, xcol, ycol, zcol)
    class(TInterpGrid2D):: this
    character(LEN=*), intent(in) :: Filename
    integer, intent(in), optional :: xcol, ycol, zcol
    integer :: ixcol=1,iycol=2,izcol=3
    integer :: nx,ny
    integer :: parse, status
    real(sp_acc), allocatable :: tmp(:)
    real(sp_acc) lasty
    logical :: first
    character(LEN=:), allocatable :: InLine
    Type(TTextFile) :: F

    if (present(xcol)) ixcol=xcol
    if (present(ycol)) iycol=ycol
    if (present(zcol)) izcol=zcol

    allocate(tmp(max(ixcol,iycol,izcol)))

    call F%Open(FileName)

    do parse=1,2
        first = .true.
        ny=0
        nx=0
        do while(F%ReadLineSkipEmptyAndComments(InLine))

            read(InLine,*, iostat=status) tmp
            if (status/=0) call this%Error('Error reading line: '//trim(InLine))

            if (first .or. tmp(iycol)/=lasty) then
                lasty=tmp(iycol)
                ny=ny+1
                nx=0
                first = .false.
            end if

            nx=nx+1
            if (parse==2) then
                if (ny==1) then
                    this%x(nx) = tmp(ixcol)
                else
                    if (tmp(ixcol)/=this%x(nx)) call this%Error('Non-grid x values')
                end if
                if (nx==1) then
                    this%y(ny) = tmp(iycol)
                else
                    if (tmp(iycol)/=this%y(ny))call this%Error('Non-grid y values')
                end if
                this%z(nx, ny) = tmp(izcol)
            endif
        end do

        if (parse==2) exit

        if (nx<2 .or. ny<2) call this%Error('not enough values to interpolate')
        this%nx = nx
        this%ny = ny
        allocate(this%x(this%nx))
        allocate(this%y(this%ny))
        allocate(this%z(nx,ny))
        status=0
        call F%Rewind()
    end do

    call F%Close()

    call this%InitInterp()

    end subroutine TInterpGrid2D_InitFromFile

    subroutine TInterpGrid2D_Clear(this)
    class(TInterpGrid2D):: this

    if (allocated(this%Wk)) then
        deallocate(this%x)
        deallocate(this%y)
        deallocate(this%Wk)
        deallocate(this%z)
    end if
    this%Initialized = .false.

    end subroutine TInterpGrid2D_Clear


    subroutine TInterpGrid2D_Free(this)
    Type(TInterpGrid2D):: this

    call this%Clear()

    end subroutine TInterpGrid2D_Free

    function TInterpGrid2D_Value(this,x,y,error) result (res)
    !Z matrix not stored internally to save mem, so must pass again
    class(TInterpGrid2D) :: this
    real(GI) res, z(1), xx(1),yy(1)
    real(GI), intent(in) :: x,y
    integer, intent(inout), optional :: error

    xx(1)=x
    yy(1)=y
    call this%Values(1,xx,yy,z,error)
    res = z(1)

    end function TInterpGrid2D_Value

    subroutine TInterpGrid2D_Values(this, nip, x,y,z, error)
    !Z matrix not stored internally to save mem, so must pass again
    class(TInterpGrid2D) :: this
    integer, intent(in) :: nip
    real(GI), intent(out):: z(*)
    real(GI), intent(in) :: x(*),y(*)
    integer, intent(inout), optional :: error
    integer md,ier

    md=2
    if (.not. this%Initialized)  call this%FirstUse

    call rgbi3p(this%Wk,md, this%nx, this%ny, this%x, this%y, this%z, nip, x, y, z, ier)
    if (present(error)) then
        error=ier
    elseif (ier/=0) then
        call this%Error('error interpolating value')
    end if

    end subroutine TInterpGrid2D_Values


    SUBROUTINE rgbi3p(Wk,md, nxd, nyd, xd, yd, zd, nip, xi, yi, zi, ier)

    ! Code converted using TO_F90 by Alan Miller
    ! Date: 2003-06-11  Time: 10:11:03

    ! Rectangular-grid bivariate interpolation
    ! (a master subroutine of the RGBI3P/RGSF3P subroutine package)

    ! Hiroshi Akima
    ! U.S. Department of Commerce, NTIA/ITS
    ! Version of 1995/08

    ! This subroutine performs interpolation of a bivariate function, z(x,y), on a
    ! rectangular grid in the x-y plane.  It is based on the revised Akima method.

    ! In this subroutine, the interpolating function is a piecewise function
    ! composed of a set of bicubic (bivariate third-degree) polynomials, each
    ! applicable to a rectangle of the input grid in the x-y plane.
    ! Each polynomial is determined locally.

    ! This subroutine has the accuracy of a bicubic polynomial, i.e., it
    ! interpolates accurately when all data points lie on a surface of a
    ! bicubic polynomial.

    ! The grid lines can be unevenly spaced.

    ! The input arguments are
    !   MD  = mode of computation
    !       = 1 for new XD, YD, or ZD data (default)
    !       = 2 for old XD, YD, and ZD data,
    !   NXD = number of the input-grid data points in the x coordinate
    !         (must be 2 or greater),
    !   NYD = number of the input-grid data points in the y coordinate
    !         (must be 2 or greater),
    !   XD  = array of dimension NXD containing the x coordinates of the
    !         input-grid data points (must be in a monotonic increasing order),
    !   YD  = array of dimension NYD containing the y coordinates of the
    !         input-grid data points (must be in a monotonic increasing order),
    !   ZD  = two-dimensional array of dimension NXD*NYD
    !         containing the z(x,y) values at the input-grid data points,
    !   NIP = number of the output points at which interpolation
    !         of the z value is desired (must be 1 or greater),
    !   XI  = array of dimension NIP containing the x coordinates
    !         of the output points,
    !   YI  = array of dimension NIP containing the y coordinates
    !         of the output points.

    ! The output arguments are
    !   ZI  = array of dimension NIP where the interpolated z
    !         values at the output points are to be stored,
    !   IER = error flag
    !       = 0 for no errors
    !       = 1 for NXD = 1 or less
    !       = 2 for NYD = 1 or less
    !       = 3 for identical XD values or XD values out of sequence
    !       = 4 for identical YD values or YD values out of sequence
    !       = 5 for NIP = 0 or less.

    ! N.B. The workspace has been removed from the argument list.
    !   WK  = three dimensional array of dimension 3*NXD*NYD used internally
    !         as a work area.

    ! The very fisrt call to this subroutine and the call with a new XD, YD, and
    ! ZD array must be made with MD=1.  The call with MD=2 must be preceded by
    ! another call with the same XD, YD, and ZD arrays.  Between the call with
    ! MD=2 and its preceding call, the WK array must not be disturbed.

    ! The constant in the PARAMETER statement below is
    !   NIPIMX = maximum number of output points to be processed at a time.
    ! The constant value has been selected empirically.

    ! This subroutine calls the RGPD3P, RGLCTN, and RGPLNL subroutines.


    ! Specification statements
    !     .. Parameters ..

    INTEGER, INTENT(IN)   :: md
    INTEGER, INTENT(IN)   :: nxd
    INTEGER, INTENT(IN)   :: nyd
    REAL(GI), INTENT(IN)      :: xd(nxd)
    REAL(GI), INTENT(IN)      :: yd(nyd)
    REAL(GI), INTENT(IN)  :: zd(nxd,nyd)
    INTEGER, INTENT(IN)   :: nip
    REAL(GI), INTENT(IN)  :: xi(nip)
    REAL(GI), INTENT(IN)  :: yi(nip)
    REAL(GI), INTENT(OUT)  :: zi(nip)
    INTEGER, INTENT(OUT)  :: ier
    REAL(GI), INTENT(INOUT)  :: wk(3,nxd,nyd)

    !     ..
    !     .. Local Scalars ..
    INTEGER, PARAMETER  :: nipimx=51

    INTEGER  :: iip, ix, iy, nipi
    !     ..
    !     .. Local Arrays ..
    INTEGER  :: inxi(nipimx), inyi(nipimx)

    !     ..
    !     .. External Subroutines ..
    ! EXTERNAL         rglctn, rgpd3p, rgplnl
    !     ..
    !     .. Intrinsic Functions ..
    ! INTRINSIC        MIN
    !     ..

    ! Preliminary processing
    ! Error check
    IF (nxd <= 1) GO TO 40
    IF (nyd <= 1) GO TO 50
    DO  ix = 2,nxd
        IF (xd(ix) <= xd(ix-1)) GO TO 60
    END DO
    DO  iy = 2,nyd
        IF (yd(iy) <= yd(iy-1)) GO TO 70
    END DO
    IF (nip <= 0) GO TO 80
    ier = 0

    ! Calculation
    ! Estimates partial derivatives at all input-grid data points (for MD=1).
    IF (md /= 2) THEN
        CALL rgpd3p(nxd, nyd, xd, yd, zd, wk)
    END IF

    ! DO-loop with respect to the output point
    ! Processes NIPIMX output points, at most, at a time.
    DO  iip = 1,nip,nipimx
        nipi = MIN(nip- (iip-1),nipimx)
        ! Locates the output points.
        CALL rglctn(nxd, nyd, xd, yd, nipi, xi(iip), yi(iip), inxi, inyi)

        ! Calculates the z values at the output points.
        CALL rgplnl(nxd, nyd, xd, yd, zd, wk, nipi, xi(iip), yi(iip), inxi, inyi, &
            zi(iip))
    END DO
    RETURN

    ! Error exit
40  WRITE (*,FMT=9000)
    ier = 1
    GO TO 90
50  WRITE (*,FMT=9010)
    ier = 2
    GO TO 90
60  WRITE (*,FMT=9020) ix,xd(ix)
    ier = 3
    GO TO 90
70  WRITE (*,FMT=9030) iy,yd(iy)
    ier = 4
    GO TO 90
80  WRITE (*,FMT=9040)
    ier = 5
90  WRITE (*,FMT=9050) nxd,nyd,nip
    RETURN

    ! Format statements for error messages
9000 FORMAT (/' *** RGBI3P Error 1: NXD = 1 or less')
9010 FORMAT (/' *** RGBI3P Error 2: NYD = 1 or less')
9020 FORMAT (/' *** RGBI3P Error 3: Identical XD values or',  &
        ' XD values out of sequence'/ '    IX =', i6, ',  XD(IX) =', e11.3)
9030 FORMAT (/' *** RGBI3P Error 4: Identical YD values or',  &
        ' YD values out of sequence',/,'    IY =',i6,',  YD(IY) =', e11.3)
9040 FORMAT (/' *** RGBI3P Error 5: NIP = 0 or less')
9050 FORMAT ('    NXD =', i5,',  NYD =', i5,',  NIP =', i5/)
    END SUBROUTINE rgbi3p



    SUBROUTINE rgsf3p(wk, md, nxd, nyd, xd, yd, zd, nxi, xi, nyi, yi, zi, ier)

    ! Rectangular-grid surface fitting
    ! (a master subroutine of the RGBI3P/RGSF3P subroutine package)

    ! Hiroshi Akima
    ! U.S. Department of Commerce, NTIA/ITS
    ! Version of 1995/08

    ! This subroutine performs surface fitting by interpolating values of a
    ! bivariate function, z(x,y), on a rectangular grid in the x-y plane.
    ! It is based on the revised Akima method.

    ! In this subroutine, the interpolating function is a piecewise function
    ! composed of a set of bicubic (bivariate third-degree) polynomials, each
    ! applicable to a rectangle of the input grid in the x-y plane.
    ! Each polynomial is determined locally.

    ! This subroutine has the accuracy of a bicubic polynomial, i.e., it fits the
    ! surface accurately when all data points lie on a surface of a bicubic
    ! polynomial.

    ! The grid lines of the input and output data can be unevenly spaced.

    ! The input arguments are
    !   MD  = mode of computation
    !       = 1 for new XD, YD, or ZD data (default)
    !       = 2 for old XD, YD, and ZD data,
    !   NXD = number of the input-grid data points in the x
    !         coordinate (must be 2 or greater),
    !   NYD = number of the input-grid data points in the y
    !         coordinate (must be 2 or greater),
    !   XD  = array of dimension NXD containing the x coordinates
    !         of the input-grid data points (must be in a
    !         monotonic increasing order),
    !   YD  = array of dimension NYD containing the y coordinates
    !         of the input-grid data points (must be in a
    !         monotonic increasing order),
    !   ZD  = two-dimensional array of dimension NXD*NYD
    !         containing the z(x,y) values at the input-grid data points,
    !   NXI = number of output grid points in the x coordinate
    !         (must be 1 or greater),
    !   XI  = array of dimension NXI containing the x coordinates
    !         of the output grid points,
    !   NYI = number of output grid points in the y coordinate
    !         (must be 1 or greater),
    !   YI  = array of dimension NYI containing the y coordinates
    !         of the output grid points.

    ! The output arguments are
    !   ZI  = two-dimensional array of dimension NXI*NYI, where the interpolated
    !         z values at the output grid points are to be stored,
    !   IER = error flag
    !       = 0 for no error
    !       = 1 for NXD = 1 or less
    !       = 2 for NYD = 1 or less
    !       = 3 for identical XD values or XD values out of sequence
    !       = 4 for identical YD values or YD values out of sequence
    !       = 5 for NXI = 0 or less
    !       = 6 for NYI = 0 or less.

    ! N.B. The workspace has been removed from the argument list.
    !   WK  = three-dimensional array of dimension 3*NXD*NYD used internally
    !         as a work area.

    ! The very first call to this subroutine and the call with a new XD, YD, or
    ! ZD array must be made with MD=1.  The call with MD=2 must be preceded by
    ! another call with the same XD, YD, and ZD arrays.  Between the call with
    ! MD=2 and its preceding call, the WK array must not be disturbed.

    ! The constant in the PARAMETER statement below is
    !   NIPIMX = maximum number of output points to be processed at a time.
    ! The constant value has been selected empirically.

    ! This subroutine calls the RGPD3P, RGLCTN, and RGPLNL subroutines.


    ! Specification statements
    !     .. Parameters ..

    INTEGER, INTENT(IN)   :: md
    INTEGER, INTENT(IN)   :: nxd
    INTEGER, INTENT(IN)   :: nyd
    REAL(GI), INTENT(IN)      :: xd(nxd)
    REAL(GI), INTENT(IN)      :: yd(nyd)
    REAL(GI), INTENT(IN OUT)  :: zd(nxd,nyd)
    INTEGER, INTENT(IN)   :: nxi
    REAL(GI), INTENT(IN OUT)  :: xi(nxi)
    INTEGER, INTENT(IN)   :: nyi
    REAL(GI), INTENT(IN)      :: yi(nyi)
    REAL(GI), INTENT(IN OUT)  :: zi(nxi,nyi)
    INTEGER, INTENT(OUT)  :: ier
    REAL(GI), INTENT(INOUT)  :: wk(3,nxd,nyd)

    !     ..
    !     .. Local Scalars ..
    INTEGER, PARAMETER  :: nipimx=51

    INTEGER  :: ix, ixi, iy, iyi, nipi
    !     ..
    !     .. Local Arrays ..
    REAL(GI)     :: yii(nipimx)
    INTEGER  :: inxi(nipimx), inyi(nipimx)

    !     ..
    !     .. External Subroutines ..
    ! EXTERNAL         rglctn,rgpd3p,rgplnl
    !     ..
    !     .. Intrinsic Functions ..
    ! INTRINSIC        MIN
    !     ..

    ! Preliminary processing
    ! Error check
    IF (nxd <= 1) GO TO 60
    IF (nyd <= 1) GO TO 70
    DO  ix = 2,nxd
        IF (xd(ix) <= xd(ix-1)) GO TO 80
    END DO
    DO  iy = 2,nyd
        IF (yd(iy) <= yd(iy-1)) GO TO 90
    END DO
    IF (nxi <= 0) GO TO 100
    IF (nyi <= 0) GO TO 110
    ier = 0

    ! Calculation
    ! Estimates partial derivatives at all input-grid data points
    ! (for MD=1).
    IF (md /= 2) THEN
        CALL rgpd3p(nxd, nyd, xd, yd, zd, wk)
    END IF

    ! Outermost DO-loop with respect to the y coordinate of the output grid points
    DO  iyi = 1,nyi
        DO  ixi = 1,nipimx
            yii(ixi) = yi(iyi)
        END DO

        ! Second DO-loop with respect to the x coordinate of the output grid points
        ! Processes NIPIMX output-grid points, at most, at a time.
        DO  ixi = 1,nxi,nipimx
            nipi = MIN(nxi- (ixi-1), nipimx)
            ! Locates the output-grid points.
            CALL rglctn(nxd, nyd, xd, yd, nipi, xi(ixi), yii, inxi, inyi)

            ! Calculates the z values at the output-grid points.
            CALL rgplnl(nxd, nyd, xd, yd, zd, wk, nipi, xi(ixi), yii, inxi, inyi,  &
                zi(ixi,iyi))
        END DO
    END DO
    RETURN

    ! Error exit
60  WRITE (*,FMT=9000)
    ier = 1
    GO TO 120
70  WRITE (*,FMT=9010)
    ier = 2
    GO TO 120
80  WRITE (*,FMT=9020) ix,xd(ix)
    ier = 3
    GO TO 120
90  WRITE (*,FMT=9030) iy,yd(iy)
    ier = 4
    GO TO 120
100 WRITE (*,FMT=9040)
    ier = 5
    GO TO 120
110 WRITE (*,FMT=9050)
    ier = 6
120 WRITE (*,FMT=9060) nxd,nyd,nxi,nyi
    RETURN

    ! Format statements for error messages
9000 FORMAT (/' *** RGSF3P Error 1: NXD = 1 or less')
9010 FORMAT (/' *** RGSF3P Error 2: NYD = 1 or less')
9020 FORMAT (/' *** RGSF3P Error 3: Identical XD values or',  &
        ' XD values out of sequence',/,'    IX =',i6,',  XD(IX) =', e11.3)
9030 FORMAT (/' *** RGSF3P Error 4: Identical YD values or',  &
        ' YD values out of sequence',/,'    IY =',i6,',  YD(IY) =', e11.3)
9040 FORMAT (/' *** RGSF3P Error 5: NXI = 0 or less')
9050 FORMAT (/' *** RGSF3P Error 6: NYI = 0 or less')
9060 FORMAT ('    NXD =', i5, ',  NYD =', i5, ',  NXI =', i5,',  NYI =', i5 /)
    END SUBROUTINE rgsf3p



    !     ..
    ! Statement Function definitions
    ! z2f(xx1,xx2,zz0,zz1) = (zz1-zz0)*xx2/xx1 + zz0
    ! z3f(xx1,xx2,xx3,zz0,zz1,zz2) = ((zz2-zz0)* (xx3-xx1)/xx2 -  &
    !    (zz1-zz0)* (xx3-xx2)/xx1)* (xx3/ (xx2-xx1)) + zz0

    FUNCTION z2f(xx1, xx2, zz0, zz1) RESULT(fn_val)

    REAL(GI), INTENT(IN)  :: xx1, xx2, zz0, zz1
    REAL(GI)              :: fn_val

    fn_val = (zz1-zz0)*xx2/xx1 + zz0
    RETURN
    END FUNCTION z2f



    FUNCTION z3f(xx1, xx2, xx3, zz0, zz1, zz2) RESULT(fn_val)

    REAL(GI), INTENT(IN)  :: xx1, xx2, xx3, zz0, zz1, zz2
    REAL(GI)              :: fn_val

    fn_val = ((zz2-zz0)*(xx3-xx1)/xx2 - (zz1-zz0)*(xx3-xx2)/xx1) *  &
        (xx3/(xx2-xx1)) + zz0
    RETURN
    END FUNCTION z3f



    SUBROUTINE rgpd3p(nxd, nyd, xd, yd, zd, pdd)

    ! Partial derivatives of a bivariate function on a rectangular grid
    ! (a supporting subroutine of the RGBI3P/RGSF3P subroutine package)

    ! Hiroshi Akima
    ! U.S. Department of Commerce, NTIA/ITS
    ! Version of 1995/08

    ! This subroutine estimates three partial derivatives, zx, zy, and
    ! zxy, of a bivariate function, z(x,y), on a rectangular grid in
    ! the x-y plane.  It is based on the revised Akima method that has
    ! the accuracy of a bicubic polynomial.

    ! The input arguments are
    !   NXD = number of the input-grid data points in the x
    !         coordinate (must be 2 or greater),
    !   NYD = number of the input-grid data points in the y
    !         coordinate (must be 2 or greater),
    !   XD  = array of dimension NXD containing the x coordinates of the
    !         input-grid data points (must be in a monotonic increasing order),
    !   YD  = array of dimension NYD containing the y coordinates of the
    !         input-grid data points (must be in a monotonic increasing order),
    !   ZD  = two-dimensional array of dimension NXD*NYD
    !         containing the z(x,y) values at the input-grid data points.

    ! The output argument is
    !   PDD = three-dimensional array of dimension 3*NXD*NYD,
    !         where the estimated zx, zy, and zxy values at the
    !         input-grid data points are to be stored.


    ! Specification statements
    !     .. Scalar Arguments ..

    INTEGER, INTENT(IN)  :: nxd
    INTEGER, INTENT(IN)  :: nyd
    REAL(GI), INTENT(IN)     :: xd(nxd)
    REAL(GI), INTENT(IN)     :: yd(nyd)
    REAL(GI), INTENT(IN)     :: zd(nxd,nyd)
    REAL(GI), INTENT(OUT)    :: pdd(3,nxd,nyd)

    !     ..
    !     .. Local Scalars ..
    REAL(GI) :: b00, b00x, b00y, b01, b10, b11, cx1, cx2, cx3, cy1, cy2,  &
        cy3, disf, dnm, dz00, dz01, dz02, dz03, dz10, dz11, dz12,  &
        dz13, dz20, dz21, dz22, dz23, dz30, dz31, dz32, dz33,  &
        dzx10, dzx20, dzx30, dzxy11, dzxy12, dzxy13, dzxy21,  &
        dzxy22, dzxy23, dzxy31, dzxy32, dzxy33, dzy01, dzy02,  &
        dzy03, epsln, pezx, pezxy, pezy, smpef, smpei, smwtf,  &
        smwti, sx, sxx, sxxy, sxxyy, sxy, sxyy, sxyz, sxz, sy, syy,  &
        syz, sz, volf, wt, x0, x1, x2, x3, y0, y1, y2,  &
        y3, z00, z01, z02, z03, z10, z11, z12, z13, z20, z21, z22,  &
        z23, z30, z31, z32, z33, zxdi, zxydi, zydi
    INTEGER :: ipex, ipey, ix0, ix1, ix2, ix3, iy0, iy1, iy2, iy3, nx0, ny0
    !     ..
    !     .. Local Arrays ..
    REAL(GI)    :: b00xa(4), b00ya(4), b01a(4), b10a(4), cxa(3,4), cya(3,4),   &
        sxa(4), sxxa(4), sya(4), syya(4), xa(3,4), ya(3,4),   &
        z0ia(3,4), zi0a(3,4)

    INTEGER, parameter :: idlt(3,4) = RESHAPE([-3, -2, -1, -2, -1, 1,-1, 1,2, 1 ,2, 3 ], [ 3, 4 ] )
    !AL Jun 14: Fixed F90 translation

    ! Calculation
    ! Initial setting of some local variables
    nx0 = MAX(4,nxd)
    ny0 = MAX(4,nyd)

    ! Double DO-loop with respect to the input grid points
    DO  iy0 = 1,nyd
        DO  ix0 = 1,nxd
            x0 = xd(ix0)
            y0 = yd(iy0)
            z00 = zd(ix0,iy0)

            ! Part 1.  Estimation of ZXDI
            ! Initial setting
            smpef = 0.0
            smwtf = 0.0
            smpei = 0.0
            smwti = 0.0
            ! DO-loop with respect to the primary estimate
            DO  ipex = 1,4
                ! Selects necessary grid points in the x direction.
                ix1 = ix0 + idlt(1,ipex)
                ix2 = ix0 + idlt(2,ipex)
                ix3 = ix0 + idlt(3,ipex)
                IF ((ix1 < 1) .OR. (ix2 < 1) .OR. (ix3 < 1) .OR.  &
                    (ix1 > nx0) .OR. (ix2 > nx0) .OR. (ix3 > nx0)) CYCLE
                ! Selects and/or supplements the x and z values.
                x1 = xd(ix1) - x0
                z10 = zd(ix1,iy0)
                IF (nxd >= 4) THEN
                    x2 = xd(ix2) - x0
                    x3 = xd(ix3) - x0
                    z20 = zd(ix2,iy0)
                    z30 = zd(ix3,iy0)
                ELSE IF (nxd == 3) THEN
                    x2 = xd(ix2) - x0
                    z20 = zd(ix2,iy0)
                    x3 = 2*xd(3) - xd(2) - x0
                    z30 = z3f(x1,x2,x3,z00,z10,z20)
                ELSE IF (nxd == 2) THEN
                    x2 = 2*xd(2) - xd(1) - x0
                    z20 = z2f(x1,x2,z00,z10)
                    x3 = 2*xd(1) - xd(2) - x0
                    z30 = z2f(x1,x3,z00,z10)
                END IF
                dzx10 = (z10-z00)/x1
                dzx20 = (z20-z00)/x2
                dzx30 = (z30-z00)/x3
                ! Calculates the primary estimate of partial derivative zx as
                ! the coefficient of the bicubic polynomial.
                cx1 = x2*x3/ ((x1-x2)* (x1-x3))
                cx2 = x3*x1/ ((x2-x3)* (x2-x1))
                cx3 = x1*x2/ ((x3-x1)* (x3-x2))
                pezx = cx1*dzx10 + cx2*dzx20 + cx3*dzx30
                ! Calculates the volatility factor and distance factor in the x
                ! direction for the primary estimate of zx.
                sx = x1 + x2 + x3
                sz = z00 + z10 + z20 + z30
                sxx = x1*x1 + x2*x2 + x3*x3
                sxz = x1*z10 + x2*z20 + x3*z30
                dnm = 4.0*sxx - sx*sx
                b00 = (sxx*sz-sx*sxz)/dnm
                b10 = (4.0*sxz-sx*sz)/dnm
                dz00 = z00 - b00
                dz10 = z10 - (b00+b10*x1)
                dz20 = z20 - (b00+b10*x2)
                dz30 = z30 - (b00+b10*x3)
                volf = dz00**2 + dz10**2 + dz20**2 + dz30**2
                disf = sxx

                ! Calculates the EPSLN value, which is used to decide whether or
                ! not the volatility factor is essentially zero.
                epsln = (z00**2+z10**2+z20**2+z30**2)*1.0E-12
                ! Accumulates the weighted primary estimates of zx and their weights.
                IF (volf > epsln) THEN
                    ! - For a finite weight.
                    wt = 1.0/ (volf*disf)
                    smpef = smpef + wt*pezx
                    smwtf = smwtf + wt
                ELSE
                    ! - For an infinite weight.
                    smpei = smpei + pezx
                    smwti = smwti + 1.0
                END IF

                ! Saves the necessary values for estimating zxy
                xa(1,ipex) = x1
                xa(2,ipex) = x2
                xa(3,ipex) = x3
                zi0a(1,ipex) = z10
                zi0a(2,ipex) = z20
                zi0a(3,ipex) = z30
                cxa(1,ipex) = cx1
                cxa(2,ipex) = cx2
                cxa(3,ipex) = cx3
                sxa(ipex) = sx
                sxxa(ipex) = sxx
                b00xa(ipex) = b00
                b10a(ipex) = b10
            END DO

            ! Calculates the final estimate of zx.
            IF (smwti < 0.5) THEN
                ! - When no infinite weights exist.
                zxdi = smpef/smwtf
            ELSE
                ! - When infinite weights exist.
                zxdi = smpei/smwti
            END IF
            ! End of Part 1.

            ! Part 2.  Estimation of ZYDI
            ! Initial setting
            smpef = 0.0
            smwtf = 0.0
            smpei = 0.0
            smwti = 0.0
            ! DO-loop with respect to the primary estimate
            DO  ipey = 1,4
                ! Selects necessary grid points in the y direction.
                iy1 = iy0 + idlt(1,ipey)
                iy2 = iy0 + idlt(2,ipey)
                iy3 = iy0 + idlt(3,ipey)
                IF ((iy1 < 1) .OR. (iy2 < 1) .OR. (iy3 < 1) .OR.  &
                    (iy1 > ny0) .OR. (iy2 > ny0) .OR. (iy3 > ny0)) CYCLE
                ! Selects and/or supplements the y and z values.
                y1 = yd(iy1) - y0
                z01 = zd(ix0,iy1)
                IF (nyd >= 4) THEN
                    y2 = yd(iy2) - y0
                    y3 = yd(iy3) - y0
                    z02 = zd(ix0,iy2)
                    z03 = zd(ix0,iy3)
                ELSE IF (nyd == 3) THEN
                    y2 = yd(iy2) - y0
                    z02 = zd(ix0,iy2)
                    y3 = 2*yd(3) - yd(2) - y0
                    z03 = z3f(y1,y2,y3,z00,z01,z02)
                ELSE IF (nyd == 2) THEN
                    y2 = 2*yd(2) - yd(1) - y0
                    z02 = z2f(y1,y2,z00,z01)
                    y3 = 2*yd(1) - yd(2) - y0
                    z03 = z2f(y1,y3,z00,z01)
                END IF
                dzy01 = (z01-z00)/y1
                dzy02 = (z02-z00)/y2
                dzy03 = (z03-z00)/y3
                ! Calculates the primary estimate of partial derivative zy as
                ! the coefficient of the bicubic polynomial.
                cy1 = y2*y3/ ((y1-y2)* (y1-y3))
                cy2 = y3*y1/ ((y2-y3)* (y2-y1))
                cy3 = y1*y2/ ((y3-y1)* (y3-y2))
                pezy = cy1*dzy01 + cy2*dzy02 + cy3*dzy03
                ! Calculates the volatility factor and distance factor in the y
                ! direction for the primary estimate of zy.
                sy = y1 + y2 + y3
                sz = z00 + z01 + z02 + z03
                syy = y1*y1 + y2*y2 + y3*y3
                syz = y1*z01 + y2*z02 + y3*z03
                dnm = 4.0*syy - sy*sy
                b00 = (syy*sz-sy*syz)/dnm
                b01 = (4.0*syz-sy*sz)/dnm
                dz00 = z00 - b00
                dz01 = z01 - (b00+b01*y1)
                dz02 = z02 - (b00+b01*y2)
                dz03 = z03 - (b00+b01*y3)
                volf = dz00**2 + dz01**2 + dz02**2 + dz03**2
                disf = syy

                ! Calculates the EPSLN value, which is used to decide whether or
                ! not the volatility factor is essentially zero.
                epsln = (z00**2+z01**2+z02**2+z03**2)*1.0E-12
                ! Accumulates the weighted primary estimates of zy and their weights.
                IF (volf > epsln) THEN
                    ! - For a finite weight.
                    wt = 1.0/ (volf*disf)
                    smpef = smpef + wt*pezy
                    smwtf = smwtf + wt
                ELSE
                    ! - For an infinite weight.
                    smpei = smpei + pezy
                    smwti = smwti + 1.0
                END IF
                ! Saves the necessary values for estimating zxy
                ya(1,ipey) = y1
                ya(2,ipey) = y2
                ya(3,ipey) = y3
                z0ia(1,ipey) = z01
                z0ia(2,ipey) = z02
                z0ia(3,ipey) = z03
                cya(1,ipey) = cy1
                cya(2,ipey) = cy2
                cya(3,ipey) = cy3
                sya(ipey) = sy
                syya(ipey) = syy
                b00ya(ipey) = b00
                b01a(ipey) = b01
            END DO

            ! Calculates the final estimate of zy.
            IF (smwti < 0.5) THEN
                ! - When no infinite weights exist.
                zydi = smpef/smwtf
            ELSE
                ! - When infinite weights exist.
                zydi = smpei/smwti
            END IF
            ! End of Part 2.

            ! Part 3.  Estimation of ZXYDI
            ! Initial setting
            smpef = 0.0
            smwtf = 0.0
            smpei = 0.0
            smwti = 0.0
            ! Outer DO-loops with respect to the primary estimates in the x direction
            DO  ipex = 1,4
                ix1 = ix0 + idlt(1,ipex)
                ix2 = ix0 + idlt(2,ipex)
                ix3 = ix0 + idlt(3,ipex)
                IF ((ix1 < 1) .OR. (ix2 < 1) .OR. (ix3 < 1) .OR.  &
                    (ix1 > nx0) .OR. (ix2 > nx0) .OR. (ix3 > nx0)) CYCLE
                ! Retrieves the necessary values for estimating zxy in the x direction.
                x1 = xa(1,ipex)
                x2 = xa(2,ipex)
                x3 = xa(3,ipex)
                z10 = zi0a(1,ipex)
                z20 = zi0a(2,ipex)
                z30 = zi0a(3,ipex)
                cx1 = cxa(1,ipex)
                cx2 = cxa(2,ipex)
                cx3 = cxa(3,ipex)
                sx = sxa(ipex)
                sxx = sxxa(ipex)
                b00x = b00xa(ipex)
                b10 = b10a(ipex)

                ! Inner DO-loops with respect to the primary estimates in the y direction
                DO  ipey = 1,4
                    iy1 = iy0 + idlt(1,ipey)
                    iy2 = iy0 + idlt(2,ipey)
                    iy3 = iy0 + idlt(3,ipey)
                    IF ((iy1 < 1) .OR. (iy2 < 1) .OR. (iy3 < 1) .OR. (iy1 > ny0) .OR.  &
                        (iy2 > ny0) .OR. (iy3 > ny0)) CYCLE
                    ! Retrieves the necessary values for estimating zxy in the y direction.
                    y1 = ya(1,ipey)
                    y2 = ya(2,ipey)
                    y3 = ya(3,ipey)
                    z01 = z0ia(1,ipey)
                    z02 = z0ia(2,ipey)
                    z03 = z0ia(3,ipey)
                    cy1 = cya(1,ipey)
                    cy2 = cya(2,ipey)
                    cy3 = cya(3,ipey)
                    sy = sya(ipey)
                    syy = syya(ipey)
                    b00y = b00ya(ipey)
                    b01 = b01a(ipey)
                    ! Selects and/or supplements the z values.
                    IF (nyd >= 4) THEN
                        z11 = zd(ix1,iy1)
                        z12 = zd(ix1,iy2)
                        z13 = zd(ix1,iy3)
                        IF (nxd >= 4) THEN
                            z21 = zd(ix2,iy1)
                            z22 = zd(ix2,iy2)
                            z23 = zd(ix2,iy3)
                            z31 = zd(ix3,iy1)
                            z32 = zd(ix3,iy2)
                            z33 = zd(ix3,iy3)
                        ELSE IF (nxd == 3) THEN
                            z21 = zd(ix2,iy1)
                            z22 = zd(ix2,iy2)
                            z23 = zd(ix2,iy3)
                            z31 = z3f(x1,x2,x3,z01,z11,z21)
                            z32 = z3f(x1,x2,x3,z02,z12,z22)
                            z33 = z3f(x1,x2,x3,z03,z13,z23)
                        ELSE IF (nxd == 2) THEN
                            z21 = z2f(x1,x2,z01,z11)
                            z22 = z2f(x1,x2,z02,z12)
                            z23 = z2f(x1,x2,z03,z13)
                            z31 = z2f(x1,x3,z01,z11)
                            z32 = z2f(x1,x3,z02,z12)
                            z33 = z2f(x1,x3,z03,z13)
                        END IF
                    ELSE IF (nyd == 3) THEN
                        z11 = zd(ix1,iy1)
                        z12 = zd(ix1,iy2)
                        z13 = z3f(y1,y2,y3,z10,z11,z12)
                        IF (nxd >= 4) THEN
                            z21 = zd(ix2,iy1)
                            z22 = zd(ix2,iy2)
                            z31 = zd(ix3,iy1)
                            z32 = zd(ix3,iy2)
                        ELSE IF (nxd == 3) THEN
                            z21 = zd(ix2,iy1)
                            z22 = zd(ix2,iy2)
                            z31 = z3f(x1,x2,x3,z01,z11,z21)
                            z32 = z3f(x1,x2,x3,z02,z12,z22)
                        ELSE IF (nxd == 2) THEN
                            z21 = z2f(x1,x2,z01,z11)
                            z22 = z2f(x1,x2,z02,z12)
                            z31 = z2f(x1,x3,z01,z11)
                            z32 = z2f(x1,x3,z02,z12)
                        END IF
                        z23 = z3f(y1,y2,y3,z20,z21,z22)
                        z33 = z3f(y1,y2,y3,z30,z31,z32)
                    ELSE IF (nyd == 2) THEN
                        z11 = zd(ix1,iy1)
                        z12 = z2f(y1,y2,z10,z11)
                        z13 = z2f(y1,y3,z10,z11)
                        IF (nxd >= 4) THEN
                            z21 = zd(ix2,iy1)
                            z31 = zd(ix3,iy1)
                        ELSE IF (nxd == 3) THEN
                            z21 = zd(ix2,iy1)
                            z31 = z3f(x1,x2,x3,z01,z11,z21)
                        ELSE IF (nxd == 2) THEN
                            z21 = z2f(x1,x2,z01,z11)
                            z31 = z2f(x1,x3,z01,z11)
                        END IF
                        z22 = z2f(y1,y2,z20,z21)
                        z23 = z2f(y1,y3,z20,z21)
                        z32 = z2f(y1,y2,z30,z31)
                        z33 = z2f(y1,y3,z30,z31)
                    END IF
                    ! Calculates the primary estimate of partial derivative zxy as
                    ! the coefficient of the bicubic polynomial.
                    dzxy11 = (z11-z10-z01+z00)/ (x1*y1)
                    dzxy12 = (z12-z10-z02+z00)/ (x1*y2)
                    dzxy13 = (z13-z10-z03+z00)/ (x1*y3)
                    dzxy21 = (z21-z20-z01+z00)/ (x2*y1)
                    dzxy22 = (z22-z20-z02+z00)/ (x2*y2)
                    dzxy23 = (z23-z20-z03+z00)/ (x2*y3)
                    dzxy31 = (z31-z30-z01+z00)/ (x3*y1)
                    dzxy32 = (z32-z30-z02+z00)/ (x3*y2)
                    dzxy33 = (z33-z30-z03+z00)/ (x3*y3)
                    pezxy = cx1* (cy1*dzxy11+cy2*dzxy12+cy3*dzxy13) +  &
                        cx2* (cy1*dzxy21+cy2*dzxy22+cy3*dzxy23) +  &
                        cx3* (cy1*dzxy31+cy2*dzxy32+cy3*dzxy33)
                    ! Calculates the volatility factor and distance factor in the x
                    ! and y directions for the primary estimate of zxy.
                    b00 = (b00x+b00y)/2.0
                    sxy = sx*sy
                    sxxy = sxx*sy
                    sxyy = sx*syy
                    sxxyy = sxx*syy
                    sxyz = x1* (y1*z11+y2*z12+y3*z13) + x2* (y1*z21+y2*z22+y3*z23) +  &
                        x3* (y1*z31+y2*z32+y3*z33)
                    b11 = (sxyz-b00*sxy-b10*sxxy-b01*sxyy)/sxxyy
                    dz00 = z00 - b00
                    dz01 = z01 - (b00+b01*y1)
                    dz02 = z02 - (b00+b01*y2)
                    dz03 = z03 - (b00+b01*y3)
                    dz10 = z10 - (b00+b10*x1)
                    dz11 = z11 - (b00+b01*y1+x1* (b10+b11*y1))
                    dz12 = z12 - (b00+b01*y2+x1* (b10+b11*y2))
                    dz13 = z13 - (b00+b01*y3+x1* (b10+b11*y3))
                    dz20 = z20 - (b00+b10*x2)
                    dz21 = z21 - (b00+b01*y1+x2* (b10+b11*y1))
                    dz22 = z22 - (b00+b01*y2+x2* (b10+b11*y2))
                    dz23 = z23 - (b00+b01*y3+x2* (b10+b11*y3))
                    dz30 = z30 - (b00+b10*x3)
                    dz31 = z31 - (b00+b01*y1+x3* (b10+b11*y1))
                    dz32 = z32 - (b00+b01*y2+x3* (b10+b11*y2))
                    dz33 = z33 - (b00+b01*y3+x3* (b10+b11*y3))
                    volf = dz00**2 + dz01**2 + dz02**2 + dz03**2 +  &
                        dz10**2 + dz11**2 + dz12**2 + dz13**2 +  &
                        dz20**2 + dz21**2 + dz22**2 + dz23**2 +  &
                        dz30**2 + dz31**2 + dz32**2 + dz33**2
                    disf = sxx*syy
                    ! Calculates EPSLN.
                    epsln = (z00**2 + z01**2 + z02**2 + z03**2 + z10**2 +   &
                        z11**2 + z12**2 + z13**2 + z20**2 + z21**2 + z22**2 +   &
                        z23**2 + z30**2 + z31**2 + z32**2 + z33**2)* 1.0E-12
                    ! Accumulates the weighted primary estimates of zxy and their weights.
                    IF (volf > epsln) THEN
                        ! - For a finite weight.
                        wt = 1.0/ (volf*disf)
                        smpef = smpef + wt*pezxy
                        smwtf = smwtf + wt
                    ELSE
                        ! - For an infinite weight.
                        smpei = smpei + pezxy
                        smwti = smwti + 1.0
                    END IF
                END DO
            END DO

            ! Calculates the final estimate of zxy.
            IF (smwti < 0.5) THEN
                ! - When no infinite weights exist.
                zxydi = smpef/smwtf
            ELSE
                ! - When infinite weights exist.
                zxydi = smpei/smwti
            END IF
            ! End of Part 3

            pdd(1,ix0,iy0) = zxdi
            pdd(2,ix0,iy0) = zydi
            pdd(3,ix0,iy0) = zxydi
        END DO
    END DO
    RETURN
    END SUBROUTINE rgpd3p



    SUBROUTINE rglctn(nxd, nyd, xd, yd, nip, xi, yi, inxi, inyi)

    ! Location of the desired points in a rectangular grid
    ! (a supporting subroutine of the RGBI3P/RGSF3P subroutine package)

    ! Hiroshi Akima
    ! U.S. Department of Commerce, NTIA/ITS
    ! Version of 1995/08

    ! This subroutine locates the desired points in a rectangular grid
    ! in the x-y plane.

    ! The grid lines can be unevenly spaced.

    ! The input arguments are
    !   NXD  = number of the input-grid data points in the x
    !          coordinate (must be 2 or greater),
    !   NYD  = number of the input-grid data points in the y
    !          coordinate (must be 2 or greater),
    !   XD   = array of dimension NXD containing the x coordinates of the
    !          input-grid data points (must be in a monotonic increasing order),
    !   YD   = array of dimension NYD containing the y coordinates of the
    !          input-grid data points (must be in a monotonic increasing order),
    !   NIP  = number of the output points to be located (must be 1 or greater),
    !   XI   = array of dimension NIP containing the x coordinates
    !          of the output points to be located,
    !   YI   = array of dimension NIP containing the y coordinates
    !          of the output points to be located.

    ! The output arguments are
    !   INXI = integer array of dimension NIP where the interval
    !          numbers of the XI array elements are to be stored,
    !   INYI = integer array of dimension NIP where the interval
    !          numbers of the YI array elements are to be stored.
    ! The interval numbers are between 0 and NXD and between 0 and NYD,
    ! respectively.


    ! Specification statements
    !     .. Scalar Arguments ..

    INTEGER, INTENT(IN)   :: nxd
    INTEGER, INTENT(IN)   :: nyd
    REAL(GI), INTENT(IN)      :: xd(nxd)
    REAL(GI), INTENT(IN)      :: yd(nyd)
    INTEGER, INTENT(IN)   :: nip
    REAL(GI), INTENT(IN)      :: xi(nip)
    REAL(GI), INTENT(IN)      :: yi(nip)
    INTEGER, INTENT(OUT)  :: inxi(nip)
    INTEGER, INTENT(OUT)  :: inyi(nip)

    !     ..
    !     .. Local Scalars ..
    REAL(GI)     :: xii, yii
    INTEGER  :: iip, imd, imn, imx, ixd, iyd, nintx, ninty

    !     ..
    ! DO-loop with respect to IIP, which is the point number of the output point
    DO  iip = 1,nip
        xii = xi(iip)
        yii = yi(iip)
        ! Checks if the x coordinate of the IIPth output point, XII, is
        ! in a new interval.  (NINTX is the new-interval flag.)
        IF (iip == 1) THEN
            nintx = 1
        ELSE
            nintx = 0
            IF (ixd == 0) THEN
                IF (xii > xd(1)) nintx = 1
            ELSE IF (ixd < nxd) THEN
                IF ((xii < xd(ixd)) .OR. (xii > xd(ixd+1))) nintx = 1
            ELSE
                IF (xii < xd(nxd)) nintx = 1
            END IF
        END IF

        ! Locates the output point by binary search if XII is in a new interval.
        ! Determines IXD for which XII lies between XD(IXD) and XD(IXD+1).
        IF (nintx == 1) THEN
            IF (xii <= xd(1)) THEN
                ixd = 0
            ELSE IF (xii < xd(nxd)) THEN
                imn = 1
                imx = nxd
                imd = (imn+imx)/2
10              IF (xii >= xd(imd)) THEN
                    imn = imd
                ELSE
                    imx = imd
                END IF
                imd = (imn+imx)/2
                IF (imd > imn) GO TO 10
                ixd = imd
            ELSE
                ixd = nxd
            END IF
        END IF
        inxi(iip) = ixd

        ! Checks if the y coordinate of the IIPth output point, YII, is
        ! in a new interval.  (NINTY is the new-interval flag.)
        IF (iip == 1) THEN
            ninty = 1
        ELSE
            ninty = 0
            IF (iyd == 0) THEN
                IF (yii > yd(1)) ninty = 1
            ELSE IF (iyd < nyd) THEN
                IF ((yii < yd(iyd)) .OR. (yii > yd(iyd+1))) ninty = 1
            ELSE
                IF (yii < yd(nyd)) ninty = 1
            END IF
        END IF

        ! Locates the output point by binary search if YII is in a new interval.
        ! Determines IYD for which YII lies between YD(IYD) and YD(IYD+1).
        IF (ninty == 1) THEN
            IF (yii <= yd(1)) THEN
                iyd = 0
            ELSE IF (yii < yd(nyd)) THEN
                imn = 1
                imx = nyd
                imd = (imn+imx)/2
20              IF (yii >= yd(imd)) THEN
                    imn = imd
                ELSE
                    imx = imd
                END IF
                imd = (imn+imx)/2
                IF (imd > imn) GO TO 20
                iyd = imd
            ELSE
                iyd = nyd
            END IF
        END IF
        inyi(iip) = iyd
    END DO
    RETURN
    END SUBROUTINE rglctn



    SUBROUTINE rgplnl(nxd, nyd, xd, yd, zd, pdd, nip, xi, yi, inxi, inyi, zi)

    ! Polynomials for rectangular-grid bivariate interpolation and surface fitting
    ! (a supporting subroutine of the RGBI3P/RGSF3P subroutine package)

    ! Hiroshi Akima
    ! U.S. Department of Commerce, NTIA/ITS
    ! Version of 1995/08

    ! This subroutine determines a polynomial in x and y for a rectangle of the
    ! input grid in the x-y plane and calculates the z value for the desired
    ! points by evaluating the polynomial for rectangular-grid bivariate
    ! interpolation and surface fitting.

    ! The input arguments are
    !   NXD  = number of the input-grid data points in the x
    !          coordinate (must be 2 or greater),
    !   NYD  = number of the input-grid data points in the y
    !          coordinate (must be 2 or greater),
    !   XD   = array of dimension NXD containing the x coordinates of the
    !          input-grid data points (must be in a monotonic increasing order),
    !   YD   = array of dimension NYD containing the y coordinates of the
    !          input-grid data points (must be in a monotonic increasing order),
    !   ZD   = two-dimensional array of dimension NXD*NYD
    !          containing the z(x,y) values at the input-grid data points,
    !   PDD  = three-dimensional array of dimension 3*NXD*NYD
    !          containing the estimated zx, zy, and zxy values
    !          at the input-grid data points,
    !   NIP  = number of the output points at which interpolation
    !          is to be performed,
    !   XI   = array of dimension NIP containing the x coordinates
    !          of the output points,
    !   YI   = array of dimension NIP containing the y coordinates
    !          of the output points,
    !   INXI = integer array of dimension NIP containing the
    !          interval numbers of the input grid intervals in the
    !          x direction where the x coordinates of the output points lie,
    !   INYI = integer array of dimension NIP containing the
    !          interval numbers of the input grid intervals in the
    !          y direction where the y coordinates of the output points lie.

    ! The output argument is
    !   ZI   = array of dimension NIP, where the interpolated z
    !          values at the output points are to be stored.


    ! Specification statements
    !     .. Scalar Arguments ..

    INTEGER, INTENT(IN)  :: nxd
    INTEGER, INTENT(IN)  :: nyd
    REAL(GI), INTENT(IN)     :: xd(nxd)
    REAL(GI), INTENT(IN)     :: yd(nyd)
    REAL(GI), INTENT(IN)     :: zd(nxd,nyd)
    REAL(GI), INTENT(IN)     :: pdd(3,nxd,nyd)
    INTEGER, INTENT(IN)  :: nip
    REAL(GI), INTENT(IN)     :: xi(nip)
    REAL(GI), INTENT(IN)     :: yi(nip)
    INTEGER, INTENT(IN)  :: inxi(nip)
    INTEGER, INTENT(IN)  :: inyi(nip)
    REAL(GI), INTENT(OUT)    :: zi(nip)

    !     ..
    !     .. Local Scalars ..
    REAL(GI) :: a, b, c, this, dx, dxsq, dy, dysq, p00, p01, p02, p03, p10, p11,  &
        p12, p13, p20, p21, p22, p23, p30, p31, p32, p33, q0, q1, q2,  &
        q3, u, v, x0, xii, y0, yii, z00, z01, z0dx, z0dy, z10, z11,  &
        z1dx, z1dy, zdxdy, zii, zx00, zx01, zx0dy, zx10, zx11,  &
        zx1dy, zxy00, zxy01, zxy10, zxy11, zy00, zy01, zy0dx, zy10, zy11, zy1dx
    INTEGER :: iip, ixd0, ixd1, ixdi, ixdipv, iyd0, iyd1, iydi, iydipv
    !     ..
    !     .. Intrinsic Functions ..
    ! INTRINSIC        MAX
    !     ..

    ! Calculation
    ! Outermost DO-loop with respect to the output point
    DO  iip = 1,nip
        xii = xi(iip)
        yii = yi(iip)
        IF (iip == 1) THEN
            ixdipv = -1
            iydipv = -1
        ELSE
            ixdipv = ixdi
            iydipv = iydi
        END IF
        ixdi = inxi(iip)
        iydi = inyi(iip)

        ! Retrieves the z and partial derivative values at the origin of
        ! the coordinate for the rectangle.
        IF (ixdi /= ixdipv .OR. iydi /= iydipv) THEN
            ixd0 = MAX(1,ixdi)
            iyd0 = MAX(1,iydi)
            x0 = xd(ixd0)
            y0 = yd(iyd0)
            z00 = zd(ixd0,iyd0)
            zx00 = pdd(1,ixd0,iyd0)
            zy00 = pdd(2,ixd0,iyd0)
            zxy00 = pdd(3,ixd0,iyd0)
        END IF

        ! Case 1.  When the rectangle is inside the data area in both the
        ! x and y directions.
        IF ((ixdi > 0 .AND. ixdi < nxd) .AND. (iydi > 0 .AND. iydi < nyd)) THEN
            ! Retrieves the z and partial derivative values at the other three
            ! vertices of the rectangle.
            IF (ixdi /= ixdipv .OR. iydi /= iydipv) THEN
                ixd1 = ixd0 + 1
                dx = xd(ixd1) - x0
                dxsq = dx*dx
                iyd1 = iyd0 + 1
                dy = yd(iyd1) - y0
                dysq = dy*dy
                z10 = zd(ixd1,iyd0)
                z01 = zd(ixd0,iyd1)
                z11 = zd(ixd1,iyd1)
                zx10 = pdd(1,ixd1,iyd0)
                zx01 = pdd(1,ixd0,iyd1)
                zx11 = pdd(1,ixd1,iyd1)
                zy10 = pdd(2,ixd1,iyd0)
                zy01 = pdd(2,ixd0,iyd1)
                zy11 = pdd(2,ixd1,iyd1)
                zxy10 = pdd(3,ixd1,iyd0)
                zxy01 = pdd(3,ixd0,iyd1)
                zxy11 = pdd(3,ixd1,iyd1)
                ! Calculates the polynomial coefficients.
                z0dx = (z10-z00)/dx
                z1dx = (z11-z01)/dx
                z0dy = (z01-z00)/dy
                z1dy = (z11-z10)/dy
                zx0dy = (zx01-zx00)/dy
                zx1dy = (zx11-zx10)/dy
                zy0dx = (zy10-zy00)/dx
                zy1dx = (zy11-zy01)/dx
                zdxdy = (z1dy-z0dy)/dx
                a = zdxdy - zx0dy - zy0dx + zxy00
                b = zx1dy - zx0dy - zxy10 + zxy00
                c = zy1dx - zy0dx - zxy01 + zxy00
                this = zxy11 - zxy10 - zxy01 + zxy00
                p00 = z00
                p01 = zy00
                p02 = (2.0* (z0dy-zy00)+z0dy-zy01)/dy
                p03 = (-2.0*z0dy+zy01+zy00)/dysq
                p10 = zx00
                p11 = zxy00
                p12 = (2.0* (zx0dy-zxy00)+zx0dy-zxy01)/dy
                p13 = (-2.0*zx0dy+zxy01+zxy00)/dysq
                p20 = (2.0* (z0dx-zx00)+z0dx-zx10)/dx
                p21 = (2.0* (zy0dx-zxy00)+zy0dx-zxy10)/dx
                p22 = (3.0* (3.0*a-b-c)+this)/ (dx*dy)
                p23 = (-6.0*a+2.0*b+3.0*c-this)/ (dx*dysq)
                p30 = (-2.0*z0dx+zx10+zx00)/dxsq
                p31 = (-2.0*zy0dx+zxy10+zxy00)/dxsq
                p32 = (-6.0*a+3.0*b+2.0*c-this)/ (dxsq*dy)
                p33 = (2.0* (2.0*a-b-c)+this)/ (dxsq*dysq)
            END IF

            ! Evaluates the polynomial.
            u = xii - x0
            v = yii - y0
            q0 = p00 + v* (p01+v* (p02+v*p03))
            q1 = p10 + v* (p11+v* (p12+v*p13))
            q2 = p20 + v* (p21+v* (p22+v*p23))
            q3 = p30 + v* (p31+v* (p32+v*p33))
            zii = q0 + u* (q1+u* (q2+u*q3))
            ! End of Case 1

            ! Case 2.  When the rectangle is inside the data area in the x
            ! direction but outside in the y direction.
        ELSE IF ((ixdi > 0.AND.ixdi < nxd) .AND.  &
            (iydi <= 0.OR.iydi >= nyd)) THEN
        ! Retrieves the z and partial derivative values at the other
        ! vertex of the semi-infinite rectangle.
        IF (ixdi /= ixdipv .OR. iydi /= iydipv) THEN
            ixd1 = ixd0 + 1
            dx = xd(ixd1) - x0
            dxsq = dx*dx
            z10 = zd(ixd1,iyd0)
            zx10 = pdd(1,ixd1,iyd0)
            zy10 = pdd(2,ixd1,iyd0)
            zxy10 = pdd(3,ixd1,iyd0)
            ! Calculates the polynomial coefficients.
            z0dx = (z10-z00)/dx
            zy0dx = (zy10-zy00)/dx
            p00 = z00
            p01 = zy00
            p10 = zx00
            p11 = zxy00
            p20 = (2.0* (z0dx-zx00)+z0dx-zx10)/dx
            p21 = (2.0* (zy0dx-zxy00)+zy0dx-zxy10)/dx
            p30 = (-2.0*z0dx+zx10+zx00)/dxsq
            p31 = (-2.0*zy0dx+zxy10+zxy00)/dxsq
        END IF
        ! Evaluates the polynomial.
        u = xii - x0
        v = yii - y0
        q0 = p00 + v*p01
        q1 = p10 + v*p11
        q2 = p20 + v*p21
        q3 = p30 + v*p31
        zii = q0 + u* (q1+u* (q2+u*q3))
        ! End of Case 2

        ! Case 3.  When the rectangle is outside the data area in the x
        ! direction but inside in the y direction.
        ELSE IF ((ixdi <= 0.OR.ixdi >= nxd) .AND.  &
            (iydi > 0 .AND. iydi < nyd)) THEN
        ! Retrieves the z and partial derivative values at the other
        ! vertex of the semi-infinite rectangle.
        IF (ixdi /= ixdipv .OR. iydi /= iydipv) THEN
            iyd1 = iyd0 + 1
            dy = yd(iyd1) - y0
            dysq = dy*dy
            z01 = zd(ixd0,iyd1)
            zx01 = pdd(1,ixd0,iyd1)
            zy01 = pdd(2,ixd0,iyd1)
            zxy01 = pdd(3,ixd0,iyd1)
            ! Calculates the polynomial coefficients.
            z0dy = (z01-z00)/dy
            zx0dy = (zx01-zx00)/dy
            p00 = z00
            p01 = zy00
            p02 = (2.0*(z0dy-zy00)+z0dy-zy01)/dy
            p03 = (-2.0*z0dy+zy01+zy00)/dysq
            p10 = zx00
            p11 = zxy00
            p12 = (2.0*(zx0dy-zxy00) + zx0dy - zxy01)/dy
            p13 = (-2.0*zx0dy + zxy01 + zxy00)/dysq
        END IF

        ! Evaluates the polynomial.
        u = xii - x0
        v = yii - y0
        q0 = p00 + v* (p01 + v*(p02+v*p03))
        q1 = p10 + v* (p11 + v*(p12+v*p13))
        zii = q0 + u*q1
        ! End of Case 3

        ! Case 4.  When the rectangle is outside the data area in both the
        ! x and y direction.
        ELSE IF ((ixdi <= 0 .OR. ixdi >= nxd) .AND.  &
            (iydi <= 0 .OR. iydi >= nyd)) THEN
        ! Calculates the polynomial coefficients.
        IF (ixdi /= ixdipv .OR. iydi /= iydipv) THEN
            p00 = z00
            p01 = zy00
            p10 = zx00
            p11 = zxy00
        END IF
        ! Evaluates the polynomial.
        u = xii - x0
        v = yii - y0
        q0 = p00 + v*p01
        q1 = p10 + v*p11
        zii = q0 + u*q1
        END IF
        ! End of Case 4
        zi(iip) = zii
    END DO

    RETURN
    END SUBROUTINE rgplnl

    end module Interpolation<|MERGE_RESOLUTION|>--- conflicted
+++ resolved
@@ -759,15 +759,9 @@
     call this%Clear()
     this%nx = size(x)
     this%ny = size(y)
-<<<<<<< HEAD
-    allocate(this%x(this%nx), source = x)
-    allocate(this%y(this%ny), source = y)
-    allocate(this%z(size(z,1),size(z,2)), source = z)
-=======
     allocate(this%x, source = x)
     allocate(this%y, source = y)
     allocate(this%z, source = z)
->>>>>>> 73881f8f
 
     call this%InitInterp()
 
