--- conflicted
+++ resolved
@@ -31,17 +31,11 @@
     procedure, private :: TCubicSpline_IntRangeValue
     procedure :: InitFromFile => TCubicSpline_InitFromFile
     procedure :: InitInterp => TCubicSpline_InitInterp
-<<<<<<< HEAD
-    procedure :: Value => TCubicSpline_Value
-    procedure :: Derivative => TCubicSpline_Derivative
-    FINAL :: TCubicSpline_Free
-=======
     procedure :: Derivative => TCubicSpline_Derivative
     generic :: Value => TCubicSpline_Value
     generic :: Array => TCubicSpline_ArrayValue, TCubicSpline_IntRangeValue
     generic :: Init => TCubicSpline_Init, TCubicSpline_InitInt
     FINAL :: TCubicSpline_Free !not needed in standard, just for compiler bugs
->>>>>>> b2906fc0
     end Type
 
     Type, extends(TInterpolator) :: TInterpGrid2D
@@ -237,8 +231,6 @@
 
     end function TCubicSpline_Value
 
-<<<<<<< HEAD
-=======
     subroutine TCubicSpline_ArrayValue(W, x, y, error )
     !Get array of values y(x), assuming x is monotonically increasing
     class(TCubicSpline) :: W
@@ -311,7 +303,6 @@
 
     end subroutine TCubicSpline_IntRangeValue
 
->>>>>>> b2906fc0
     ! Get derivative of spline
     function TCubicSpline_Derivative(W, x, error )
     class(TCubicSpline) :: W
@@ -345,11 +336,7 @@
     b0=(x-W%X(llo))/ho
     dely=W%F(lhi)-W%F(llo)
     TCubicSpline_Derivative = dely/ho-(3.d0*a0**2-1.0d0)*ho*W%ddF(llo)/6.0d0 + &
-<<<<<<< HEAD
-         (3.d0*b0**2-1.0d0)*ho*W%ddF(lhi)/6.0d0 
-=======
     (3.d0*b0**2-1.0d0)*ho*W%ddF(lhi)/6.0d0
->>>>>>> b2906fc0
 
     end function TCubicSpline_Derivative
 
