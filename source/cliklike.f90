--- conflicted
+++ resolved
@@ -31,15 +31,10 @@
   character (len=256), dimension(:), pointer :: names
 
   type(clik_object) :: clikid
-  
 
   private
-<<<<<<< HEAD
-  public :: clik_lnlike, use_clik, clik_filename
-=======
-  public :: clik_readParams, clik_lnlike, use_clik, clik_filename, using_CAMspec, using_PLik
->>>>>>> 1bd08d54
-  
+  public :: clik_readParams,clik_lnlike, use_clik, clik_filename
+
 contains
 
     subroutine clik_readParams(Ini)
@@ -179,7 +174,6 @@
 !Not pretty. Oh well.     
     if (clik_nnuis .ne. 0) then 
        if (using_CAMspec) offset = 0
-<<<<<<< HEAD
        if (using_PLik) offset = num_CAMspec
 
        if (.not. using_ACTSPT) then
@@ -220,13 +214,6 @@
              end do
           end if 
        end if
-=======
-       if (using_PLik) offset = 13+20
-       do i=1,clik_nnuis
-          clik_cl_and_pars(j) = clik_nuis(i+offset)
-          j = j+1
-        end do
->>>>>>> 1bd08d54
     end if   
 
 
