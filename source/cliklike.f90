    module cliklike
    use clik
    use CosmologyTypes
    use CosmoTheory
    use settings
    use Likelihood_Cosmology
    implicit none

    logical :: use_clik = .false.

    integer, parameter :: dp = kind(1.d0)

    type, extends(TCMBLikelihood) :: ClikLikelihood
        type(clik_object) :: clikid
        integer(kind=4),dimension(6) :: clik_has_cl, clik_lmax
        integer :: clik_n,clik_ncl,clik_nnuis
        integer, allocatable :: clik_index(:,:)
        character (len=256), dimension(:), pointer :: names
    contains
    procedure :: LogLike => clik_LnLike
    procedure :: clik_likeinit
    procedure :: do_checks
    end type ClikLikelihood

    type, extends(ClikLikelihood) :: ClikLensingLikelihood
        !integer(kind=4) lensing_lmax
        integer(kind=4), dimension(7) :: lensing_lmaxs
    contains
    procedure :: LogLike => clik_lensing_LnLike
    procedure :: clik_likeinit => clik_lensing_likeinit
    end type ClikLensingLikelihood

    private

    public :: clik_readParams, use_clik

    contains

    subroutine clik_readParams(LikeList,Ini)
    class(TLikelihoodList) :: LikeList
    class(TSettingIni) Ini
    character (LEN=:), allocatable ::  name,fname,params
    integer i
    Class(ClikLikelihood), pointer :: like
    logical(KIND=4) is_lensing
    character(LEN=:), allocatable :: tag

    do i=1, Ini%Count
        name = Ini%Items(i)%P%Name
        if (StringStarts(name,'clik_data_')) then
            fname = Ini%ReadFileName(name, NotFoundFail = .false.)
            if (fname=='') cycle
            if (MpiRank==0 .and. feedback > 0) &
            print*,'Using clik with likelihood file ',trim(fname)
<<<<<<< HEAD
            fname = fname // ' '!add space for clik bug workaround
=======
            fname = fname // ' ' !just be safe to avoid clik bug
>>>>>>> 334de614
            call clik_try_lensing(is_lensing, fname)
            if (is_lensing) then
                allocate(ClikLensingLikelihood::like)
            else
                allocate(ClikLikelihood::like)
            end if
            call LikeList%Add(Like)
            Like%needs_powerspectra =.true.
            Like%LikelihoodType = 'CMB'
            tag = trim(name(len('clik_data_')+1:))
            Like%Tag = tag
            Like%name= File%ExtractName(fname, no_ext = .true.)
            allocate(Like%clik_index(2,6), source=0)
            Like%clik_index(:,1) = [1,1]
            Like%clik_index(:,2) = [2,2]
            Like%clik_index(:,3) = [3,3]
            Like%clik_index(:,4) = [2,1]
            Like%clik_index(:,5) = [3,1]
            Like%clik_index(:,6) = [3,2]

            params = Ini%ReadFileName('clik_params_'//tag, NotFoundFail = .false.)
            if (params/='') call Like%loadParamNames(params)
            like%speed = Ini%Read_Int('clik_speed_'//tag, 0)
            call Like%clik_likeinit(fname)
        end if
    end do

    end subroutine clik_readParams

    subroutine clik_likeinit(this, fname)
    class (ClikLikelihood) :: this
    character(LEN=*), intent(in) :: fname
    character (len=2),dimension(6) :: clnames
    integer i

    if (Feedback > 1 .and. MPIRank==0) Print*,'Initialising clik...'
    call clik_init(this%clikid,fname)
    call clik_get_has_cl(this%clikid,this%clik_has_cl)
    call clik_get_lmax(this%clikid,this%clik_lmax)

    !output Cls used
    clnames(1)='TT'
    clnames(2)='EE'
    clnames(3)='BB'
    clnames(4)='TE'
    clnames(5)='TB'
    clnames(6)='EB'
    if (Feedback > 1 .and. MPIRank==0) print*,'Likelihood uses the following Cls:'
    do i=1,6
        if (this%clik_has_cl(i) .eq. 1) then
            print*,'  ',trim(clnames(i)),' from l=0 to l=',this%clik_lmax(i)
        end if
    end do

    this%clik_ncl = sum(this%clik_lmax) + 6

    allocate(this%cl_lmax(CL_B,CL_B), source=0)
    this%cl_lmax(CL_T,CL_T) = this%clik_lmax(1)
    this%cl_lmax(CL_E,CL_T) = this%clik_lmax(4)
    this%cl_lmax(CL_E,CL_E) = this%clik_lmax(2)
    this%cl_lmax(CL_B,CL_B) = this%clik_lmax(3)
    where (this%cl_lmax<0)
        this%cl_lmax=0
    end where

    this%clik_nnuis = clik_get_extra_parameter_names(this%clikid,this%names)
    call this%do_checks()

    !tidying up

    this%clik_n = this%clik_ncl + this%clik_nnuis

    end subroutine clik_likeinit

    real(mcp) function clik_lnlike(this, CMB, Theory, DataParams)
    Class(ClikLikelihood) :: this
    Class (CMBParams) CMB
    Class(TCosmoTheoryPredictions), target :: Theory
    real(mcp) DataParams(:)
    integer :: i,j ,l
    real(dp) clik_cl_and_pars(this%clik_n)

    !set C_l and parameter vector to zero initially
    clik_cl_and_pars = 0.d0

    j = 1

    !TB and EB assumed to be zero
    !If your model predicts otherwise, this function will need to be updated
    do i=1,4
        associate(Cls=> Theory%Cls(this%clik_index(1,i),this%clik_index(2,i)))
            do l=0,this%clik_lmax(i)
                !skip C_0 and C_1
                if (l >= 2) then
                    clik_cl_and_pars(j) = CLs%CL(L)/real(l*(l+1),mcp)*twopi
                end if
                j = j+1
            end do
            end associate
    end do

    !Appending nuisance parameters
    !Not pretty. Oh well.
    if (this%clik_nnuis > 0) then
        do i=1,this%clik_nnuis
            !silvia--------------------------------------------
            if(i .eq. 6 .and. INDEX(trim(this%name),'plik').ne. 0)then
                clik_cl_and_pars(j) = DataParams(i)-2
            else
                clik_cl_and_pars(j) = DataParams(i)
            end if
            !------------------------------------------------
            j = j+1
        end do
    end if

    !Get - ln this needed by CosmoMC
    clik_lnlike = -1.d0*clik_compute(this%clikid,clik_cl_and_pars)

    if (Feedback>1) Print*,trim(this%name)//' lnlike = ',clik_lnlike

    end function clik_lnlike

    subroutine do_checks(this)
    class (ClikLikelihood) :: this
    integer i

    !Safeguard
    if (this%clik_nnuis/= this%nuisance_params%nnames) &
    call MpiStop('clik_nnuis has different number of nuisance parameters than .paramnames')
    if (this%clik_nnuis /= 0 .and. MPIRank==0 .and. Feedback>0) then
        Print*,'Clik will run with the following nuisance parameters:'
        do i=1,this%clik_nnuis
            Print*,trim(this%names(i))
        end do
    end if
    if (this%clik_nnuis >0) deallocate(this%names)

    end subroutine do_checks

    subroutine clik_lensing_likeinit(this, fname)
    class (ClikLensingLikelihood) :: this
    character(LEN=*), intent(in) :: fname

    if (Feedback > 1) Print*,'Initialising clik lensing...'
    call clik_lensing_init(this%clikid,fname)
    !    call clik_lensing_get_lmax(this%clikid,this%lensing_lmax)

    ! fill the lmaxs array. It contains (in that order) lmax for cl_phiphi, cl_TT, cl_EE, cl_BB, cl_TE, cl_TB, cl_EB
    ! -1 means that a particular spectrum is not used.
    ! lmaxs(1) will never be -1, but all the other can be is the likelihood is set not to include renormalization
    call clik_lensing_get_lmaxs(this%clikid,this%lensing_lmaxs)

    this%clik_nnuis = 0 !clik_lensing_get_extra_parameter_names(this%clikid,this%names)
    allocate(this%cl_lmax(CL_phi,CL_phi), source=0)
    this%cl_lmax(CL_T,CL_T) = this%lensing_lmaxs(2)
    this%cl_lmax(CL_E,CL_T) = this%lensing_lmaxs(5)
    this%cl_lmax(CL_E,CL_E) = this%lensing_lmaxs(3)
    this%cl_lmax(CL_B,CL_B) = this%lensing_lmaxs(4)
    this%cl_lmax(CL_Phi,CL_Phi) = this%lensing_lmaxs(1)
    where (this%cl_lmax<0)
        this%cl_lmax=0
    end where
    call this%do_checks()
    print *,'lensing lmax: ', this%lensing_lmaxs
    this%clik_n = sum(this%lensing_lmaxs(1:7)+1) !2*(this%lensing_lmax+1) + this%clik_nnuis

    end subroutine clik_lensing_likeinit

    real(mcp) function clik_lensing_lnlike(this, CMB, Theory, DataParams)
    Class(ClikLensingLikelihood) :: this
    Class (CMBParams) CMB
    Class(TCosmoTheoryPredictions), target :: Theory
    real(mcp) DataParams(:)
    integer :: i,j,l
    real(dp) clik_cl_and_pars(this%clik_n)


    !set C_l and parameter vector to zero initially
    clik_cl_and_pars = 0.d0

    j = 1
    associate(Cls=> Theory%Cls(CL_Phi,CL_Phi))
        do l=0,this%lensing_lmaxs(1)
            !skip C_0 and C_1
            if (l >= 2) then
                clik_cl_and_pars(j) = CLs%Cl(L)/real(l*(l+1),mcp)**2*twopi
            end if
            j = j+1
        end do
        end associate

        !TB and EB assumed to be zero
        !If your model predicts otherwise, this function will need to be updated
        do i=1,4
            associate(Cls=> Theory%Cls(this%clik_index(1,i),this%clik_index(2,i)))
                do l=0,this%lensing_lmaxs(i+1)
                    !skip C_0 and C_1
                    if (l >= 2) then
                        clik_cl_and_pars(j) = CLs%Cl(L)/real(l*(l+1),mcp)*twopi
                    end if
                    j = j+1
                end do
                end associate
        end do

        do i=1,this%clik_nnuis
            clik_cl_and_pars(j) = DataParams(i)
            j = j+1
        end do

        !Get - ln this needed by CosmoMC
        clik_lensing_lnlike = -1.d0*clik_lensing_compute(this%clikid,clik_cl_and_pars)

        if (Feedback>1) Print*,trim(this%name)//' lnlike = ',clik_lensing_lnlike

    end function clik_lensing_lnlike

    end module cliklike<|MERGE_RESOLUTION|>--- conflicted
+++ resolved
@@ -52,11 +52,7 @@
             if (fname=='') cycle
             if (MpiRank==0 .and. feedback > 0) &
             print*,'Using clik with likelihood file ',trim(fname)
-<<<<<<< HEAD
-            fname = fname // ' '!add space for clik bug workaround
-=======
             fname = fname // ' ' !just be safe to avoid clik bug
->>>>>>> 334de614
             call clik_try_lensing(is_lensing, fname)
             if (is_lensing) then
                 allocate(ClikLensingLikelihood::like)
