--- conflicted
+++ resolved
@@ -245,42 +245,19 @@
         end do
     end associate
 
-<<<<<<< HEAD
-        !TB and EB assumed to be zero
-        !If your model predicts otherwise, this function will need to be updated
-        do i=1,4
-            associate(Cls=> Theory%Cls(this%clik_index(1,i),this%clik_index(2,i)))
-                do l=0,this%lensing_lmaxs(i+1)
-                    !skip C_0 and C_1
-                    if (l >= 2) then
-                        clik_cl_and_pars(j) = CLs%Cl(L)/real(l*(l+1),mcp)*twopi
-                    end if
-                    j = j+1
-                end do
-                end associate
-        end do
-
-        do i=1,this%clik_nnuis
-            clik_cl_and_pars(j) = DataParams(i)
-            j = j+1
-        end do
-
-        !Get - ln this needed by CosmoMC
-        clik_lensing_lnlike = -1.d0*clik_lensing_compute(this%clikid,clik_cl_and_pars)
-
-        if (Feedback>1) Print*,trim(this%name)//' lnlike = ',clik_lensing_lnlike
-=======
     !TB and EB assumed to be zero
     !If your model predicts otherwise, this function will need to be updated
-    associate(Cls=> Theory%Cls(1,1))
-        do l=0,this%lensing_lmax
-            !skip C_0 and C_1
-            if (l >= 2) then
-                clik_cl_and_pars(j) = CLs%Cl(L)/real(l*(l+1),mcp)*twopi
-            end if
-            j = j+1
-        end do
-    end associate
+    do i=1,4
+        associate(Cls=> Theory%Cls(this%clik_index(1,i),this%clik_index(2,i)))
+            do l=0,this%lensing_lmaxs(i+1)
+                !skip C_0 and C_1
+                if (l >= 2) then
+                    clik_cl_and_pars(j) = CLs%Cl(L)/real(l*(l+1),mcp)*twopi
+                end if
+                j = j+1
+            end do
+        end associate
+    end do
 
     do i=1,this%clik_nnuis
         clik_cl_and_pars(j) = DataParams(i)
@@ -291,7 +268,6 @@
     clik_lensing_lnlike = -1.d0*clik_lensing_compute(this%clikid,clik_cl_and_pars)
 
     if (Feedback>1) Print*,trim(this%name)//' lnlike = ',clik_lensing_lnlike
->>>>>>> f9f1f6b4
 
     end function clik_lensing_lnlike
 
