--- conflicted
+++ resolved
@@ -23,7 +23,8 @@
     end type ClikLikelihood
 
     type, extends(ClikLikelihood) :: ClikLensingLikelihood
-        integer(kind=4) lensing_lmax
+        !integer(kind=4) lensing_lmax
+        integer(kind=4), dimension(7) :: lensing_lmaxs
     contains
     procedure :: LogLike => clik_lensing_LnLike
     procedure :: clik_likeinit => clik_lensing_likeinit
@@ -80,16 +81,16 @@
 
     end subroutine clik_readParams
 
-    subroutine clik_likeinit(this, fname)
-    class (ClikLikelihood) :: this
+    subroutine clik_likeinit(like, fname)
+    class (ClikLikelihood) :: like
     character(LEN=*), intent(in) :: fname
     character (len=2),dimension(6) :: clnames
     integer i
 
     if (Feedback > 1 .and. MPIRank==0) Print*,'Initialising clik...'
-    call clik_init(this%clikid,fname)
-    call clik_get_has_cl(this%clikid,this%clik_has_cl)
-    call clik_get_lmax(this%clikid,this%clik_lmax)
+    call clik_init(like%clikid,fname)
+    call clik_get_has_cl(like%clikid,like%clik_has_cl)
+    call clik_get_lmax(like%clikid,like%clik_lmax)
 
     !output Cls used
     clnames(1)='TT'
@@ -100,38 +101,38 @@
     clnames(6)='EB'
     if (Feedback > 1 .and. MPIRank==0) print*,'Likelihood uses the following Cls:'
     do i=1,6
-        if (this%clik_has_cl(i) .eq. 1) then
-            print*,'  ',trim(clnames(i)),' from l=0 to l=',this%clik_lmax(i)
+        if (like%clik_has_cl(i) .eq. 1) then
+            print*,'  ',trim(clnames(i)),' from l=0 to l=',like%clik_lmax(i)
         end if
     end do
 
-    this%clik_ncl = sum(this%clik_lmax) + 6
-
-    allocate(this%cl_lmax(CL_B,CL_B), source=0)
-    this%cl_lmax(CL_T,CL_T) = this%clik_lmax(1)
-    this%cl_lmax(CL_E,CL_T) = this%clik_lmax(4)
-    this%cl_lmax(CL_E,CL_E) = this%clik_lmax(2)
-    this%cl_lmax(CL_B,CL_B) = this%clik_lmax(3)
-    where (this%cl_lmax<0)
-        this%cl_lmax=0
+    like%clik_ncl = sum(like%clik_lmax) + 6
+
+    allocate(like%cl_lmax(CL_B,CL_B), source=0)
+    like%cl_lmax(CL_T,CL_T) = like%clik_lmax(1)
+    like%cl_lmax(CL_E,CL_T) = like%clik_lmax(4)
+    like%cl_lmax(CL_E,CL_E) = like%clik_lmax(2)
+    like%cl_lmax(CL_B,CL_B) = like%clik_lmax(3)
+    where (like%cl_lmax<0)
+        like%cl_lmax=0
     end where
 
-    this%clik_nnuis = clik_get_extra_parameter_names(this%clikid,this%names)
-    call this%do_checks()
+    like%clik_nnuis = clik_get_extra_parameter_names(like%clikid,like%names)
+    call like%do_checks()
 
     !tidying up
 
-    this%clik_n = this%clik_ncl + this%clik_nnuis
+    like%clik_n = like%clik_ncl + like%clik_nnuis
 
     end subroutine clik_likeinit
 
-    real(mcp) function clik_lnlike(this, CMB, Theory, DataParams)
-    Class(ClikLikelihood) :: this
+    real(mcp) function clik_lnlike(like, CMB, Theory, DataParams)
+    Class(ClikLikelihood) :: like
     Class (CMBParams) CMB
     Class(TCosmoTheoryPredictions), target :: Theory
     real(mcp) DataParams(:)
     integer :: i,j ,l
-    real(dp) clik_cl_and_pars(this%clik_n)
+    real(dp) clik_cl_and_pars(like%clik_n)
 
     !set C_l and parameter vector to zero initially
     clik_cl_and_pars = 0.d0
@@ -141,8 +142,8 @@
     !TB and EB assumed to be zero
     !If your model predicts otherwise, this function will need to be updated
     do i=1,4
-        associate(Cls=> Theory%Cls(this%clik_index(1,i),this%clik_index(2,i)))
-            do l=0,this%clik_lmax(i)
+        associate(Cls=> Theory%Cls(Like%clik_index(1,i),Like%clik_index(2,i)))
+            do l=0,like%clik_lmax(i)
                 !skip C_0 and C_1
                 if (l >= 2) then
                     clik_cl_and_pars(j) = CLs%CL(L)/real(l*(l+1),mcp)*twopi
@@ -154,10 +155,10 @@
 
     !Appending nuisance parameters
     !Not pretty. Oh well.
-    if (this%clik_nnuis > 0) then
-        do i=1,this%clik_nnuis
+    if (like%clik_nnuis > 0) then
+        do i=1,like%clik_nnuis
             !silvia--------------------------------------------
-            if(i .eq. 6 .and. INDEX(trim(this%name),'plik').ne. 0)then
+            if(i .eq. 6 .and. INDEX(trim(like%name),'plik').ne. 0)then
                 clik_cl_and_pars(j) = DataParams(i)-2
             else
                 clik_cl_and_pars(j) = DataParams(i)
@@ -167,61 +168,67 @@
         end do
     end if
 
-    !Get - ln this needed by CosmoMC
-    clik_lnlike = -1.d0*clik_compute(this%clikid,clik_cl_and_pars)
-
-    if (Feedback>1) Print*,trim(this%name)//' lnlike = ',clik_lnlike
+    !Get - ln like needed by CosmoMC
+    clik_lnlike = -1.d0*clik_compute(like%clikid,clik_cl_and_pars)
+
+    if (Feedback>1) Print*,trim(like%name)//' lnlike = ',clik_lnlike
 
     end function clik_lnlike
 
-    subroutine do_checks(this)
-    class (ClikLikelihood) :: this
+    subroutine do_checks(like)
+    class (ClikLikelihood) :: like
     integer i
 
     !Safeguard
-    if (this%clik_nnuis/= this%nuisance_params%nnames) &
+    if (like%clik_nnuis/= like%nuisance_params%nnames) &
     call MpiStop('clik_nnuis has different number of nuisance parameters than .paramnames')
-    if (this%clik_nnuis /= 0 .and. MPIRank==0 .and. Feedback>0) then
+    if (like%clik_nnuis /= 0 .and. MPIRank==0 .and. Feedback>0) then
         Print*,'Clik will run with the following nuisance parameters:'
-        do i=1,this%clik_nnuis
-            Print*,trim(this%names(i))
+        do i=1,like%clik_nnuis
+            Print*,trim(like%names(i))
         end do
     end if
-    if (this%clik_nnuis >0) deallocate(this%names)
+    if (like%clik_nnuis >0) deallocate(like%names)
 
     end subroutine do_checks
 
-    subroutine clik_lensing_likeinit(this, fname)
-    class (ClikLensingLikelihood) :: this
+    subroutine clik_lensing_likeinit(like, fname)
+    class (ClikLensingLikelihood) :: like
     character(LEN=*), intent(in) :: fname
     integer i
 
     if (Feedback > 1) Print*,'Initialising clik lensing...'
-    call clik_lensing_init(this%clikid,fname)
-    call clik_lensing_get_lmax(this%clikid,this%lensing_lmax)
-
-
-    this%clik_nnuis = 0 !clik_lensing_get_extra_parameter_names(this%clikid,this%names)
-    allocate(this%cl_lmax(CL_phi,CL_phi), source=0)
-    this%cl_lmax(CL_T,CL_T) = this%lensing_lmax
-    this%cl_lmax(CL_Phi,CL_Phi) = this%lensing_lmax
-    where (this%cl_lmax<0)
-        this%cl_lmax=0
+    call clik_lensing_init(like%clikid,fname)
+    !    call clik_lensing_get_lmax(like%clikid,like%lensing_lmax)
+
+    ! fill the lmaxs array. It contains (in that order) lmax for cl_phiphi, cl_TT, cl_EE, cl_BB, cl_TE, cl_TB, cl_EB
+    ! -1 means that a particular spectrum is not used.
+    ! lmaxs(1) will never be -1, but all the other can be is the likelihood is set not to include renormalization
+    call clik_lensing_get_lmaxs(like%clikid,like%lensing_lmaxs)
+
+    like%clik_nnuis = 0 !clik_lensing_get_extra_parameter_names(like%clikid,like%names)
+    allocate(like%cl_lmax(CL_phi,CL_phi), source=0)
+    like%cl_lmax(CL_T,CL_T) = like%lensing_lmaxs(2)
+    like%cl_lmax(CL_E,CL_T) = like%lensing_lmaxs(5)
+    like%cl_lmax(CL_E,CL_E) = like%lensing_lmaxs(3)
+    like%cl_lmax(CL_B,CL_B) = like%lensing_lmaxs(4)
+    like%cl_lmax(CL_Phi,CL_Phi) = like%lensing_lmaxs(1)
+    where (like%cl_lmax<0)
+        like%cl_lmax=0
     end where
-    call this%do_checks()
-    print *,'lensing lmax: ', this%lensing_lmax
-
-    this%clik_n = 2*(this%lensing_lmax+1) + this%clik_nnuis
+    call like%do_checks()
+    print *,'lensing lmax: ', like%lensing_lmaxs
+    like%clik_n = sum(like%lensing_lmaxs(1:7)+1) !2*(like%lensing_lmax+1) + like%clik_nnuis
 
     end subroutine clik_lensing_likeinit
 
-    real(mcp) function clik_lensing_lnlike(this, CMB, Theory, DataParams)
-    Class(ClikLensingLikelihood) :: this
+    real(mcp) function clik_lensing_lnlike(like, CMB, Theory, DataParams)
+    Class(ClikLensingLikelihood) :: like
     Class (CMBParams) CMB
     Class(TCosmoTheoryPredictions), target :: Theory
     real(mcp) DataParams(:)
     integer :: i,j,l
-    real(dp) clik_cl_and_pars(this%clik_n)
+    real(dp) clik_cl_and_pars(like%clik_n)
 
 
     !set C_l and parameter vector to zero initially
@@ -229,11 +236,7 @@
 
     j = 1
     associate(Cls=> Theory%Cls(CL_Phi,CL_Phi))
-<<<<<<< HEAD
-        do l=0,like%lensing_lmax)
-=======
-        do l=0,this%lensing_lmax
->>>>>>> 44de6df0
+        do l=0,like%lensing_lmaxs(1)
             !skip C_0 and C_1
             if (l >= 2) then
                 clik_cl_and_pars(j) = CLs%Cl(L)/real(l*(l+1),mcp)**2*twopi
@@ -244,29 +247,27 @@
 
     !TB and EB assumed to be zero
     !If your model predicts otherwise, this function will need to be updated
-    associate(Cls=> Theory%Cls(1,1))
-<<<<<<< HEAD
-            do l=0,like%lensing_lmax)
-=======
-            do l=0,this%lensing_lmax
->>>>>>> 44de6df0
+    do i=1,4
+        associate(Cls=> Theory%Cls(Like%clik_index(1,i),Like%clik_index(2,i)))
+            do l=0,like%lensing_lmaxs(i+1)
                 !skip C_0 and C_1
                 if (l >= 2) then
                     clik_cl_and_pars(j) = CLs%Cl(L)/real(l*(l+1),mcp)*twopi
                 end if
                 j = j+1
             end do
-    end associate
-
-    do i=1,this%clik_nnuis
+            end associate
+    end do
+
+    do i=1,like%clik_nnuis
         clik_cl_and_pars(j) = DataParams(i)
         j = j+1
     end do
 
-    !Get - ln this needed by CosmoMC
-    clik_lensing_lnlike = -1.d0*clik_lensing_compute(this%clikid,clik_cl_and_pars)
-
-    if (Feedback>1) Print*,trim(this%name)//' lnlike = ',clik_lensing_lnlike
+    !Get - ln like needed by CosmoMC
+    clik_lensing_lnlike = -1.d0*clik_lensing_compute(like%clikid,clik_cl_and_pars)
+
+    if (Feedback>1) Print*,trim(like%name)//' lnlike = ',clik_lensing_lnlike
 
     end function clik_lensing_lnlike
 
