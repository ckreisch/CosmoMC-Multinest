
    module minimize
    use CalcLike
    use Powell_ConstrainedOptimize
    use MatrixUtils
    use MonteCarlo
    use ParamPointSet
    use propose
    implicit none
    private

    !TSaveLoadStateObject->TCheckpointable->TLikelihoodUser->TMinimizer
    Type, abstract, extends(TLikelihoodUser) :: TMinimizer
        logical :: uses_MPI = .false.
        Type(ParamSet) :: MinParams
        integer, allocatable :: minimize_indices(:), minimize_indices_used(:)
        real(mcp), allocatable :: used_param_scales(:), inv_cov(:,:)
        integer, allocatable  :: rotatable_params_used(:)
        integer :: num_rotatable = 0
        integer :: num_rot = 0
        real(mcp), allocatable :: paramRot(:,:)
        integer, allocatable :: min_params_rot(:)
    contains
    procedure :: ffn
    procedure(FindBestFit), deferred :: FindBestFit
    procedure :: VectToParams
    procedure :: WriteParamsHumanText
    procedure :: WriteBestFitParams
    end type

    abstract interface
    function FindBestFit(this,Params,is_best_bestfit) result(best_like)
    import TMinimizer,ParamSet, mcp
    class(TMinimizer) :: this
    Type(ParamSet) Params
    logical, intent(out) :: is_best_bestfit
    real(mcp) best_like
    end function FindBestFit
    end interface

    Type, extends(TBOBYQA) ::TBOBYQAMin
        class(TMinimizer), pointer :: Minimizer
    contains
    procedure :: funkk
    end type

    Type, extends(TMinimizer) :: TPowellMinimizer
        Type(TBOBYQAMin) :: BOBYQA
        real(mcp) :: max_like_radius = 0.01_mcp
        integer :: max_like_iterations  = 10000
        integer :: minimization_points_factor = 2
        real(mcp) :: minimize_loglike_tolerance = 0._mcp
        logical :: minimize_separate_fast = .true.
        integer :: minimize_mcmc_refine_num = 20
        !MCMC steps per parameter to refine after provisional best fit
        real(mcp) :: minimize_refine_temp = 0.01_mcp
        real(mcp) :: minimize_temp_scale_factor = 5._mcp
        real(mcp)  :: start_trust_radius = 3._mcp
        logical :: minimize_random_start_pos = .false.

    contains
    procedure :: ReadParams => TPowellMinimizer_ReadParams
    procedure :: FindBestFit => TPowellMinimizer_FindBestFit
    procedure :: FindBestFit_indices => TPowellMinimizer_FindBestFit_indices
    end type


    public TMinimizer, TPowellMinimizer

    contains

    function funkk(this, n, X)result(like)
    class(TBOBYQAMin) this
    integer, intent(in) :: n
    real(Powell_CO_prec) :: like
    real(Powell_CO_prec) X(n)

    like = this%Minimizer%ffn(n,X)

    end function funkk

    subroutine VectToParams(this,vect, P)
    class(TMinimizer) :: this
    real(Powell_CO_prec) vect(:)
    Type(ParamSet) P
    integer i,ii

    associate (minimize_indices => this%minimize_indices)
        if (this%num_rot>0) then
            P%P(minimize_indices(this%min_params_rot)) = matmul(this%paramRot,vect(this%min_params_rot)) &
            + BaseParams%center(this%minimize_indices(this%min_params_rot))
        end if

        do i=1, size(minimize_indices)
            if (.not. any(this%min_params_rot==i)) then
                ii=minimize_indices(i)
                P%P(ii)=vect(i)*this%used_param_scales(this%minimize_indices_used(i)) + BaseParams%center(ii)
            end if
        end do

        do i=1, size(minimize_indices)
            if (P%P(minimize_indices(i)) < BaseParams%PMin(minimize_indices(i))-1d-13) &
            call DoAbort(numcat('Minimize:Rotated parameter less than prior boundary:',i))
            if (P%P(minimize_indices(i)) > BaseParams%PMax(minimize_indices(i))+1d-13) &
            call DoAbort(numcat('Minimize:Rotated parameter greater than prior boundary:',i))
            !Just fix up small rounding error
        end do
        P%P(minimize_indices) = max(BaseParams%PMin(minimize_indices),P%P(minimize_indices))
        P%P(minimize_indices) = min(BaseParams%PMax(minimize_indices),P%P(minimize_indices))
        end associate

    end subroutine VectToparams


    function ffn(this, n,vect) result(like)
    class(TMinimizer) :: this
    integer, intent(in) :: n
    real(Powell_CO_prec) :: like
    real(Powell_CO_prec) vect(n)
    Type(ParamSet) P

    P = this%MinParams
    call this%VectToParams(vect, P)

    like = this%LikeCalculator%GetLogLike(P)
    call this%MinParams%Clear(keep=P)
    this%MinParams = P !want to keep e.g. the Age calculation

    end function ffn

    subroutine TPowellMinimizer_ReadParams(this,Ini)
    class(TPowellMinimizer) :: this
    class(TSettingIni) :: Ini
    character(LEN=:), pointer :: diag_params
    integer num, rotparams(num_params), i, rot_params_used(num_params)

    !radius in normalized parameter space to converge
    call Ini%Read('max_like_radius',this%max_like_radius)
    call Ini%Read('max_like_iterations',this%max_like_iterations)
    !set points factor above 2 to use a denser sampling of space (may be more robust)
    call Ini%Read('minimization_points_factor',this%minimization_points_factor)
    !will exit if function difference between iterations less than minimize_loglike_tolerance (even if radius criterion not met)
    call Ini%Read('minimize_loglike_tolerance',this%minimize_loglike_tolerance, min=0.d0)
    call Ini%Read('minimize_separate_fast',this%minimize_separate_fast)
    call Ini%Read('minimize_mcmc_refine_num',this%minimize_mcmc_refine_num)
    if (this%minimize_mcmc_refine_num>0) then
        call Ini%Read('minimize_refine_temp',this%minimize_refine_temp)
        call Ini%Read('minimize_temp_scale_factor',this%minimize_temp_scale_factor)
    end if
    call Ini%Read('minimize_random_start_pos',this%minimize_random_start_pos)
    this%uses_MPI = this%minimize_random_start_pos

    allocate(this%used_param_scales(num_params_used))
    allocate(this%inv_cov(num_params_used, num_params_used))
    this%inv_cov = BaseParams%covariance_estimate
    call Matrix_Inverse(this%inv_cov)
    do i=1,num_params_used
        this%used_param_scales(i) = min( sqrt( 1/this%inv_cov(i,i)) , &
        (BaseParams%PMax(params_used(i))- BaseParams%PMin(params_used(i)))/this%start_trust_radius/3.)
    end do

    diag_params => Ini%Read_String('minimize_diag_params')
    !Like the proposal for MCMC, but potentially a subset of parameters since can only diagonalize
    !parameters that do not have hard boundaries in the high likelihood region
    if (diag_params/='') then
        num= -1
        call BaseParams%NameMapping%ReadIndices(diag_params, rotparams, num)
    else
        num = 0
    end if

    this%num_rotatable=0
    do i=1, num_params_used
        if (any(rotparams(1:num)==params_used(i))) then
            this%num_rotatable=this%num_rotatable+1
            rot_params_used(this%num_rotatable) = i
        end if
    end do
    allocate(this%rotatable_params_used(this%num_rotatable))
    if (this%num_rotatable>0) then
        this%rotatable_params_used = rot_params_used(1:this%num_rotatable)
    end if

    end subroutine TPowellMinimizer_ReadParams


    function TPowellMinimizer_FindBestFit_indices(this,num_indices,vect) result(best_like)
    class(TPowellMinimizer), target :: this
    integer, intent(in) ::  num_indices
    real(mcp) best_like
    real(Powell_CO_prec) :: vect(num_indices), XL(num_indices), XU(num_indices)
    real(Powell_CO_prec) rhobeg, rhoend
    integer npt,i
    integer rot_params_used(num_indices)

    this%BOBYQA%Minimizer => this
    this%num_rot=0
    do i=1, num_indices
        if (any(this%rotatable_params_used(1:this%num_rotatable)==this%minimize_indices_used(i))) then
            !Rotatable parameters are assumed not to have any prior boundaries near the optimization region
            this%num_rot=this%num_rot+1
            rot_params_used(this%num_rot) = i
            XL(i) = -1d10
            XU(i) = 1d10
        else
            XL(i) = (BaseParams%PMin(this%minimize_indices(i))-BaseParams%center(this%minimize_indices(i))) &
            / this%used_param_scales(this%minimize_indices_used(i))
            XU(i) = (BaseParams%PMax(this%minimize_indices(i))-BaseParams%center(this%minimize_indices(i))) &
            / this%used_param_scales(this%minimize_indices_used(i))
        end if
    end do

    if (allocated(this%min_params_rot)) deallocate(this%min_params_rot)
    if (allocated(this%paramRot)) deallocate(this%paramRot)
    allocate(this%min_params_rot(this%num_rot))

    if (this%num_rot > 0) then
        this%min_params_rot = rot_params_used(1:this%num_rot)
        allocate(this%paramRot(this%num_rot,this%num_rot))
        this%paramRot = this%inv_cov(this%minimize_indices_used(this%min_params_rot),&
        & this%minimize_indices_used(this%min_params_rot))
        call Matrix_Inverse(this%paramRot)
        associate(scales => this%used_param_scales(this%minimize_indices_used(this%min_params_rot)))
            do i=1,this%num_rot
                this%paramRot(:,i) = this%paramRot(:,i) / scales(i)
                this%paramRot(i,:) = this%paramRot(i,:) / scales(i)
            end do
            call Matrix_Cholesky(this%paramRot,zeroed=.true.)
            do i=1,this%num_rot
                this%paramRot(i,:) = this%paramRot(i,:) * scales(i)
            end do
            end associate
    end if

    !Initial and final radius of region required (in normalized units)
    rhobeg =  this%start_trust_radius   !min(nint(minval(XU-XL)/3),1)
    rhoend = this%max_like_radius
    if (this%minimization_points_factor>2) then
        npt = min(this%minimization_points_factor*num_indices,((num_indices +1)*(num_indices +2))/2)
    else
        npt = 2*num_indices +1 !have had some problems using just this
    end if
    This%Bobyqa%FVAL_Converge_difference = this%minimize_loglike_tolerance
    if (Feedback>0) then
        print*,'minimizing ',num_indices, ' with rhobeg, rhoend = ',real(rhobeg), real(rhoend)
        print*,'minimization points: ',npt, 'chi2 converge tol:',real(this%Bobyqa%FVAL_Converge_difference)
    end if
    if (.not. this%Bobyqa%BOBYQA (num_indices ,npt, vect,XL,XU,rhobeg,rhoend,FeedBack+1, this%max_like_iterations)) then
        !BOBYQA generally uses too few operations to get a Hessian estimate
        !I have asked M Powell, and he indeed recommended calculating the Hessian sepratately afterwards
        best_like = logZero
    else
        best_like = this%ffn(num_indices,vect)
    end if
    end function TPowellMinimizer_FindBestFit_indices


    function TPowellMinimizer_FindBestFit(this,Params,is_best_bestfit) result(best_like)
    class(TPowellMinimizer) :: this
    Type(ParamSet) Params
    logical, intent(out) :: is_best_bestfit
    real(mcp) best_like, last_like
    real(Powell_CO_prec) :: vect(num_params_used), vect_fast(BaseParams%num_fast)
    real(mcp) :: temperature, scale, slike, last_best, checklike
    real(mcp), allocatable :: bestfit_loglikes(:)
    integer ierror,i
    Type(BlockedProposer) :: Proposer
    Class(TLikeCalculator), allocatable :: LikeCalcMCMC
    class(TMetropolisSampler), allocatable :: MCMC
    real(mcp) StartLike

    vect = 0 !start at zero by definition (from input center values)
    if (this%minimize_random_start_pos) then
        call BaseParams%SetStartPositions(Params)
    else
        Params%P(1:num_params) = BaseParams%center(1:num_params)
    end if
    this%MinParams = Params
    ! scale the params so they are all roughly the same order of magnitude
    !normalized parameter bounds
    if (BaseParams%num_fast>0 .and. BaseParams%num_slow /=0 .and. this%minimize_separate_fast) then
        if (Feedback>0) print*,'minmizing fast parameters'
        vect_fast=0
        call Proposer%Init(BaseParams%param_blocks, slow_block_max= slow_tp_max, oversample_fast=1)
        allocate(this%minimize_indices_used(BaseParams%num_fast), source=Proposer%indices(Proposer%Slow%n+1:Proposer%All%n))
        allocate(this%minimize_indices(BaseParams%num_fast))
        this%minimize_indices=params_used(this%minimize_indices_used)
        best_like = this%FindBestFit_indices(BaseParams%num_fast,vect_fast)
        if (Feedback>0) print *,'initial fast parameter minimize logLike: ', best_like
        vect(Proposer%indices(Proposer%Slow%n+1:Proposer%All%n)) = vect_fast
        deallocate(this%minimize_indices,this%minimize_indices_used)
    end if

    do
        if (Feedback>0) print*,'minmizing all parameters'
        allocate(this%minimize_indices(num_params_used), source=params_used)
        allocate(this%minimize_indices_used(num_params_used), source=[(I, I=1, num_params_used)])
        
        best_like = this%FindBestFit_indices(num_params_used,vect)
        deallocate(this%minimize_indices, this%minimize_indices_used)
        last_like = best_like

        if (BaseParams%num_fast>0 .and. BaseParams%num_slow /=0 .and. this%minimize_separate_fast) then
            if (Feedback>0) print*,'minmizing fast parameters again'
            vect_fast=vect(Proposer%indices(Proposer%Slow%n+1:Proposer%All%n))
            allocate(this%minimize_indices(BaseParams%num_fast), this%minimize_indices_used(BaseParams%num_fast))
            this%minimize_indices_used = Proposer%indices(Proposer%Slow%n+1:Proposer%All%n)
            this%minimize_indices = params_used(this%minimize_indices_used)
            best_like = this%FindBestFit_indices(BaseParams%num_fast,vect_fast)
            if (Feedback>0) print *,'fast parameter minimize logLike: ', best_like
            vect(Proposer%indices(Proposer%Slow%n+1:Proposer%All%n)) = vect_fast
            deallocate(this%minimize_indices,this%minimize_indices_used)
        end if
        !Only finish if sanity check passes
<<<<<<< HEAD
        if (abs(last_like - best_like) < minimize_loglike_tolerance*2 .or. &
        minimize_mcmc_refine_num>0 .and. abs(last_like - best_like) < max(minimize_loglike_tolerance,0.5_mcp)) exit
=======
        if (abs(last_like - best_like) < this%minimize_loglike_tolerance*2 .or. &
        this%minimize_mcmc_refine_num>0 .and. abs(last_like - best_like) < max(this%minimize_loglike_tolerance,0.5_mcp)) exit
>>>>>>> 2a15ee1e
    end do

    call Params%Clear(keep=this%MinParams)
    Params = this%MinParams

    if (this%minimize_mcmc_refine_num>0) then
        if (Feedback > 0) print *, 'Refining minimimum using low temp MCMC'
        if (Feedback > 0) print *,'Current logLike: ', best_like

        scale = 2
        temperature = this%minimize_refine_temp
        allocate(LikeCalcMCMC, source=this%LikeCalculator)

        !BOBYQA can stop because of numerical errors, do some MCMC steps to do last bit of numerically noisy convergence
        do
            allocate(TMetropolisSampler::MCMC)

            if (Feedback > 0) print *,'Minimize MCMC with temp', temperature
            last_best = best_like
            StartLike = best_like/temperature
            LikeCalcMCMC%temperature = temperature

            call MCMC%InitWithPropose(LikecalcMCMC,null(), propose_scale=scale*sqrt(temperature))
            call MCMC%SetCovariance(BaseParams%covariance_estimate)
            call MCMC%SampleFrom(Params, StartLike, this%minimize_mcmc_refine_num * num_params_used)

            if (Feedback > 0) then
                if (MCMC%MaxLike/=logZero) then
                    print *,MpiRank, 'MCMC MaxLike = ', MCMC%MaxLike*temperature
                else
                    print *,MpiRank, 'MCMC chain not moved'
                end if
            end if

            if (MCMC%MaxLike/=logZero .and. MCMC%MaxLike*temperature < best_like) then
                Params%P  = MCMC%MaxLikeParams
                checkLike=LikeCalcMCMC%GetLogLike(Params)*temperature
                print *,MpiRank, 'check like, best_like:', checklike, best_like !avoid recursive IO
                best_like = MCMC%MaxLike*temperature
            end if
            deallocate(MCMC)
            if (last_best - best_like < this%minimize_loglike_tolerance &
            .and. temperature < 4*this%minimize_loglike_tolerance/num_params_used) exit
            if (last_best - best_like < 2*sqrt(num_params_used*temperature)) &
            Temperature = Temperature/ this%minimize_temp_scale_factor
        end do
        deallocate(LikeCalcMCMC)
    end if

    is_best_bestfit=.true.
#ifdef MPI
    if (this%uses_MPI) then
        allocate(bestfit_loglikes(MPIchains))
        call MPI_Allgather(best_like, 1, MPI_real_mcp, &
        bestfit_loglikes, 1,  MPI_real_mcp, MPI_COMM_WORLD, ierror)
        if (MpiRank==0 .and. MPIChains>1) then
            print *,'synched bestfits:', bestfit_loglikes
            if (maxval(bestfit_loglikes)-minval(bestfit_loglikes) >1) then
                print *,'WARNING: big spread in log-likes'
            elseif (maxval(bestfit_loglikes)-minval(bestfit_loglikes) >0.2) then
                print *,'WARNING: modest spread in log-likes'
            end if
        end if
        is_best_bestfit = minval(bestfit_loglikes)==best_like
        deallocate(bestfit_loglikes)
        do i=0, MpiChains-1
            call MPI_Barrier(MPI_COMM_WORLD,ierror)
            if (i==MpiRank .and. .not. is_best_bestfit .and. Feedback>0) then
                print *,MpiRank, 'best_like params:'
                call this%WriteParamsHumanText(stdout,Params, best_like)
            end if
        end do
        call MPI_Barrier(MPI_COMM_WORLD,ierror)
    end if
#endif

    end function TPowellMinimizer_FindBestFit


    subroutine WriteParamsHumanText(this, aunit, P, like)
    class(TMinimizer) :: this
    Type(ParamSet) P
    real(mcp), intent(in), optional :: like
    integer, intent(in) :: aunit
    real(mcp), allocatable :: derived(:)
    integer :: numderived = 0
    integer isused,i

    if (present(like)) then
        write (aunit,*) '-log(Like) = ',like
        write (aunit,*) ' chi-sq    = ',like*2
        write (aunit,*) ''
    end if

    do isused = 0,1
        do i=1, num_params
            if (isused==0 .and. BaseParams%PWidth(i)/=0 .or. isused==1 .and. BaseParams%PWidth(i)==0) then
                write(aunit,'(1I5,1E15.7,"   ",1A22)', advance='NO') &
                i, P%P(i), BaseParams%NameMapping%name(i)
                write (aunit,'(a)') trim(BaseParams%NameMapping%label(i))
            end if
        end do
        write (aunit,*) ''
    end do

    if (generic_mcmc) return

<<<<<<< HEAD
    numderived = GetDerivedParameters(P%P,P%Theory, derived)
=======
    call this%LikeCalculator%Config%Parameterization%CalcDerivedParams(P%P,P%Theory, derived)
    call DataLikelihoods%addLikelihoodDerivedParams(P%P, P%Theory, derived)
    if (allocated(derived)) numderived = size(derived)
>>>>>>> 2a15ee1e
    do i=1, numderived
        write(aunit,'(1I5,1E15.7,"   ",1A22)', advance='NO') &
        num_params+i, derived(i), BaseParams%NameMapping%name(num_params + i )
        write (aunit,'(a)') trim(BaseParams%NameMapping%label(num_params+i))
    end do

    if (present(like)) then
        write(aunit,*) ''
        write(aunit,*) '-log(Like)     chi-sq   data'
        call DataLikelihoods%WriteLikelihoodContribs(aunit, P%likelihoods)
    end if

    end subroutine WriteParamsHumanText

    subroutine WriteBestFitParams(this, like, Params, fname)
    class(TMinimizer) :: this
    real(mcp) like
    Type(ParamSet) Params
    character(LEN=*), intent(in) :: fname
    Type(TTExtFile) :: F

    call F%CreateFile(fname)
    call this%WriteParamsHumanText(F%unit,Params, like)
    call F%Close()
    if (Feedback>0) call this%WriteParamsHumanText(stdout,Params, like)

    end subroutine WriteBestFitParams


    !function BestFitCovmatEstimate(tol) result (M)
    !!Cannot find any way to get usable Hessian matrix from BOBYQA, even with high NPT
    !!This is not used..
    ! use MatrixUtils
    ! real(mcp) M(num_params_used,num_params_used), diag(num_params_used)
    ! real(mcp) tol !tol is the smallest normalized eigenvalue to allow (e..g fraction of input width)
    ! integer i
    !
    !  M = BOBYQA_Hessian
    !  !this may not be invertible, let's make sure all eigenvalues are positive
    !
    !  call  Matrix_Diagonalize(M, diag, num_params_used)
    !       !Does m = U diag U^T, returning U in M
    !  if (Feedback > 0) print *,  'Un-regularized Hessian evalues: ', diag
    !  do i=1,num_params_used
    !    diag(i) = max(diag(i), tol)
    !    M(:,i) = M(:,i) / sqrt(diag(i))
    !  end do
    !  M = matmul(M, transpose(M))
    !
    !  !now go back to un-normalized units
    !  do i=1, num_params_used
    !       M(:,i) = M(:,i) * BaseParams%PWidth(params_used(i))
    !       M(i,:) = M(i,:) * BaseParams%PWidth(params_used(i))
    !  end do
    !
    !end function BestFitCovmatEstimate


    end module minimize<|MERGE_RESOLUTION|>--- conflicted
+++ resolved
@@ -312,13 +312,8 @@
             deallocate(this%minimize_indices,this%minimize_indices_used)
         end if
         !Only finish if sanity check passes
-<<<<<<< HEAD
-        if (abs(last_like - best_like) < minimize_loglike_tolerance*2 .or. &
-        minimize_mcmc_refine_num>0 .and. abs(last_like - best_like) < max(minimize_loglike_tolerance,0.5_mcp)) exit
-=======
         if (abs(last_like - best_like) < this%minimize_loglike_tolerance*2 .or. &
         this%minimize_mcmc_refine_num>0 .and. abs(last_like - best_like) < max(this%minimize_loglike_tolerance,0.5_mcp)) exit
->>>>>>> 2a15ee1e
     end do
 
     call Params%Clear(keep=this%MinParams)
@@ -426,13 +421,9 @@
 
     if (generic_mcmc) return
 
-<<<<<<< HEAD
-    numderived = GetDerivedParameters(P%P,P%Theory, derived)
-=======
     call this%LikeCalculator%Config%Parameterization%CalcDerivedParams(P%P,P%Theory, derived)
     call DataLikelihoods%addLikelihoodDerivedParams(P%P, P%Theory, derived)
     if (allocated(derived)) numderived = size(derived)
->>>>>>> 2a15ee1e
     do i=1, numderived
         write(aunit,'(1I5,1E15.7,"   ",1A22)', advance='NO') &
         num_params+i, derived(i), BaseParams%NameMapping%name(num_params + i )
