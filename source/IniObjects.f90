    !Module to read in name/value pairs from a file, with each line of the form line 'name = value'
    !Should correctly interpret FITS headers
    !Antony Lewis (http://cosmologist.info/). Released to the public domain.
    !2014 using Fortran 2003/2008

    module IniObjects
    use FileUtils
    use StringUtils
    use MiscUtils
    implicit none
    private

    character(LEN=0), target :: Empty_String = ''
    integer, parameter :: Ini_Enumeration_Len = 64

    type TNameValue
        character(LEN=:), allocatable :: Name
        character(LEN=:), allocatable :: Value
    end type TNameValue

    type TNameValue_pointer
        Type(TNameValue), pointer :: P
    end type TNameValue_pointer

    Type TNameValueList
        integer :: Count = 0
        integer :: Delta = 128
        integer :: Capacity = 0
        logical :: ignoreDuplicates = .false.
        logical :: AllowDuplicateKeys = .false.
        !Use pointer so arrays can be moved around quickly without deep copies
        type(TNameValue_pointer), dimension(:), allocatable :: Items
    contains
    procedure :: Init => TNameValueList_Init
    procedure :: Clear => TNameValueList_Clear
    procedure :: ValueOf => TNameValueList_ValueOf
    procedure :: IndexOf => TNameValueList_IndexOf
    procedure :: HasKey => TNameValueList_HasKey
    procedure :: SetCapacity => TNameValueList_SetCapacity
    procedure :: Delete => TNameValueList_Delete
    procedure :: Error => TNameValueList_Error
    procedure :: FailStop => TNameValueList_FailStop
    procedure :: AddString => TNameValueList_Add
    procedure :: Name => TNameValueList_Name
    procedure :: Value => TNameValueList_Value
    procedure :: Override => TNameValueList_Override
    procedure :: TNameValueList_AddDouble
    procedure :: TNameValueList_AddReal
    procedure :: TNameValueList_AddInt
    procedure :: TNameValueList_AddLogical
    generic :: Add => AddString, TNameValueList_AddDouble, TNameValueList_AddReal, TNameValueList_AddInt, TNameValueList_AddLogical
    final :: TNameValueList_Free
    end Type TNameValueList

    Type, extends(TNameValueList) :: TIniFile
        logical :: SlashComments = .false.
        logical :: Echo_Read = .false.
        logical :: Fail_on_not_found = .false.
        logical :: ExpandEnvironmentVariables = .true.
        character(LEN=:), allocatable :: Original_filename
        Type(TNameValueList) :: ReadValues
    contains
    procedure :: Open => Ini_Open
    procedure :: Open_Fromlines => Ini_Open_Fromlines
    procedure :: Close => Ini_Close
    procedure :: Read_String => Ini_Read_String
    procedure :: Read_String_Default => Ini_Read_String_Default
    procedure :: Read_String_Array => Ini_Read_String_Array
    procedure :: Read_Int_Array => Ini_Read_Int_Array
    procedure :: Read_Int => Ini_Read_Int
    procedure :: Read_Double => Ini_Read_Double
    procedure :: Read_Double_Array => Ini_Read_Double_Array
    procedure :: Read_Real => Ini_Read_Real
    procedure :: Read_Real_Array => Ini_Read_Real_Array
    procedure :: Read_Logical => Ini_Read_Logical
    procedure :: Read_Enumeration => Ini_Read_Enumeration
    procedure :: Read_Enumeration_List => Ini_Read_Enumeration_List
    procedure :: TestEqual => Ini_TestEqual
    procedure :: SaveReadValues => Ini_SaveReadValues
    procedure :: Key_To_Arraykey => Ini_Key_To_Arraykey
    procedure :: EnumerationValue => Ini_EnumerationValue
    procedure :: ResolveLinkedFile => Ini_ResolveLinkedFile
    procedure, private :: NameValue_AddLine => Ini_NameValue_AddLine
    procedure, private :: EmptyCheckDefault => Ini_EmptyCheckDefault
    procedure, private :: Ini_Read_Real_Change
    procedure, private :: Ini_Read_Double_Change
    procedure, private :: Ini_Read_Int_Change
    procedure, private :: Ini_Read_Logical_Change
    procedure, private :: Ini_Read_String_Change
    generic :: Read => Ini_Read_Real_Change, Ini_Read_Double_Change, Ini_Read_Int_Change, &
        & Ini_Read_Logical_Change,Ini_Read_String_Change
    end Type TIniFile


    public TNameValueList, TIniFile, Ini_Enumeration_Len
    contains

    subroutine TNameValueList_Init(this, ignoreDuplicates)
    class(TNameValueList) :: this
    logical, intent(in), optional :: ignoreDuplicates

    this%Count = 0
    this%Capacity = 0
    this%Delta = 128
    this%ignoreDuplicates = DefaultFalse(ignoreDuplicates)

    end subroutine TNameValueList_Init

    subroutine TNameValueList_Clear(this)
    class(TNameValueList) :: this
    integer i, status

    do i=this%count,1,-1
        deallocate (this%Items(i)%P, stat = status)
    end do
    deallocate (this%Items, stat = status)
    call this%Init()

    end subroutine TNameValueList_Clear

    subroutine TNameValueList_Free(this)
    Type(TNameValueList) :: this
    call this%Clear()
    end subroutine TNameValueList_Free

    function TNameValueList_ValueOf(this, AName) result(AValue)
    class(TNameValueList), intent(in) :: this
    character(LEN=*), intent(in) :: AName
    character(LEN=:), pointer :: AValue
    integer i

    i = this%IndexOf(AName)
    if (i/=-1) then
        AValue => this%Items(i)%P%Value
    else
        AValue => Empty_String
    end if

    end function TNameValueList_ValueOf

    function TNameValueList_Name(this, i) result(Name)
    class(TNameValueList), intent(in) :: this
    integer i
    character(LEN=:), pointer :: Name

    Name => this%Items(i)%P%Name

    end function TNameValueList_Name

    function TNameValueList_Value(this, i) result(Value)
    class(TNameValueList), intent(in) :: this
    integer i
    character(LEN=:), pointer :: Value

    Value => this%Items(i)%P%Value

    end function TNameValueList_Value


    function TNameValueList_IndexOf(this, AName) result (AValue)
    class(TNameValueList), intent(in) :: this
    character(LEN=*), intent(in) :: AName
    integer :: AValue
    integer i

    do i=1, this%Count
        if (this%Items(i)%P%Name == AName) then
            AValue = i
            return
        end if
    end do
    AValue = -1

    end function TNameValueList_IndexOf

    function TNameValueList_HasKey(this, AName) result (AValue)
    class(TNameValueList), intent(in) :: this
    character(LEN=*), intent(in) :: AName
    logical :: AValue

    AValue = this%IndexOf(AName) /= -1

    end function TNameValueList_HasKey

    subroutine TNameValueList_Override(this, Settings, only_if_exists)
    class(TNameValueList) :: this
    class(TNameValueList), intent(in) :: Settings
    logical, intent(in), optional :: only_if_exists
    integer i, ix
    character(LEN=:), pointer :: name

    do i=1, Settings%Count
        name => Settings%Name(i)
        ix = this%IndexOf(name)
        if (ix/=-1) then
            this%Items(ix)%P%Value = Settings%Value(i)
        elseif (.not. DefaultFalse(only_if_exists)) then
            call this%Add(name, Settings%Value(i))
        end if
    end do

    end subroutine TNameValueList_Override

    subroutine TNameValueList_Add(this, AName, AValue, only_if_undefined)
    class(TNameValueList) :: this
    character(LEN=*), intent(in) :: AName, AValue
    logical, optional, intent(in) :: only_if_undefined
    logical isDefault

    isDefault = DefaultTrue(only_if_undefined)

    if ((.not. this%AllowDuplicateKeys .or. isDefault) .and. this%HasKey(AName)) then
        if (this%ignoreDuplicates .or. isDefault) return
        call this%Error('duplicate key name',AName)
    end if
    if (this%Count == this%Capacity) call this%SetCapacity(this%Capacity + this%Delta)
    this%Count = this%Count + 1
    allocate(this%Items(this%Count)%P)
    this%Items(this%Count)%P%Name = trim(adjustl(AName))
    this%Items(this%Count)%P%Value = trim(adjustl(AValue))

    end subroutine TNameValueList_Add

    subroutine TNameValueList_AddReal(this, AName, AValue)
    class(TNameValueList) :: this
    character(LEN=*), intent(in) :: AName
    real, intent(in) :: AValue
    character(LEN=32) tmp

    write(tmp,*) AValue
    call this%AddString(AName, Tmp)

    end subroutine TNameValueList_AddReal

    subroutine TNameValueList_AddDouble(this, AName, AValue)
    class(TNameValueList) :: this
    character(LEN=*), intent(in) :: AName
    double precision, intent(in) :: AValue
    character(LEN=32) tmp

    write(tmp,*) AValue
    call this%AddString(AName, Tmp)

    end subroutine TNameValueList_AddDouble


    subroutine TNameValueList_AddInt(this, AName, AValue)
    class(TNameValueList) :: this
    character(LEN=*), intent(in) :: AName
    integer, intent(in) :: AValue
    character(LEN=32) tmp

    write(tmp,*) AValue
    call this%AddString(AName, Tmp)

    end subroutine TNameValueList_AddInt


    subroutine TNameValueList_AddLogical(this, AName, AValue)
    class(TNameValueList) :: this
    character(LEN=*), intent(in) :: AName
    logical, intent(in) :: AValue
    character(LEN=32) tmp

    write(tmp,*) AValue
    call this%AddString(AName, Tmp)

    end subroutine TNameValueList_AddLogical


    subroutine TNameValueList_SetCapacity(this, C)
    class(TNameValueList) :: this
    integer C
    type(TNameValue_pointer), dimension(:), allocatable :: TmpItems

    if (this%Count > 0) then
        if (C < this%Count) call this%Error('TNameValueList_SetCapacity, smaller than Count')
        allocate(TmpItems(C))
        TmpItems(:this%Count) = this%Items(:this%Count)
        call move_alloc(TmpItems, this%Items)
    else
        allocate(this%Items(C))
    end if
    this%Capacity = C

    end subroutine TNameValueList_SetCapacity

    subroutine TNameValueList_Delete(this, i)
    class(TNameValueList) :: this
    integer, intent(in) :: i

    deallocate(this%Items(i)%P)
    if (this%Count > 1) this%Items(i:this%Count-1) = this%Items(i+1:this%Count)
    this%Count = this%Count -1

    end subroutine TNameValueList_Delete

    subroutine TNameValueList_FailStop(this)
    class(TNameValueList) :: this

    stop
    end subroutine TNameValueList_FailStop

    subroutine TNameValueList_Error(this, Msg, Key)
    class(TNameValueList) :: this
    character(LEN=*) :: Msg
    character(LEN=*), optional :: Key

    if (present(Key)) then
        write(*,*) 'Error for key "'//trim(Key)//'" : '//Msg
    else
        write(*,*) 'Error :'//Msg
    end if
    call this%FailStop()

    end subroutine TNameValueList_Error

    subroutine Ini_EmptyCheckDefault(this, Key, Default)
    class(TIniFile) :: this
    character(LEN=*), intent(in) :: Key
    class(*), optional, intent(in) :: Default

    if (.not. present(Default)) call this%Error('missing key',Key)

    end subroutine Ini_EmptyCheckDefault



    subroutine Ini_NameValue_AddLine(this,AInLine,only_if_undefined)
    class(TIniFile) :: this
    character (LEN=*), intent(IN) :: AInLine
    integer EqPos, slashpos, lastpos, EndPos
    logical, optional, intent(in) :: only_if_undefined
    logical isDefault
    character (LEN=len(AInLine)) :: AName, InLine
    character(LEN=:), allocatable ::  val

    isDefault = DefaultFalse(only_if_undefined)

    InLine=trim(adjustl(AInLine))
    EqPos = scan(InLine,'=')
    if (EqPos/=0 .and. InLine(1:1)/='#' .and. .not. StringStarts(InLine,'COMMENT')) then
        AName = trim(InLine(1:EqPos-1))

<<<<<<< HEAD
        S = adjustl(InLine(EqPos+1:))
        if (this%SlashComments) then
            slashpos=scan(S,'/')
=======
        val = adjustl(InLine(EqPos+1:))
        if (this%SlashComments) then
            slashpos=scan(val,'/')
>>>>>>> 73881f8f
            if (slashpos /= 0) then
                val  = val(1:slashpos-1)
            end if
        end if
        if (this%ExpandEnvironmentVariables) then
            EqPos = index(val,'$(')
            if (EqPos > 0) then
                EndPos = index(val,')',back=.true.)
                if (EndPos > EqPos) then
                    val = val(1:EqPos-1)//GetEnvironmentVariable(val(EqPos+2:EndPos-1))//val(EndPos+1:)
                end if
            end if
        end if
        lastpos=len_trim(val)
        if (lastpos>1) then
            if (val(1:1)=='''' .and. val(lastpos:lastpos)=='''') then
                val = val(2:lastpos-1)
            end if
        end if
<<<<<<< HEAD
        call this%Add(AName, S,only_if_undefined = isDefault)
=======
        call this%Add(AName, val, only_if_undefined = isDefault)
>>>>>>> 73881f8f
    end if

    end subroutine Ini_NameValue_AddLine

    function Ini_ResolveLinkedFile(this, name, thisfilename) result(IncludeFile)
    class(TIniFile) :: this
    character(LEN=*), intent(in) :: name, thisfilename
    character(LEN=:), allocatable :: IncludeFile

    if (.not. File%IsFullPath(name)) then
        IncludeFile= File%ExtractPath(thisfilename)//trim(name)
        if (File%Exists(IncludeFile)) then
            if (File%Exists(name) .and. name/=IncludeFile) &
                call this%Error(trim(thisfilename)// &
                ' , ambiguous multiple matches to include file: '//trim(name))
        else
            IncludeFile= name
        end if
    else
        IncludeFile= name
    end if
    if (.not. File%Exists(IncludeFile)) then
        call this%Error(trim(thisfilename)//' , include file not found: '//trim(name))
    end if

    end function Ini_ResolveLinkedFile

    recursive subroutine Ini_Open(this, filename, error, slash_comments, append,only_if_undefined)
    class(TIniFile) :: this
    character (LEN=*), intent(IN) :: filename
    logical, intent(OUT), optional :: error
    logical, optional, intent(IN) :: slash_comments
    logical, optional, intent(in) :: append, only_if_undefined
    character (LEN=:), allocatable :: IncludeFile
    character(LEN=:), allocatable :: InLine
    integer lastpos, i, status
    Type(TNameValueList) IncudeFiles, DefaultValueFiles
    logical isDefault
    Type(TTextFile) :: F


    isDefault = DefaultFalse(only_if_undefined)

    if (.not. DefaultFalse(append)) then
        call this%TNameValueList%Init()
        call this%ReadValues%Init(.true.)
        this%Original_filename = filename
    end if

    this%SlashComments = DefaultFalse(slash_comments)

    call F%Open(filename, status=status)
    if (status/=0) then
        if (present(error)) then
            error=.true.
            return
        else
            call this%Error('Ini_Open, file not found: '//trim(filename))
        end if
    end if

    call IncudeFiles%Init()
    call DefaultValueFiles%Init()

    do
        if (.not. F%ReadLineSkipEmptyAndComments(InLine)) exit
        if (InLine == 'END') exit
        if (StringStarts(InLine,'INCLUDE(')) then
            lastpos = scan(InLine,')')
            if (lastpos/=0) then
                call IncudeFiles%Add(InLine(9:lastpos-1),'')
            else
                call this%Error('Ini_Open, error in INCLUDE line: '//trim(filename))
            end if
        elseif (StringStarts(InLine,'DEFAULT(')) then
            !Settings to read in as defaults, overridden by subsequent re-definitions
            lastpos = scan(InLine,')')
            if (lastpos/=0) then
                call DefaultValueFiles%Add(InLine(9:lastpos-1),'')
            else
                call this%Error('Ini_Open, error in DEFAULT line: '//trim(filename))
            end if
        elseif (InLine /= '') then
            call this%NameValue_AddLine(InLine, only_if_undefined=isDefault)
        end if
    end do

    call F%Close()
    if (present(error)) error=.false.

    do i=1, IncudeFiles%Count
        if (DefaultFalse(error)) exit
        IncludeFile = this%ResolveLinkedFile(IncudeFiles%Items(i)%P%Name, filename)
        call this%Open(IncludeFile, error, slash_comments, append=.true.,only_if_undefined=isDefault)
    end do
    do i=1, DefaultValueFiles%Count
        if (DefaultFalse(error)) exit
        IncludeFile = this%ResolveLinkedFile(DefaultValueFiles%Items(i)%P%Name, filename)
        call this%Open(IncludeFile, error, slash_comments, append=.true., only_if_undefined=.true.)
    end do
    call IncudeFiles%Clear()
    call DefaultValueFiles%Clear()

    end subroutine Ini_Open

    subroutine Ini_Open_Fromlines(this, Lines, NumLines, slash_comments)
    class(TIniFile) :: this
    integer, intent(IN) :: NumLines
    character (LEN=*), dimension(NumLines), intent(IN) :: Lines
    logical, intent(IN) :: slash_comments
    integer i

    call this%TNameValueList%Init()
    call this%ReadValues%Init(.true.)

    this%SlashComments = slash_comments

    do i=1,NumLines
        call this%NameValue_AddLine(Lines(i))
    end do

    end  subroutine Ini_Open_Fromlines


    subroutine Ini_Close(this)
    class(TIniFile) :: this

    call this%TNameValueList%Clear()
    call this%ReadValues%Clear()

    end  subroutine Ini_Close

    function Ini_Read_String(this, Key, NotFoundFail) result(AValue)
    class(TIniFile) :: this
    character (LEN=*), intent(IN) :: Key
    logical, optional, intent(IN) :: NotFoundFail
    character(LEN=:), pointer :: AValue

    AValue => this%ValueOf(Key)

    if (AValue/='') then
        call  this%ReadValues%Add(Key, AValue)
        if (this%Echo_Read) write (*,*) trim(Key)//' = ',trim(AValue)
        return
    end if
    if (PresentDefault(this%fail_on_not_found, NotFoundFail)) then
        call this%Error('key not found',Key)
    end if

    end function Ini_Read_String

    function Ini_Read_String_Default(this, Key, Default, AllowBlank, EnvDefault) result(AValue)
    !Returns from this first; if not found tries environment variable if EnvDefault is true,
    !If not found returns Default (unless not present, in which case gives error)
    !AllBlank specifies whether an empty string counts as a valid result to give instead of Default
    class(TIniFile) :: this
    character (LEN=*), intent(IN) :: Key
    character (LEN=*), intent(IN), optional ::Default
    logical, intent(in), optional :: AllowBlank
    logical, optional, intent(IN) :: EnvDefault
    character(LEN=:), allocatable :: AValue
    logical is_present

    if (this%HasKey(Key)) then
        AValue = this%Read_String(Key, .false.)
        if (AValue/='' .or. DefaultFalse(AllowBlank)) return
    else
        AValue=''
    end if
    if (DefaultFalse(EnvDefault)) then
        AValue = GetEnvironmentVariable(Key,is_present)
        if (DefaultFalse(AllowBlank) .and. is_present) return
    end if
    if (AValue=='') then
        if (.not. present(Default)) call this%Error('key not found',Key)
        AValue = Default
    end if
    call  this%ReadValues%Add(Key, AValue)
    if (this%Echo_Read) write (*,*) trim(Key)//' = ',trim(AValue)

    end function Ini_Read_String_Default

    function Ini_TestEqual(this, Key, value, EmptyOK) result(OK)
    class(TIniFile) :: this
    character (LEN=*), intent(IN) :: Key, value
    logical, intent(in), optional :: EmptyOK
    character(LEN=:), pointer :: val
    logical :: OK

    val => this%ValueOf(Key)
    OK = val == value
    if (.not. OK .and. present(EmptyOK)) then
        OK = EmptyOK .and. val==''
    end if

    end function Ini_TestEqual

    function Ini_Key_To_Arraykey(this,Key, index)  result(AValue)
    class(TIniFile), intent(in) :: this
    character (LEN=*), intent(IN) :: Key
    integer, intent(in) :: index
    character(LEN=:), allocatable :: AValue
    character(LEN=32) :: numstr

    write (numstr,*) index
    numstr=adjustl(numstr)
    AValue = trim(Key) // '(' // trim(numStr) // ')'

    end function Ini_Key_To_Arraykey

    function Ini_Read_String_Array(this, Key, index, NotFoundFail) result(AValue)
    class(TIniFile) :: this
    integer, intent(in) :: index
    character (LEN=*), intent(IN) :: Key
    logical, optional, intent(IN) :: NotFoundFail
    character(LEN=:), pointer :: AValue
    character(LEN=:), allocatable :: ArrayKey

    ArrayKey = this%Key_To_Arraykey(Key,index)
    AValue => this%Read_String(ArrayKey, NotFoundFail)

    end function Ini_Read_String_Array

    function Ini_Read_Int_Array(this,Key, index, Default)
    !Reads Key(1), Key(2), etc.
    class(TIniFile) :: this
    integer Ini_Read_Int_Array
    integer, optional, intent(IN) :: Default
    integer, intent(in) :: index
    character(LEN=*), intent(IN) :: Key
    character(LEN=:), allocatable :: ArrayKey

    ArrayKey = this%Key_To_Arraykey(Key,index)
    Ini_Read_Int_Array = this%Read_Int(ArrayKey, Default)

    end function Ini_Read_Int_Array

    function Ini_Read_Int(this, Key, Default, min, max, OK)
    class(TIniFile) :: this
    integer Ini_Read_Int
    integer, optional, intent(IN) :: Default, min, max
    logical, intent(out), optional :: OK
    character(LEN=*), intent(IN) :: Key
    character(LEN=:), pointer :: S
    integer status

    S => this%Read_String(Key,.not. present(Default))
    if (S == '') then
        call this%EmptyCheckDefault(Key,Default)
        Ini_Read_Int = Default
        call  this%ReadValues%Add(Key, Default)
    else
        if (verify(trim(S),'-+0123456789') /= 0) then
            status=1
            if (present(OK)) then
                Ini_Read_Int=-1
                OK = .false.
                return
            end if
        else
            read (S,*, iostat=status) Ini_Read_Int
        end if
        if (status/=0) call this%Error('error reading integer',Key)
        if (present(max)) then
            if (Ini_Read_Int > max) call this%Error('value > max',Key)
        end if
        if (present(min)) then
            if (Ini_Read_Int < min) call this%Error('value < min',Key)
        end if
    end if
    if (present(OK)) OK = .true.

    end function Ini_Read_Int

    integer function Ini_EnumerationValue(this, S, Names)
    class(TIniFile) :: this
    character(LEN=*) :: S
    character(LEN=Ini_Enumeration_Len), intent(in) :: Names(:)
    integer i

    do i=1, size(Names)
        if (S==Names(i)) then
            Ini_EnumerationValue = i
            return
        end if
    end do
    Ini_EnumerationValue = -1

    end function Ini_EnumerationValue

    function Ini_Read_Enumeration(this, Key, Names, Default)
    class(TIniFile) :: this
    character(LEN=*), intent(in) :: Key
    character(LEN=Ini_Enumeration_Len), intent(in) :: Names(:)
    integer, optional, intent(in) :: Default
    integer Ini_Read_Enumeration
    character(LEN=:), pointer :: S
    logical OK

    Ini_Read_Enumeration = this%Read_Int(Key, Default, OK = OK)
    if (OK) then
        if (Ini_Read_Enumeration<1 .or. Ini_Read_Enumeration> size(Names)) &
            & call this%Error('enumeration value not valid',Key)
    else
        S => this%ValueOf(Key)
        Ini_Read_Enumeration = this%EnumerationValue(S, Names)
        if (Ini_Read_Enumeration<0) call this%Error('"'//S//'" enumeration name not recognised',Key)
    end if

    end function Ini_Read_Enumeration

    subroutine Ini_Read_Enumeration_List(this, Key, Names, Enums, nvalues, max_enums, Default)
    class(TIniFile) :: this
    character(LEN=*), intent(in) :: Key
    character(LEN=Ini_Enumeration_Len), intent(in) :: Names(:)
    integer, allocatable, intent(out) :: Enums(:)
    character(LEN=*), optional, intent(in) :: Default
    integer, intent(in), optional :: nvalues, max_enums
    integer, parameter :: defmax = 128
    integer :: maxvalues
    integer, allocatable :: Values(:)
    character(LEN=Ini_Enumeration_Len+8) part
    character(LEN=:), allocatable :: InLine
    integer i, slen, pos, n, status

    InLine = this%Read_String_Default(Key, Default)
    pos = 1
    slen = len_trim(InLine)
    n=0
    maxvalues = PresentDefault(PresentDefault(defmax, max_enums), nvalues)
    allocate(Values(maxvalues))
    do
        do while (pos <= slen)
            if (IsWhiteSpace(InLine(pos:pos))) then
                pos = pos+1
            else
                exit
            endif
        end do
        read(InLine(pos:), *, iostat=status) part
        if (status/=0) exit
        pos = pos + len_trim(part)
        i= this%EnumerationValue(part, Names)
        if (i<0) call this%Error('"'//part//'" enumeration name not recognised',Key)
        n=n+1
        if (n > defmax) call this%Error('More than maximum enumeration values', Key)
        values(n) = i
        if (n == maxvalues) exit
    end do
    if (present(nvalues)) then
        if (n==1) then
            !Fill whole array with same value
            allocate(Enums(nvalues), source= values(1))
            return
        elseif (n/=nvalues) then
            call this%Error('Wrong number of enumeration values', Key)
        end if
    end if
<<<<<<< HEAD
    allocate(Enums(n), source= values(:n))
=======
    allocate(Enums, source= values(:n))
>>>>>>> 73881f8f

    end subroutine Ini_Read_Enumeration_List

    function Ini_Read_Double(this,Key, Default, min, max)
    class(TIniFile) :: this
    double precision Ini_Read_Double
    double precision, optional, intent(IN) :: Default, min,max
    character (LEN=*), intent(IN) :: Key
    character(LEN=:), pointer :: S
    integer status

    S => this%Read_String(Key,.not. present(Default))
    if (S == '') then
        call this%EmptyCheckDefault(Key,Default)
        Ini_Read_Double = Default
        call  this%ReadValues%Add(Key, Default)
    else
        read (S,*, iostat=status) Ini_Read_Double
        if (status/=0) call this%Error('error reading double',Key)
    end if
    if (present(max)) then
        if (Ini_Read_Double > max) call this%Error('value > max',Key)
    end if
    if (present(min)) then
        if (Ini_Read_Double < min) call this%Error('value < min',Key)
    end if

    end function Ini_Read_Double

    function Ini_Read_Double_Array(this,Key, index, Default, min, max)
    !Reads Key(1), Key(2), etc.
    class(TIniFile) :: this
    double precision Ini_Read_Double_Array
    double precision, optional, intent(IN) :: Default, min, max
    integer, intent(in) :: index
    character(LEN=*), intent(IN) :: Key
    character(LEN=:), allocatable :: ArrayKey

    ArrayKey = this%Key_To_Arraykey(Key,index)
    Ini_Read_Double_Array = this%Read_Double(ArrayKey, Default, min, max)

    end function Ini_Read_Double_Array


    function Ini_Read_Real(this,Key, Default, min, max)
    class(TIniFile) :: this
    real Ini_Read_Real
    real, optional, intent(IN) :: Default, min, max
    character(LEN=*), intent(IN) :: Key
    character(LEN=:), pointer :: S
    integer status

    S => this%Read_String(Key,.not. present(Default))
    if (S == '') then
        call this%EmptyCheckDefault(Key,Default)
        Ini_Read_Real = Default
        call  this%ReadValues%Add(Key, Default)
    else
        read (S,*, iostat=status) Ini_Read_Real
        if (status/=0) call this%Error('error reading real',Key)
    end if
    if (present(max)) then
        if (Ini_Read_Real > max) call this%Error('value > max',Key)
    end if
    if (present(min)) then
        if (Ini_Read_Real < min) call this%Error('value < min',Key)
    end if

    end function Ini_Read_Real


    function Ini_Read_Real_Array(this,Key, index, Default, min, max)
    !Reads Key(1), Key(2), etc.
    class(TIniFile) :: this
    real Ini_Read_Real_Array
    real, optional, intent(IN) :: Default, min, max
    integer, intent(in) :: index
    character(LEN=*), intent(IN) :: Key
    character(LEN=:), allocatable :: ArrayKey

    ArrayKey = this%Key_To_Arraykey(Key,index)
    Ini_Read_Real_Array = this%Read_Real(ArrayKey, Default,min,max)

    end function Ini_Read_Real_Array

    function Ini_Read_Logical(this, Key, Default)
    class(TIniFile) :: this
    logical Ini_Read_Logical
    logical, optional, intent(IN) :: Default
    character(LEN=*), intent(IN) :: Key
    character(LEN=:), pointer :: S
    integer status

    S => this%Read_String(Key,.not. present(Default))
    if (S == '') then
        call this%EmptyCheckDefault(Key,Default)
        Ini_Read_Logical = Default
        call  this%ReadValues%Add(Key, Default)
    else
        if (verify(trim(S),'10TF') /= 0) then
            status=1
        else
            read (S,*, iostat=status) Ini_Read_Logical
        end if
        if (status/=0) call this%Error('error reading logical',Key)
    end if

    end function Ini_Read_Logical


    subroutine Ini_SaveReadValues(this, afile)
    class(TIniFile) :: this
    character(LEN=*), intent(in) :: afile
    integer i
    Type(TTextFile) :: F

    call F%CreateFile(afile)

    do i=1, this%ReadValues%Count
        call F%Write(this%ReadValues%Items(i)%P%Name, ' = ', this%ReadValues%Items(i)%P%Value)
    end do

    call F%Close()

    end subroutine Ini_SaveReadValues


    subroutine Ini_Read_Int_Change(this, Key, Current, min, max)
    class(TIniFile) :: this
    character(LEN=*), intent(IN) :: Key
    integer, intent(inout) :: Current
    integer, optional, intent(IN) :: min, max
    Current = this%Read_Int(Key,Current,min,max)
    end subroutine Ini_Read_Int_Change

    subroutine Ini_Read_Double_Change(this,Key, Current, min, max)
    class(TIniFile) :: this
    character(LEN=*), intent(IN) :: Key
    double precision, intent(inout) :: Current
    double precision, optional, intent(IN) :: min,max
    Current = this%Read_Double(Key, Current, min, max)
    end subroutine Ini_Read_Double_Change

    subroutine Ini_Read_Real_Change(this,Key, Current, min, max)
    class(TIniFile) :: this
    character(LEN=*), intent(IN) :: Key
    real, intent(inout) :: Current
    real, optional, intent(IN) :: min,max
    Current = this%Read_Real(Key, Current, min, max)
    end subroutine Ini_Read_Real_Change

    subroutine Ini_Read_Logical_Change(this,Key, Current)
    class(TIniFile) :: this
    character(LEN=*), intent(IN) :: Key
    logical, intent(inout) :: Current
    Current = this%Read_Logical(Key, Current)
    end subroutine Ini_Read_Logical_Change

    subroutine Ini_Read_String_Change(this,Key, Current)
    class(TIniFile) :: this
    character(LEN=*), intent(IN) :: Key
    character(LEN=:), allocatable, intent(inout) :: Current

    Current = this%Read_String_Default(Key, Current)

    end subroutine Ini_Read_String_Change

    end module IniObjects<|MERGE_RESOLUTION|>--- conflicted
+++ resolved
@@ -80,6 +80,7 @@
     procedure :: Key_To_Arraykey => Ini_Key_To_Arraykey
     procedure :: EnumerationValue => Ini_EnumerationValue
     procedure :: ResolveLinkedFile => Ini_ResolveLinkedFile
+    procedure :: ExpandEnvironment => Ini_ExpandEnvironment
     procedure, private :: NameValue_AddLine => Ini_NameValue_AddLine
     procedure, private :: EmptyCheckDefault => Ini_EmptyCheckDefault
     procedure, private :: Ini_Read_Real_Change
@@ -324,12 +325,46 @@
 
     end subroutine Ini_EmptyCheckDefault
 
-
+    function Ini_ExpandEnvironment(this, InValue) result(res)
+    !expand $(PLACEHOLDER) with environment variables, as Makefile
+    class(TIniFile) :: this
+    character(LEN=:), allocatable, intent(in) :: InValue
+    character(LEN=:), allocatable :: res, S
+    integer i
+
+    i = index(InValue,'$(')
+    if (i > 0) then
+        res = InValue(:i-1)
+        S = InValue(i:)
+        i=1
+        do while (i <= len(S))
+            if (S(i:i)=='$') then
+                if (S(i+1:i+1)=='$') then
+                    res = res // '$'
+                    i = i + 1
+                else if (S(i+1:i+1)=='(') then
+                    S = S(i+2:)
+                    i = index(S,')')
+                    if (i==0) then
+                        call this%Error('bad environment placeholder: '//InValue)
+                    end if
+                    res = res //GetEnvironmentVariable(S(:i-1))
+                end if
+            else
+                res = res // S(i:i)
+            end if
+            i = i + 1
+        end do
+    else
+        res = InValue
+    end if
+
+    end function Ini_ExpandEnvironment
 
     subroutine Ini_NameValue_AddLine(this,AInLine,only_if_undefined)
     class(TIniFile) :: this
     character (LEN=*), intent(IN) :: AInLine
-    integer EqPos, slashpos, lastpos, EndPos
+    integer EqPos, slashpos, lastpos
     logical, optional, intent(in) :: only_if_undefined
     logical isDefault
     character (LEN=len(AInLine)) :: AName, InLine
@@ -342,27 +377,15 @@
     if (EqPos/=0 .and. InLine(1:1)/='#' .and. .not. StringStarts(InLine,'COMMENT')) then
         AName = trim(InLine(1:EqPos-1))
 
-<<<<<<< HEAD
-        S = adjustl(InLine(EqPos+1:))
-        if (this%SlashComments) then
-            slashpos=scan(S,'/')
-=======
         val = adjustl(InLine(EqPos+1:))
         if (this%SlashComments) then
             slashpos=scan(val,'/')
->>>>>>> 73881f8f
             if (slashpos /= 0) then
                 val  = val(1:slashpos-1)
             end if
         end if
         if (this%ExpandEnvironmentVariables) then
-            EqPos = index(val,'$(')
-            if (EqPos > 0) then
-                EndPos = index(val,')',back=.true.)
-                if (EndPos > EqPos) then
-                    val = val(1:EqPos-1)//GetEnvironmentVariable(val(EqPos+2:EndPos-1))//val(EndPos+1:)
-                end if
-            end if
+            val = this%ExpandEnvironment(val)
         end if
         lastpos=len_trim(val)
         if (lastpos>1) then
@@ -370,11 +393,7 @@
                 val = val(2:lastpos-1)
             end if
         end if
-<<<<<<< HEAD
-        call this%Add(AName, S,only_if_undefined = isDefault)
-=======
         call this%Add(AName, val, only_if_undefined = isDefault)
->>>>>>> 73881f8f
     end if
 
     end subroutine Ini_NameValue_AddLine
@@ -484,13 +503,15 @@
     class(TIniFile) :: this
     integer, intent(IN) :: NumLines
     character (LEN=*), dimension(NumLines), intent(IN) :: Lines
-    logical, intent(IN) :: slash_comments
+    logical, intent(IN), optional :: slash_comments
     integer i
 
     call this%TNameValueList%Init()
     call this%ReadValues%Init(.true.)
 
-    this%SlashComments = slash_comments
+    if (present(slash_comments)) then
+        this%SlashComments = slash_comments
+    end if
 
     do i=1,NumLines
         call this%NameValue_AddLine(Lines(i))
@@ -733,11 +754,7 @@
             call this%Error('Wrong number of enumeration values', Key)
         end if
     end if
-<<<<<<< HEAD
-    allocate(Enums(n), source= values(:n))
-=======
     allocate(Enums, source= values(:n))
->>>>>>> 73881f8f
 
     end subroutine Ini_Read_Enumeration_List
 
