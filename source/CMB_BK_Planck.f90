--- conflicted
+++ resolved
@@ -135,7 +135,7 @@
     real(mcp) :: fdust(this%nmaps_required)
     real(mcp) :: fsync(this%nmaps_required)
     real(mcp) :: dust, sync, dustsync
-    real(mcp) :: EEtoBB_dust,EEtoBB_sync
+    real(mcp) :: EEtoBB_dust,EEtoBB_sync    
     integer i,j,l
     real(mcp) :: lpivot = 80.0_mcp
 
@@ -148,7 +148,7 @@
     betasync = DataParams(7)
     dustsync_corr = DataParams(8)
     EEtoBB_dust = DataParams(9)
-    EEtoBB_sync = DataParams(10)
+    EEtoBB_sync = DataParams(10)        
 
     do i=1, this%nmaps_required
         call DustScaling(betadust,Tdust,this%Bandpasses(i),fdust(i))
@@ -161,26 +161,6 @@
                 dust = fdust(i)*fdust(j)
                 sync = fsync(i)*fsync(j)
                 dustsync = fdust(i)*fsync(j) + fsync(i)*fdust(j)
-<<<<<<< HEAD
-                do l=this%pcl_lmin,this%pcl_lmax
-                    if((i.eq.3).and.(j.eq.2))then
-                        CL%CL(l) = 0.d0
-                    end if
-                    if((i.eq.2).and.(j.eq.2))then
-                        CL%CL(l) = CL%CL(l) + &
-                            dust*Adust*(l/lpivot)**(alphadust)*EEtoBB_dust + &
-                            sync*Async*(l/lpivot)**(alphasync)*EEtoBB_sync + &
-                            dustsync_corr*dustsync*sqrt(Adust*EEtoBB_dust*Async*EEtoBB_sync) &
-                            *(l/lpivot)**((alphadust+alphasync)/2)
-                    end if
-                    if((i.eq.3).and.(j.eq.3))then
-                        CL%CL(l) = CL%CL(l) + &
-                            dust*Adust*(l/lpivot)**(alphadust) + &
-                            sync*Async*(l/lpivot)**(alphasync) + &
-                            dustsync_corr*dustsync*sqrt(Adust*Async)*(l/lpivot)**((alphadust+alphasync)/2)
-                    end if
-                end do
-=======
                 if ((this%map_fields(this%required_order(i)).eq.2) .and. &
                      (this%map_fields(this%required_order(j)).eq.2)) then
                     ! EE spectrum: multiply foregrounds by EE/BB ratio
@@ -188,7 +168,8 @@
                         CL%CL(l) = CL%CL(l) + &
                              dust*Adust*(l/lpivot)**(alphadust)*EEtoBB_dust + &
                              sync*Async*(l/lpivot)**(alphasync)*EEtoBB_sync + &
-                             dustsync_corr*dustsync*sqrt(Adust*EEtoBB_dust*Async*EEtoBB_sync)*(l/lpivot)**((alphadust+alphasync)/2)
+                             dustsync_corr*dustsync*sqrt(Adust*EEtoBB_dust*Async*EEtoBB_sync)* &
+                            (l/lpivot)**((alphadust+alphasync)/2)
                     end do
                 end if
                 if ((this%map_fields(this%required_order(i)).eq.3) .and. &
@@ -201,7 +182,6 @@
                              dustsync_corr*dustsync*sqrt(Adust*Async)*(l/lpivot)**((alphadust+alphasync)/2)
                     end do
                 end if
->>>>>>> db0c50bb
             end associate
         end do
     end do
