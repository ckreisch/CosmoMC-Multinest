--- conflicted
+++ resolved
@@ -1019,11 +1019,7 @@
 
     subroutine AddForegrounds(this,Cls,DataParams)
     class(TCMBLikes) :: this
-<<<<<<< HEAD
-    class(TMapCrossPowerSpectrum), intent(inout) :: Cls(:,:)
-=======
     class(TMapCrossPowerSpectrum), target, intent(inout) :: Cls(:,:)
->>>>>>> 73881f8f
     real(mcp), intent(in) :: DataParams(:)
 
 
