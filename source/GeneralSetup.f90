    module GeneralSetup
    use CalcLike
    use MonteCarlo
    use GeneralTypes
    use BaseParameters
    use SampleCollector
    use ImportanceSampling
    use minimize
    use IO
    use ParamPointSet
    implicit none

    integer, parameter :: action_MCMC=0, action_importance=1, action_maxlike=2, action_hessian=3, action_tests=4

    Type :: TSetup
        integer :: action = action_MCMC
        integer :: sampling_method = sampling_metropolis
        integer :: samples
        class(TGeneralConfig), allocatable:: Config
        class(TLikeCalculator), allocatable:: LikeCalculator
        class(TSampleCollector), allocatable :: SampleCollector
        class(TSamplingAlgorithm), allocatable :: SamplingAlgorithm
        class(TImportanceSampler), allocatable :: ImportanceSampler
    contains
    procedure :: Init => TSetup_Init
    procedure :: ReadParams  => TSetup_ReadParams
    procedure :: DoneInitialize => TSetup_DoneInitialize !Called again after other things configured
    procedure :: GetMinimizer => TSetup_GetMinimizer
    procedure :: DoSampling => TSetup_DoSampling
    procedure :: DoTests => TSetup_DoTests
    end type

    class(TSetup), allocatable :: Setup

    contains

    subroutine TSetup_Init(this)
    class(TSetup) :: this

    if (.not. allocated(this%LikeCalculator)) allocate(TGenericLikeCalculator::this%LikeCalculator)
    if (.not. allocated(this%Config)) allocate(TGeneralConfig::this%Config)

    end subroutine TSetup_Init


    subroutine TSetup_ReadParams(this, Ini)
    !Called after Init
    class(TSetup) :: this
    class(TSettingIni) :: Ini

    call this%Config%ReadParams(Ini)
    this%action = Ini%Read_Int('action',action_MCMC,min=0,max=action_tests)
    if (this%action/=action_importance) use_fast_slow = Ini%Read_Logical('use_fast_slow',.true.)

    call this%LikeCalculator%InitWithParams(Ini, this%Config)

    if (this%action==action_MCMC) then
        allocate(TMpiChainCollector::this%SampleCollector)
        call this%SampleCollector%InitWithParams(Ini, this%Config)
        this%sampling_method = Ini%Read_Int('sampling_method',sampling_metropolis)
        if (this%sampling_method == sampling_metropolis) then
            allocate(TMetropolisSampler::this%SamplingAlgorithm)
        else if (this%sampling_method == sampling_fast_dragging) then
            allocate(TFastDraggingSampler::this%SamplingAlgorithm)
            use_fast_slow = .true.
        else
            call MpiStop('Sampling method not currently supported')
        end if
        call this%SamplingAlgorithm%ReadParams(Ini)
        this%samples = Ini%Read_Int('samples')
    else if (this%action == action_importance) then
        allocate(TImportanceSampler::this%ImportanceSampler)
        call this%ImportanceSampler%ReadParams(Ini)
        if (this%ImportanceSampler%redo_theory) call this%Config%Calculator%ReadImportanceParams(Ini)
    end if

    end subroutine TSetup_ReadParams


    subroutine TSetup_DoneInitialize(this)
    !Called after likelihoods, base parameters, etc initialized
    class(TSetup), target :: this

    if (allocated(this%SamplingAlgorithm)) then
        call this%SamplingAlgorithm%Init(this%LikeCalculator, this%SampleCollector)
        select type (Sampler=>this%SamplingAlgorithm)
        class is (TChainSampler)
            if (allocated(this%SampleCollector)) then
                select type (Collector=>this%SampleCollector)
                class is (TMpiChainCollector)
                    Collector%Sampler => Sampler
                    if (BaseParams%covariance_has_new) &
                        & Collector%MPi%MPI_Max_R_ProposeUpdate = Collector%Mpi%MPI_Max_R_ProposeUpdateNew
                end select
            end if
            call Sampler%SetCovariance(BaseParams%covariance_estimate)
        end select
    end if

    if (allocated(this%ImportanceSampler)) then
        call this%ImportanceSampler%Init(this%LikeCalculator)
    end if

    end subroutine TSetup_DoneInitialize

    subroutine TSetup_GetMinimizer(this, Minimizer)
    class(TSetup), target :: this
    class(TMinimizer), allocatable :: Minimizer

    allocate(TPowellMinimizer::Minimizer)
    Minimizer%LikeCalculator=>this%LikeCalculator

    end subroutine TSetup_GetMinimizer

    subroutine TSetup_DoSampling(this, Params)
    class(TSetup), target :: this
    class(ParamSet) :: Params
    real(mcp) mult
    real(mcp) StartLike
    character(LEN=:), allocatable :: fname

    select type (Sampler=>this%SamplingAlgorithm)
    class is (TChainSampler)
        if (new_chains) then
            call BaseParams%SetStartPositions(Params)
            StartLike=LogZero
        else
            call IO_ReadLastChainParams(rootname//'.txt', mult, StartLike, Params%P, params_used)
            if (allocated(this%SampleCollector)) then
                call this%SampleCollector%ReadCheckpoint()
            end if
        end if
        fname = rootname//'.txt'
        call ChainOutFile%CreateOpenFile(fname, append = .not. new_chains)

        if (Feedback > 0 .and. MPIRank==0) write (*,*) 'starting Monte-Carlo'
        call Sampler%SampleFrom(Params, StartLike, this%samples)
        call ChainOutFile%Close()
        class default
        call MpiStop('Sampling not implemented')
    end select
    if (Feedback > 0) write (*,*) 'finished'

    end subroutine TSetup_DoSampling

    subroutine TSetup_DoTests(this, output_root, paramsvals, check_compare)
    !This runs likelihoods for fixed values of parameters and outputs the likelihoods and timings
    !e.g. for likelihood testing between versions, performance testing, etc.
    !also can set output_root to write out theory calculation and derived quantities for specific parameters
    class(TSetup) :: this
    character(LEN=*) :: output_root
    real(mcp), intent(in) :: paramsvals(:)
    real(mcp), intent(in) :: check_compare
    Type(ParamSet) :: Params
    real(mcp) :: logLike, time
    Type(TTimer) Timer

    Params%P(:num_params) = paramsvals(:num_params)
    this%LikeCalculator%timing = .true.
    call Timer%Start()
    logLike = this%LikeCalculator%GetLogLike(Params)
    time = Timer%Time()
    write(*,*) '   loglike     chi-sq'
    if (Feedback <=2) call DataLikelihoods%WriteLikelihoodContribs(stdout, Params%likelihoods)
    if (logLike == logZero) then
        write(*,*) 'Test likelihoods done, parameter point rejected (logZero or outside prior)'
    else
        write(*,'("Test likelihoods done, total logLike, chi-eq = ",2f11.3)') logLike, logLike*2
        if (check_compare /= logZero) then
            write(*,'("Expected likelihoods,  total logLike, chi-eq = ",2f11.3)')  check_compare, check_compare*2
            if (abs(check_compare-LogLike) < 0.05) then
                write(*,*) '...OK, delta = ', logLike-check_compare
            else
<<<<<<< HEAD
                write(*,*) '** Likelihoods do not match **'
                error stop 2
=======
                error stop  '** Likelihoods do not match **'
>>>>>>> 29aa2af2
            end if
        end if
        write(*,*) 'Likelihood calculation time (seconds)= '//RealToStr(time)
        if (output_root/='') then
            call this%LikeCalculator%WriteParamPointTextData(output_root, Params)
            call this%LikeCalculator%WriteParamsHumanText(output_root//'.pars', Params, LogLike)
        end if
    end if
    call DoStop()

    end subroutine TSetup_DoTests

    end module GeneralSetup<|MERGE_RESOLUTION|>--- conflicted
+++ resolved
@@ -171,12 +171,7 @@
             if (abs(check_compare-LogLike) < 0.05) then
                 write(*,*) '...OK, delta = ', logLike-check_compare
             else
-<<<<<<< HEAD
-                write(*,*) '** Likelihoods do not match **'
-                error stop 2
-=======
                 error stop  '** Likelihoods do not match **'
->>>>>>> 29aa2af2
             end if
         end if
         write(*,*) 'Likelihood calculation time (seconds)= '//RealToStr(time)
