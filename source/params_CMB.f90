--- conflicted
+++ resolved
@@ -24,10 +24,6 @@
   
      call InitCAMB(CMB,error,.false.)
      CMBToTheta = CosmomcTheta()
-<<<<<<< HEAD
-=======
-!       print *,'z* = ',zstar, 'r_s = ',rs, 'DA = ',DA, rs/DA
->>>>>>> 47a76f2d
 
   end function CMBToTheta
 
@@ -381,8 +377,4 @@
       call IO_OutputChainRow(outfile_handle, mult, like, output_array)
       deallocate(output_array)
 
-<<<<<<< HEAD
-  end  subroutine WriteParamsAndDat
-=======
-  end  subroutine WriteParamsAndDat
->>>>>>> 47a76f2d
+  end  subroutine WriteParamsAndDat