    module temp_like_camspec
    implicit none

    private
    integer, parameter :: campc = KIND(1.d0)

    real(campc), dimension(:), allocatable :: X_data
    real(campc),  dimension(:,:), allocatable :: c_inv
    integer :: Nspec,nX,num_ells,nXfromdiff, CAMspec_lmax
    integer, dimension(:), allocatable  :: lminX, lmaxX, npt
    integer, parameter :: CAMSpec_lmax_foreground = 5000
    integer, parameter :: lmax_sz = CAMSpec_lmax_foreground
    real(campc) :: sz_143_temp(lmax_sz)
    real(campc) :: ksz_temp(lmax_sz), tszxcib_temp(lmax_sz)

    real(campc), dimension(:,:), allocatable :: beam_cov,beam_cov_inv
    real(campc), dimension(:,:,:), allocatable :: beam_modes ! mode#, l, spec#
    integer :: num_modes_per_beam,beam_lmax,beam_Nspec,cov_dim

    integer, allocatable :: marge_indices(:),marge_indices_reverse(:)
    integer, allocatable :: keep_indices(:),keep_indices_reverse(:)
    real(campc), allocatable :: beam_conditional_mean(:,:)
    logical, allocatable :: want_marge(:)
    integer marge_num, keep_num

    logical :: make_cov_marged = .false.
    real(campc) :: beam_factor = 2.7_campc
    integer, parameter :: CamSpec_cib_pivot = 3000
    integer, parameter :: CamSpec_sz_pivot = 3000

    logical :: want_spec(4) = .true.
    integer :: camspec_lmins(4) =0
    integer :: camspec_lmaxs(4) =0
    real(campc)  :: llp1(CAMSpec_lmax_foreground)

    integer :: camspec_beam_mcmc_num = 1

    character(LEN=1024) camspec_fiducial_foregrounds, camspec_fiducial_cl
    character(LEN=80) :: marge_file_variant = ''

    character(LEN=*), parameter :: CAMSpec_like_version = 'CamSpec_v2'
    public like_init,calc_like,CAMSpec_like_version, camspec_beam_mcmc_num, &
    want_spec,camspec_lmins,camspec_lmaxs, make_cov_marged, marge_file_variant,&
    compute_fg, Nspec,CAMSpec_lmax_foreground,camspec_fiducial_foregrounds,camspec_fiducial_cl

    contains

    !!Does not seem to be actually faster
    !function CAMSpec_Quad(Mat,vec)
    !real(campc), intent(in) :: Mat(:,:)
    !real(campc) vec(:), CAMSpec_Quad
    !real(campc) Outv(nx)
    !real(campc)  mult, beta
    !real(campc) ddot
    !external ddot
    !
    !
    !mult = 1
    !beta = 0
    !call DSYMV('U',nX,mult,Mat,nX,vec, 1,beta, Outv,1)
    !CAMSpec_Quad = ddot(nX, vec, 1, outv, 1)
    !
    !end function CAMSpec_Quad

    subroutine CAMspec_ReadNormSZ(fname, templt)
    character(LEN=*), intent(in) :: fname
    real(campc) :: templt(lmax_sz)
    integer i, dummy
    real(campc) :: renorm

    open(48, file=fname, form='formatted', status='old')
    do i=2,lmax_sz
        read(48,*) dummy,templt(i)
        if (dummy/=i) stop 'CAMspec_ReadNormSZ: inconsistency in file read'
    enddo
    close(48)

    renorm=1.d0/templt(CamSpec_sz_pivot)
    templt=templt*renorm
    end subroutine CAMspec_ReadNormSZ

    subroutine ReadFiducialCl(fid_cl)
    integer i,j
    real(campc) :: fid_theory
    real(campc) :: fid_cl(:,:)

    open(48, file=CAMspec_fiducial_foregrounds, form='formatted', status='old')
    do i=2,CAMspec_lmax
        read(48,*) j, fid_cl(i,:)
        if (j/=i) stop 'error reading fiducial foreground C_l for beams'
    enddo
    close(48)
    open(48, file=CAMspec_fiducial_cl, form='formatted', status='old')
    do i=2,CAMspec_lmax
        read(48,*, end=100) j,fid_theory
100     if (j/=i) stop 'error reading fiducial C_l for beams'
        fid_cl(i,:) = (fid_cl(i,:) + fid_theory)*llp1(i) !want C_l/2Pi foregrounds+theory
    enddo
    close(48)

    end subroutine ReadFiducialCl

    subroutine like_init(pre_marged,like_file, sz143_file, tszxcib_file, ksz_file, beam_file)
    use MatrixUtils
    integer :: i, j,k,l
    logical :: pre_marged
    character(LEN=1024), intent(in) :: like_file, sz143_file, ksz_file, tszxcib_file, beam_file
    logical, save :: needinit=.true.
    real(campc) , allocatable:: fid_cl(:,:), beam_cov(:,:), beam_cov_full(:,:)
    integer if1,if2, ie1, ie2, ii, jj, L2
    real(campc), dimension(:), allocatable :: X_data_in
    real(campc),  dimension(:,:), allocatable :: cov
    integer, allocatable :: indices(:),np(:)
    integer ix
    real(campc) dummy

    if(.not. needinit) return

    do i=1,CAMSpec_lmax_foreground
        llp1(i) = 1/real(i*(i+1),campc)
    end do

    open(48, file=like_file, form='unformatted', status='old')

    read(48) Nspec,nX
    allocate(lminX(Nspec))
    allocate(lmaxX(Nspec))
    allocate(np(Nspec))
    allocate(npt(Nspec))

    read(48) (lminX(i), lmaxX(i), np(i), npt(i), i = 1, Nspec)
    if (pre_marged) then
        print *,'Using pre-beam-marged covariance; L ranges etc ignored'
        allocate(X_data(nX))
        allocate(c_inv(nX,nX))
        read(48) (X_data(i), i=1, nX)
        read(48) !skip  covariance
        read(48) ((c_inv(i, j), j = 1, nX), i = 1,  nX) !inv covariance
        close(48)
        do i=1,Nspec
            print *, 'spec ',i, 'lmin,lmax, start ix = ', lminX(i),lmaxX(i), npt(i)
        end do
    else
        !Chop L ranges/frequencies if requested
        allocate(indices(nX))
        allocate(cov(nX,nX))
        allocate(X_data_in(nX))
        read(48) X_data_in !(X_data(i), i=1, nX)
        read(48) cov !((c_inv(i, j), j = 1, nX), i = 1,  nX) !covariance
        read(48) !((c_inv(i, j), j = 1, nX), i = 1,  nX) !inver covariance
        close(48)

        !Cut on L ranges
        print *,'Determining L ranges'
        j=0
        ix=0
        npt(1)=1
        if(.not. want_spec(1)) stop 'One beam mode may not be right here'
        do i=1,Nspec
            do l = lminX(i), lmaxX(i)
                j =j+1
                if (want_spec(i) .and. (camspec_lmins(i)==0 .or. l>=camspec_lmins(i)) &
                .and. (camspec_lmaxs(i)==0 .or. l<=camspec_lmaxs(i)) ) then
                    ix =ix+1
                    indices(ix) = j
                end if
            end do
            if (want_spec(i)) then
                if (camspec_lmins(i)/=0) lminX(i) = max(camspec_lmins(i), lminX(i))
                if (camspec_lmaxs(i)/=0) lmaxX(i) = min(camspec_lmaxs(i), lmaxX(i))
            else
                lmaxX(i) =0
            end if
            if (i<NSpec) npt(i+1) = ix+1
            print *, 'spec ',i, 'lmin,lmax, start ix = ', lminX(i),lmaxX(i), npt(i)
        end do
        if (j/=nx) stop 'Error cutting camspec cov matrix'
        nX = ix
        allocate(X_data(nX))
        allocate(c_inv(nX,nX))
        do i=1, nX
            c_inv(:,i) = cov(indices(1:nX),indices(i)) !c_inv is covariance here
            X_data(i) = X_data_in(indices(i))
        end do
        !    call Matrix_inverse(c_inv)
        deallocate(cov)
    end if

    CAMspec_lmax = maxval(lmaxX)

    if (.not. pre_marged) then
        allocate(fid_cl(CAMspec_lmax,4))
        call ReadFiducialCl(fid_cl)
    end if

    call CAMspec_ReadNormSZ(sz143_file, sz_143_temp)
    call CAMspec_ReadNormSZ(ksz_file, ksz_temp)
    call CAMspec_ReadNormSZ(tszxcib_file, tszxcib_temp)

    open(48, file=beam_file, form='unformatted', status='unknown')
    read(48) beam_Nspec,num_modes_per_beam,beam_lmax
    if(beam_Nspec.ne.Nspec) stop 'Problem: beam_Nspec != Nspec'
    allocate(beam_modes(num_modes_per_beam,0:beam_lmax,beam_Nspec))
    cov_dim=beam_Nspec*num_modes_per_beam
    allocate(beam_cov_full(cov_dim,cov_dim))
    read(48) (((beam_modes(i,l,j),j=1,Nspec),l=0,beam_lmax),i=1,num_modes_per_beam)
    allocate(beam_cov_inv(cov_dim,cov_dim))
    read(48) ((beam_cov_full(i,j),j=1,cov_dim),i=1,cov_dim)  ! beam_cov
    read(48) ((beam_cov_inv(i,j),j=1,cov_dim),i=1,cov_dim) ! beam_cov_inv
    close(48)

    allocate(want_marge(cov_dim))
    want_marge=.true.
    want_marge(1:camspec_beam_mcmc_num)=.false.
    marge_num=count(want_marge)
    keep_num=cov_dim-marge_num
    allocate(marge_indices(marge_num))
    allocate(marge_indices_reverse(cov_dim))
    allocate(keep_indices(keep_num))
    allocate(keep_indices_reverse(cov_dim))

    j=0
    k=0
    do i=1,cov_dim
        if (want_marge(i)) then
            j=j+1
            marge_indices(j) = i
        else
            k=k+1
            keep_indices(k)=i
        end if
        marge_indices_reverse(i)=j
        keep_indices_reverse(i)=k
    end do

    allocate(beam_conditional_mean(marge_num, keep_num))
    if (marge_num>0) then
        allocate(beam_cov(marge_num, marge_num))
        beam_cov = beam_cov_inv(marge_indices,marge_indices)
        call Matrix_Inverse(beam_cov)
        beam_conditional_mean=-matmul(beam_cov, beam_cov_inv(marge_indices,keep_indices))
    end if
    deallocate(beam_cov_inv)

    if (pre_marged) then
        print *,'using marginalizing modes:',marge_num,'keeping',keep_num
    else
        print *,'beam marginalizing:',marge_num,'keeping',keep_num
        if (marge_num>0) then
            do if2=1,beam_Nspec
                if (want_spec(if2)) then
                    do if1=1,beam_Nspec
                        if (want_spec(if1)) then
                            do ie2=1,num_modes_per_beam
                                do ie1=1,num_modes_per_beam
                                    ii=ie1+num_modes_per_beam*(if1-1)
                                    jj=ie2+num_modes_per_beam*(if2-1)
                                    if (want_marge(ii) .and. want_marge(jj)) then
                                        do L2 = lminX(if2),lmaxX(if2)
                                            !c_inv is covariance here
                                            c_inv(npt(if1):npt(if1)+lmaxX(if1)-lminX(if1),npt(if2)+L2 -lminX(if2) ) = &
                                            c_inv(npt(if1):npt(if1)+lmaxX(if1)-lminX(if1),npt(if2)+L2 -lminX(if2) ) + &
                                            beam_factor**2*beam_modes(ie1,lminX(if1):lmaxX(if1),if1)* &
                                            beam_cov(marge_indices_reverse(ii),marge_indices_reverse(jj)) * beam_modes(ie2,L2,if2) &
                                            *fid_cl(L2,if2)*fid_cl(lminX(if1):lmaxX(if1),if1)
                                        end do
                                    end if
                                enddo
                            enddo
                        end if
                    enddo
                end if
            enddo
            ! print *,'after', c_inv(500,500), c_inv(npt(3)-500,npt(3)-502),  c_inv(npt(4)-1002,npt(4)-1000)

            call Matrix_inverse(c_inv) !now c_inv is the inverse covariance
            if (make_cov_marged .and. marge_num>0) then
                open(48, file=trim(like_file)//'_beam_marged'//trim(marge_file_variant), form='unformatted', status='unknown')
                write(48) Nspec,nX
                write(48) (lminX(i), lmaxX(i), np(i), npt(i), i = 1, Nspec)
                write(48) (X_data(i), i=1, nX)
                dummy=-1
                write(48) dummy !inver covariance, assume not used
                write(48) ((c_inv(i, j), j = 1, nX), i = 1,  nX) !inver covariuance
                close(48)
                write(*,*) 'Marged file done: '//trim(like_file)//'_beam_marged'//trim(marge_file_variant)
                stop
            end if
        else
            call Matrix_inverse(c_inv)
        end if
    end if !pre-marged

    if (keep_num>0) then
        allocate(beam_cov_inv(keep_num,keep_num))
        beam_cov_inv = beam_cov_full(keep_indices,keep_indices)
        call Matrix_inverse(beam_cov_inv)
    end if

    needinit=.false.

    end subroutine like_init


    subroutine compute_fg(C_foregrounds,freq_params, lmax_compute)
    real(8), intent(in)  :: freq_params(:)
    integer, intent(in) :: lmax_compute
    real(8), intent(inout)  ::  C_foregrounds(:,:)
    real(campc) A_ps_100, A_ps_143, A_ps_217, A_cib_143, A_cib_217, asz143, r_ps, r_cib, xi, A_ksz
    real(campc) ncib217, ncib143
    real(campc) zCIB
    integer:: l
    real(campc) cl_cib_143(CAMSpec_lmax_foreground), cl_cib_217(CAMSpec_lmax_foreground) !CIB
    real(campc), parameter :: sz_bandpass100_nom143 = 2.022d0
    real(campc), parameter :: cib_bandpass143_nom143 = 1.134d0
    real(campc), parameter :: sz_bandpass143_nom143 = 0.95d0
    real(campc), parameter :: cib_bandpass217_nom217 = 1.33d0
    real(campc), parameter :: ps_scale  = 1.d-6/9.d0
    real(campc) :: A_cib_217_bandpass, A_sz_143_bandpass, A_cib_143_bandpass
    integer lmin(Nspec), lmax(Nspec)
    real(campc) lnrat, nrun_cib

    if (lmax_compute/=0) then
        lmin = 2
        lmax = min(CAMSpec_lmax_foreground,lmax_compute)
    else
        lmin = lminX
        lmax = lmaxX
    end if

    A_ps_100=freq_params(1)
    A_ps_143 = freq_params(2)
    A_ps_217 = freq_params(3)
    A_cib_143 =freq_params(4)
    A_cib_217 =freq_params(5)
    asz143 = freq_params(6)
    r_ps = freq_params(7)
    r_cib = freq_params(8)
    ncib143 = freq_params(9)
    ncib217 = freq_params(10)
    nrun_cib = freq_params(11)
    xi = freq_params(12)
    A_ksz = freq_params(13)

    do l=1, maxval(lmax)
        lnrat = log(real(l,campc)/CamSpec_cib_pivot)
        cl_cib_217(l) = exp(ncib217*lnrat + nrun_cib/2*lnrat**2)
        if (ncib143<-9) then
            cl_cib_143(l) = cl_cib_217(l)
        else
            cl_cib_143(l)=exp(ncib143*lnrat + nrun_cib/2*lnrat**2)
        end if
    end do

    !   100 foreground
    !
    do l = lmin(1), lmax(1)
        C_foregrounds(l,1)= A_ps_100*ps_scale+  &
        ( A_ksz*ksz_temp(l) + asz143*sz_bandpass100_nom143*sz_143_temp(l) )*llp1(l)
    end do

    !   143 foreground
    !
    A_sz_143_bandpass = asz143 * sz_bandpass143_nom143
    A_cib_143_bandpass = A_cib_143 * cib_bandpass143_nom143
    do l = lmin(2), lmax(2)
        zCIB = A_cib_143_bandpass*cl_cib_143(l)
        C_foregrounds(l,2)= A_ps_143*ps_scale + &
        (zCIB +  A_ksz*ksz_temp(l) + A_sz_143_bandpass*sz_143_temp(l) &
        -2.0*sqrt(A_cib_143_bandpass * A_sz_143_bandpass)*xi*tszxcib_temp(l) )*llp1(l)
    end do

    !   217 foreground
    !
    A_cib_217_bandpass = A_cib_217 * cib_bandpass217_nom217
    do l = lmin(3), lmax(3)
        zCIB = A_cib_217_bandpass*cl_cib_217(l)
        C_foregrounds(l,3) = A_ps_217*ps_scale + (zCIB + A_ksz*ksz_temp(l) )*llp1(l)
    end do

    !   143x217 foreground
    !
    do l = lmin(4), lmax(4)
        zCIB = sqrt(A_cib_143_bandpass*A_cib_217_bandpass*cl_cib_143(l)*cl_cib_217(l))
        C_foregrounds(l,4) = r_ps*sqrt(A_ps_143*A_ps_217)*ps_scale + &
        ( r_cib*zCIB + A_ksz*ksz_temp(l) -sqrt(A_cib_217_bandpass * A_sz_143_bandpass)*xi*tszxcib_temp(l) )*llp1(l)
    end do

    end subroutine compute_fg

    subroutine calc_like(zlike,  cell_cmb, freq_params)
    real(campc), intent(in)  :: freq_params(:)
    real(campc), dimension(0:) :: cell_cmb
    integer ::  j, l, ii,jj
    real(campc) , allocatable, save ::  X_beam_corr_model(:), Y(:),  C_foregrounds(:,:)
    real(campc) cal0, cal1, cal2
    real(campc) zlike, ztemp
    real(campc) beam_params(cov_dim),beam_coeffs(num_modes_per_beam,beam_Nspec)
    integer :: ie1,ie2,if1,if2, ix
    integer num_non_beam

    if (.not. allocated(lminX)) then
        print*, 'like_init should have been called before attempting to call calc_like.'
        stop
    end if
    if(Nspec.ne.4) then
        print*, 'Nspec inconsistent with foreground corrections in calc_like.'
        stop
    end if
    if (.not. allocated(Y)) then
        allocate(X_beam_corr_model(1:nX))
        allocate(Y(1:nX))
        allocate(C_foregrounds(CAMspec_lmax,Nspec))
        C_foregrounds=0
    end if

    call compute_fg(C_foregrounds,freq_params, 0)

    cal0 = freq_params(14)
    cal1 = freq_params(15)
    cal2 = freq_params(16)

    num_non_beam = 16
    if (size(freq_params) < num_non_beam +  beam_Nspec*num_modes_per_beam) stop 'CAMspec: not enough parameters'

    if (keep_num>0) then
        beam_params = freq_params(num_non_beam+1:num_non_beam+cov_dim)
        !set marged beam parameters to their mean subject to fixed non-marged modes
        if (marge_num>0) beam_params(marge_indices) = matmul(beam_conditional_mean, beam_params(keep_indices))

        do ii=1,beam_Nspec
            do jj=1,num_modes_per_beam
                ix = jj+num_modes_per_beam*(ii-1)
                beam_coeffs(jj,ii)=beam_params(ix)
            enddo
        enddo
    else
        beam_coeffs=0
    end if

    do l = lminX(1), lmaxX(1)
        X_beam_corr_model(l-lminX(1)+1) = ( cell_cmb(l) + C_foregrounds(l,1) )* corrected_beam(1,l)/cal0
    end do

    do l = lminX(2), lmaxX(2)
        X_beam_corr_model(l-lminX(2)+npt(2)) =  (cell_cmb(l)+ C_foregrounds(l,2))*corrected_beam(2,l)/cal1
    end do

    do l = lminX(3), lmaxX(3)
        X_beam_corr_model(l-lminX(3)+npt(3)) = (cell_cmb(l)+ C_foregrounds(l,3))* corrected_beam(3,l)/cal2
    end do

    do l = lminX(4), lmaxX(4)
        X_beam_corr_model(l-lminX(4)+npt(4)) =  ( cell_cmb(l) + C_foregrounds(l,4))*corrected_beam(4,l)/sqrt(cal1*cal2)
    end do

    Y = X_data - X_beam_corr_model

    zlike = 0
    !$OMP parallel do private(j,ztemp) reduction(+:zlike) schedule(static,16)
    do  j = 1, nX
        ztemp= dot_product(Y(j+1:nX), c_inv(j+1:nX, j))
        zlike=zlike+ (ztemp*2 +c_inv(j, j)*Y(j))*Y(j)
    end do

    if (keep_num>0) then
        do if2=1,beam_Nspec
            do if1=1,beam_Nspec
                do ie2=1,num_modes_per_beam
                    jj=ie2+num_modes_per_beam*(if2-1)
                    if (.not. want_marge(jj)) then
                        do ie1=1,num_modes_per_beam
                            ii=ie1+num_modes_per_beam*(if1-1)
                            if (.not. want_marge(ii)) then
                                zlike=zlike+beam_coeffs(ie1,if1)*&
                                beam_cov_inv(keep_indices_reverse(ii),keep_indices_reverse(jj))*beam_coeffs(ie2,if2)
                            end if
                        enddo
                    end if
                enddo
            enddo
        enddo
    end if

<<<<<<< HEAD
!    if (want_spec(1)) zlike=zlike+ ((cal0/cal1-1.0006d0)/0.0004d0)**2
!    if (any(want_spec(3:4))) zlike=zlike+ ((cal2/cal1-0.9966d0)/0.0015d0)**2
! below is temporary testing for dx11...
    if (want_spec(1)) zlike=zlike+ ((cal0/cal1-1.00d0)/0.001d0)**2
    if (any(want_spec(3:4))) zlike=zlike+ ((cal2/cal1-0.991d0)/0.003d0)**2
=======
    !Moved these hard coded priors in prior[cal0] and prior[cal2] input parameters
    !    if (want_spec(1)) zlike=zlike+ ((cal0/cal1-1.0006d0)/0.0004d0)**2
    !    if (any(want_spec(3:4))) zlike=zlike+ ((cal2/cal1-0.9966d0)/0.0015d0)**2
>>>>>>> 9d64f2e1

    contains

    real(campc) function corrected_beam(spec_num,l)
    integer, intent(in) :: spec_num,l

    corrected_beam=1.d0 + dot_product(beam_coeffs(:,spec_num),beam_modes(:,l,spec_num))*beam_factor

    end function corrected_beam

    end subroutine calc_like


    end module temp_like_camspec<|MERGE_RESOLUTION|>--- conflicted
+++ resolved
@@ -482,17 +482,9 @@
         enddo
     end if
 
-<<<<<<< HEAD
-!    if (want_spec(1)) zlike=zlike+ ((cal0/cal1-1.0006d0)/0.0004d0)**2
-!    if (any(want_spec(3:4))) zlike=zlike+ ((cal2/cal1-0.9966d0)/0.0015d0)**2
-! below is temporary testing for dx11...
-    if (want_spec(1)) zlike=zlike+ ((cal0/cal1-1.00d0)/0.001d0)**2
-    if (any(want_spec(3:4))) zlike=zlike+ ((cal2/cal1-0.991d0)/0.003d0)**2
-=======
     !Moved these hard coded priors in prior[cal0] and prior[cal2] input parameters
     !    if (want_spec(1)) zlike=zlike+ ((cal0/cal1-1.0006d0)/0.0004d0)**2
     !    if (any(want_spec(3:4))) zlike=zlike+ ((cal2/cal1-0.9966d0)/0.0015d0)**2
->>>>>>> 9d64f2e1
 
     contains
 
