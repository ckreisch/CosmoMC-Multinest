--- conflicted
+++ resolved
@@ -27,14 +27,9 @@
     procedure :: loadParamNames
     procedure :: checkConflicts
     procedure :: derivedParameters  !derived parameters calculated by likelihood function
-<<<<<<< HEAD
-    procedure  :: WriteLikelihoodData
-    end type DataLikelihood
-=======
     procedure :: WriteLikelihoodData
     procedure :: InitWithCalculator
     end type TDataLikelihood
->>>>>>> 2a15ee1e
 
     type, extends(TDataLikelihood) :: TDatasetFileLikelihood
         !likelihood that reads from a text file description, e.g. .dataset file
@@ -61,11 +56,7 @@
     procedure :: checkAllConflicts
     procedure :: WriteDataForLikelihoods
     procedure :: addLikelihoodDerivedParams
-<<<<<<< HEAD
-    end type LikelihoodList
-=======
     end type TLikelihoodList
->>>>>>> 2a15ee1e
 
     Type(TLikelihoodList), target, save :: DataLikelihoods
 
@@ -103,23 +94,14 @@
 
     end subroutine WriteLikelihoodContribs
 
-<<<<<<< HEAD
+
     subroutine WriteDataForLikelihoods(L, P, Theory, fileroot)
-    Class(LikelihoodList) :: L
-=======
-
-    subroutine WriteDataForLikelihoods(L, P, Theory, fileroot)
-    Class(TLikelihoodList) :: L
->>>>>>> 2a15ee1e
+    Class(TLikelihoodList) :: L
     real(mcp), intent(in) :: P(:)
     character(LEN=*), intent(in) :: fileroot
     class(*), intent(in) :: Theory
     integer i
-<<<<<<< HEAD
-    Class(DataLikelihood), pointer :: LikeItem
-=======
     Class(TDataLikelihood), pointer :: LikeItem
->>>>>>> 2a15ee1e
 
     do i=1,L%Count
         LikeItem => L%Item(i)
@@ -128,10 +110,7 @@
 
     end subroutine WriteDataForLikelihoods
 
-<<<<<<< HEAD
-=======
-
->>>>>>> 2a15ee1e
+
     integer function CompareLikes(this, R1, R2) result(comp)
     Class(TLikelihoodList) :: this
     class(*) R1,R2
@@ -151,11 +130,7 @@
     Class(TLikelihoodList) :: L
     Type(TParamNames) :: Names
     Type(TParamNames), pointer :: NewNames
-<<<<<<< HEAD
-    Class(DataLikelihood), pointer :: DataLike
-=======
     Class(TDataLikelihood), pointer :: DataLike
->>>>>>> 2a15ee1e
     integer i,j, baseDerived
 
     call L%Sort
@@ -167,21 +142,13 @@
         if (Feedback>0 .and. MPIrank==0) print *,'adding parameters for: '//trim(DataLIke%name)
         DataLike%new_param_block_start = Names%num_MCMC +1
         !        if (DataLike%nuisance_params%num_derived>0) call MpiStop('No support for likelihood derived params yet')
-<<<<<<< HEAD
-        call ParamNames_Add(Names, NewNames)
-=======
         call Names%Add(NewNames)
->>>>>>> 2a15ee1e
         if (Names%num_MCMC > max_num_params) call MpiStop('increase max_data_params in settings.f90')
         DataLike%new_params = Names%num_MCMC - DataLike%new_param_block_start + 1
         allocate(DataLike%nuisance_indices(NewNames%num_MCMC))
         if (NewNames%num_MCMC/=0) then
             do j=1, NewNames%num_MCMC
-<<<<<<< HEAD
-                DataLike%nuisance_indices(j) = ParamNames_index(Names,NewNames%name(j))
-=======
                 DataLike%nuisance_indices(j) = Names%index(NewNames%name(j))
->>>>>>> 2a15ee1e
             end do
             if (any(DataLike%nuisance_indices==-1)) call MpiStop('AddNuisanceParameters: unmatched data param')
             DataLike%dependent_params(DataLike%nuisance_indices) = .true.
@@ -194,14 +161,6 @@
         !Add likelihood-derived parameters, after full set numbering has been dermined above
         DataLike=>L%Item(i)
         NewNames => DataLike%nuisance_params
-<<<<<<< HEAD
-        if (NewNames%num_derived>0) allocate(DataLike%derived_indices(NewNames%num_derived))
-        do j=1, NewNames%num_derived
-            DataLike%derived_indices(j) = ParamNames_index(Names, NewNames%name(j+NewNames%num_MCMC)) - Names%num_MCMC
-        end do
-        if (Feedback>1 .and. MPIrank==0) print *,trim(DataLike%name)//' derived param indices:', DataLike%derived_indices
-        if (any(DataLike%derived_indices<=0)) call MpiStop('AddNuisanceParameters: unmatched derived param')
-=======
         if (NewNames%num_derived>0) then
             allocate(DataLike%derived_indices(NewNames%num_derived))
             do j=1, NewNames%num_derived
@@ -210,7 +169,6 @@
             if (Feedback>1 .and. MPIrank==0) print *,trim(DataLike%name)//' derived param indices:', DataLike%derived_indices
             if (any(DataLike%derived_indices<=0)) call MpiStop('AddNuisanceParameters: unmatched derived param')
         end if
->>>>>>> 2a15ee1e
     end do
     L%num_derived_parameters = Names%num_derived - baseDerived
 
@@ -230,58 +188,6 @@
 
     end subroutine checkAllConflicts
 
-<<<<<<< HEAD
-    function addLikelihoodDerivedParams(L, P, Theory, derived) result(num_derived)
-    Class(LikelihoodList) :: L
-    Type(mc_real_pointer) :: derived
-    class(*) :: Theory
-    real(mcp) :: P(:)
-    real(mcp), pointer :: allDerived(:)
-    integer num_derived
-    Class(DataLikelihood), pointer :: DataLike
-    integer i
-
-    num_derived = L%num_derived_parameters + size(derived%P)
-    if (L%num_derived_parameters==0) return
-
-    allocate(allDerived(num_derived))
-    allDerived(1:size(derived%P)) = derived%P
-    deallocate(derived%P)
-    derived%P => allDerived
-
-    do i=1,L%Count
-        DataLike=>L%Item(i)
-        if (allocated(DataLike%derived_indices)) then
-            Derived%P(DataLike%derived_indices) = DataLike%derivedParameters(Theory, P(DataLike%nuisance_indices))
-        end if
-    end do
-
-    end function addLikelihoodDerivedParams
-
-    function derivedParameters(like, Theory, DataParams) result(derived)
-    class(DataLikelihood) :: like
-    class(*) :: Theory
-    real(mcp) :: derived(like%nuisance_params%num_derived)
-    real(mcp) :: DataParams(:)
-    !Calculate any derived parameters internal to the likelihood that should be output
-    !Number matches derived names defined in nuisance_params .paramnames file
-    derived=0
-    end function derivedParameters
-
-    subroutine WriteLikelihoodData(like,Theory,DataParams, root)
-    class(DataLikelihood) :: like
-    class(*) :: Theory
-    real(mcp), intent(in) :: DataParams(:)
-    character(LEN=*), intent(in) :: root
-    !Write out any derived data that might be useful for the likelihood (e.g. foreground model)
-    end subroutine WriteLikelihoodData
-
-    function logLikeTheory(like, CMB)
-    !For likelihoods that don't need Theory or DataParams
-    class(DataLikelihood) :: like
-    class(*) :: CMB
-    real(mcp) LogLikeTheory
-=======
     subroutine addLikelihoodDerivedParams(L, P, Theory, derived)
     class(TLikelihoodList) :: L
     real(mcp), allocatable :: derived(:)
@@ -294,7 +200,6 @@
     integer :: num_derived = 0
 
     if (L%num_derived_parameters==0) return
->>>>>>> 2a15ee1e
 
     if (allocated(derived)) num_in = size(derived)
     num_derived = L%num_derived_parameters + num_in
@@ -348,7 +253,6 @@
     logLike = LogZero
 
     end function GetLogLike
-
 
     subroutine loadParamNames(like, fname)
     class(TDataLikelihood) :: like
