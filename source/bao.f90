    !BAO, f_sigma8 and other measurements at single redshifts, with correlations

    !AL/JH Oct 2012: encorporate DR9 data into something close to new cosmomc format
    !Dec 2013: merged in DR11 patch (Antonio J. Cuesta, for the BOSS collaboration)
    !Sept 2014: refactored structure using new "bao_dataset[NAME] = file.dataset" syntax
    !           added refactoed DR7 MGS code (thanks Lado Samushia)
    !Jan 2014 added bao_HZ_rs, f_sigma8, F_AP, and more general .dat format

    module bao
    use MatrixUtils
    use settings
    use CosmologyTypes
    use CosmoTheory
    use Calculator_Cosmology
    use Likelihood_Cosmology
    use IniObjects
    implicit none
    private

    character(LEN=Ini_Enumeration_Len), parameter :: measurement_types(7) = &
        [character(Ini_Enumeration_Len)::'Az','DV_over_rs','rs_over_DV','DA_over_rs', &
        'F_AP', 'f_sigma8','bao_Hz_rs']

    integer, parameter :: bao_Az =1, bao_DV_over_rs = 2, bao_rs_over_DV = 3, bao_DA_over_rs = 4, &
        F_AP= 5, f_sigma8=6, bao_Hz_rs = 7

    type, extends(TCosmoCalcLikelihood) :: TBAOLikelihood
        integer :: num_bao ! total number of points used
        integer, allocatable :: type_bao(:) !one of the constants defined above
        real(mcp) :: rs_rescale = 1._mcp !if not generated with numerical CAMB rs
        real(mcp), allocatable, dimension(:) :: bao_z, bao_obs, bao_err
        real(mcp), allocatable, dimension(:,:) :: bao_invcov
    contains
    procedure :: LogLike => BAO_LnLike
    procedure :: ReadIni => BAO_ReadIni
    procedure :: InitProbDist => BAO_InitProbDist
    procedure, private :: Acoustic
    procedure, private :: Get_rs_drag
    end type TBAOLikelihood



    Type, extends(TBAOLikelihood) :: DR11Likelihood
        real(mcp), allocatable, dimension(:) :: alpha_perp_file,alpha_plel_file
        real(mcp), allocatable ::  prob_file(:,:)
        real(mcp) dalpha_perp, dalpha_plel
        integer alpha_npoints
    contains
    procedure :: LogLike => BAO_DR11_loglike
    procedure :: InitProbDist => BAO_DR11_InitProbDist
    end type

    Type, extends(TBAOLikelihood) :: MGSLikelihood
        real(mcp), allocatable :: alpha_prob(:)
    contains
    procedure :: LogLike => BAO_MGS_loglike
    procedure :: InitProbDist => BAO_MGS_InitProbDist
    end type

    real(mcp) :: BAO_fixed_rs = -1._mcp

    public BAOLikelihood_Add
    contains

    subroutine BAOLikelihood_Add(LikeList, Ini)
    class(TLikelihoodList) :: LikeList
    class(TSettingIni) :: ini
    class(TBAOLikelihood), pointer :: this
    integer i
    Type(TSettingIni) :: DataSets, OverrideSettings

    if (.not. Ini%Read_Logical('use_BAO',.false.)) return

    call Ini%TagValuesForName('bao_dataset', DataSets, filename=.true.)
    if (DataSets%Count==0) call MpiStop('Use_BAO but no bao_dataset[NAMETAG] defined')

    if (Ini%Haskey('BAO_fixed_rs')) then
        BAO_fixed_rs= Ini%Read_Double('BAO_fixed_rs',-1._mcp)
    end if

    do i= 1, DataSets%Count
        call Ini%SettingValuesForTagName('bao_dataset',DataSets%Name(i),OverrideSettings)
        if (Datasets%Name(i)=='MGS') then
            allocate(MGSLikelihood::this)
        else if (Datasets%Name(i)=='DR11CMASS') then
            allocate(DR11Likelihood::this)
        else
            allocate(TBAOLikelihood::this)
        end if
        call this%ReadDatasetFile(Datasets%Value(i),OverrideSettings)
        this%tag = Datasets%Name(i)
        this%LikelihoodType = 'BAO'
        this%needs_background_functions = .true.
        call LikeList%Add(this)
    end do

    if (Feedback>1) write(*,*) 'read BAO data sets'

    end subroutine BAOLikelihood_Add

    subroutine BAO_ReadIni(this, Ini)
    class(TBAOLikelihood) this
    class(TSettingIni) :: Ini
    character(LEN=:), allocatable :: bao_measurement, bao_measurements_file
    integer i,iopb
    Type(TTextFile) :: F

    if (Feedback > 0 .and. MpiRank==0) write (*,*) 'reading BAO data set: '//trim(this%name)
    this%num_bao = Ini%Read_Int('num_bao',1)

    call Ini%Read('rs_rescale',this%rs_rescale)

    allocate(this%bao_z(this%num_bao))
    allocate(this%bao_obs(this%num_bao))
    allocate(this%bao_err(this%num_bao))

    call Ini%Read_Enumeration_List('measurement_type',measurement_types, this%type_bao, nvalues = this%num_bao)

    if (Ini%HasKey('zeff')) then
        this%bao_z = Ini%Read_Double('zeff')
        bao_measurement  = Ini%Read_String('bao_measurement')
        if (this%num_bao>1) then
            read (bao_measurement,*) this%bao_obs(:)
        else
            read (bao_measurement,*) this%bao_obs(1),this%bao_err(1)
        end if
    else
        bao_measurements_file = Ini%ReadRelativeFileName('bao_measurements_file')
        call F%Open(bao_measurements_file)
        do i=1,this%num_bao
            read (F%unit,*, iostat=iopb) this%bao_z(i),this%bao_obs(i),this%bao_err(i)
<<<<<<< HEAD
=======
            if (iopb /= 0) call MpiStop('BAO_ReadIni: Error reading bao_measurements_file: ' &
                //trim(this%name))
>>>>>>> 73881f8f
        end do
        call F%Close()
    end if
    if (any(this%bao_z< 0.0001)) call MpiStop('Error reading BAO measurements')

    this%needs_powerspectra =  any(this%type_bao == f_sigma8)

    if (this%needs_powerspectra) then
        this%needs_exact_z =  .true.
        allocate(this%exact_z(this%num_bao))
        this%exact_z = this%bao_z
    end if


    call this%InitProbDist(Ini)

    end subroutine BAO_ReadIni

    subroutine BAO_InitProbDist(this, Ini)
    class(TBAOLikelihood) this
    class(TSettingIni) :: Ini
    integer i
    character(LEN=:), allocatable ::bao_invcov_file

    allocate(this%bao_invcov(this%num_bao,this%num_bao))
    this%bao_invcov=0

    if (Ini%HasKey('bao_invcov_file')) then
        bao_invcov_file  = Ini%ReadRelativeFileName('bao_invcov_file')
        call File%ReadTextMatrix(bao_invcov_file, this%bao_invcov)
    else
        do i=1,this%num_bao
            !diagonal, or actually just 1..
            this%bao_invcov(i,i) = 1/this%bao_err(i)**2
        end do
    end if

    end subroutine BAO_InitProbDist


    real(mcp) function get_rs_drag(this,Theory)
    class(TBAOLikelihood) :: this
    Class(TCosmoTheoryPredictions), target :: Theory

    if (BAO_fixed_rs>0) then
        !this is just for use for e.g. BAO 'only' constraints
        get_rs_drag =  BAO_fixed_rs
    else
        get_rs_drag =  Theory%derived_parameters( derived_rdrag )
    end if

    end function

    function Acoustic(this,CMB,z)
    class(TBAOLikelihood) :: this
    class(CMBParams) CMB
    real(mcp) Acoustic
    real(mcp), intent(IN) :: z
    real(mcp) omh2,ckm,omegam,h

    omegam = 1.d0 - CMB%omv - CMB%omk
    h = CMB%h0/100
    ckm = const_c/1e3_mcp !JD c in km/s

    omh2 = omegam*h**2.d0
    Acoustic = 100*this%Calculator%BAO_D_v(z)*sqrt(omh2)/(ckm*z)
    end function Acoustic

    function BAO_LnLike(this, CMB, Theory, DataParams)
    Class(TBAOLikelihood) :: this
    Class(CMBParams) CMB
    Class(TCosmoTheoryPredictions), target :: Theory
    real(mcp) :: DataParams(:)
    integer j
    real(mcp) BAO_LnLike, rs, z, f
    real(mcp)  :: BAO_theory(this%num_bao)

    rs = this%get_rs_drag(Theory) * this%rs_rescale

    do j=1, this%num_bao
        z= this%bao_z(j)
        select case(this%type_bao(j))
        case (bao_DV_over_rs)
            BAO_theory(j) = this%Calculator%BAO_D_v(z)/rs
        case (bao_Hz_rs)
            BAO_theory(j) = this%Calculator%Hofz_Hunit(z)*rs
        case (bao_rs_over_DV)
            BAO_theory(j) = rs/this%Calculator%BAO_D_v(z)
        case (bao_Az)
            BAO_theory(j) = this%Acoustic(CMB,z)
        case (bao_DA_over_rs)
            BAO_theory(j) = this%Calculator%AngularDiameterDistance(z)/rs
        case (F_AP)
            BAO_theory(j) = (1+z)*this%Calculator%AngularDiameterDistance(z)* &
                this%Calculator%Hofz(z)
        case (f_sigma8)
            BAO_theory(j) = Theory%growth_z%Value(z)
            case default
            call MpiStop('BAO_LnLike: Unknown type_bao')
        end select
    end do

    BAO_theory = BAO_theory - this%bao_obs
    BAO_LnLike = Matrix_QuadForm(this%bao_invcov,BAO_theory) / 2

    if(feedback>1) write(*,*) trim(this%name)//' BAO likelihood = ', BAO_LnLike

    end function BAO_LnLike


    !!!DR11 CMASS

    subroutine BAO_DR11_InitProbDist(this, Ini)
    class(DR11Likelihood) this
    class(TSettingIni) :: Ini
    real(mcp) :: tmp0,tmp1,tmp2
    integer ios,ii,jj
    Type(TTExtFile) F
    integer :: alpha_npoints

    alpha_npoints = Ini%Read_Int('alpha_npoints')
    allocate(this%alpha_perp_file(alpha_npoints),this%alpha_plel_file(alpha_npoints))
    allocate(this%prob_file(alpha_npoints,alpha_npoints))

    call F%Open(Ini%ReadRelativeFileName('prob_dist'))
    do ii=1, alpha_npoints
        do jj=1, alpha_npoints
            read (F%unit,*,iostat=ios) tmp0,tmp1,tmp2
            if (ios /= 0) call MpiStop('Error reading BR11 BAO file')
            this%alpha_perp_file(ii)   = tmp0
            this%alpha_plel_file(jj)   = tmp1
            this%prob_file(ii,jj)      = tmp2
        end do
    end do
    call F%Close()

    this%dalpha_perp=this%alpha_perp_file(2)-this%alpha_perp_file(1)
    this%dalpha_plel=this%alpha_plel_file(2)-this%alpha_plel_file(1)
    !Normalize distribution (so that the peak value is 1.0)

    this%prob_file=this%prob_file/ maxval(this%prob_file)
    this%alpha_npoints = alpha_npoints

    end subroutine BAO_DR11_InitProbDist

    function BAO_DR11_loglike(this, CMB, Theory, DataParams)
    Class(DR11Likelihood) :: this
    Class(CMBParams) CMB
    Class(TCosmoTheoryPredictions), target :: Theory
    real(mcp) :: DataParams(:)
    real (mcp) z, BAO_DR11_loglike, alpha_perp, alpha_plel, prob
    real,parameter :: rd_fid=149.28,H_fid=93.558,DA_fid=1359.72 !fiducial parameters
    integer ii,jj
    real(mcp) rsdrag_theory

    z = this%bao_z(1)
    rsdrag_theory = this%get_rs_drag(Theory)

    alpha_perp=(this%Calculator%AngularDiameterDistance(z)/rsdrag_theory)/(DA_fid/rd_fid)
    alpha_plel=(H_fid*rd_fid)/((this%Calculator%Hofz_Hunit(z))*rsdrag_theory)
    if ((alpha_perp < this%alpha_perp_file(1)).or.(alpha_perp > this%alpha_perp_file(this%alpha_npoints-1)).or. &
        &   (alpha_plel < this%alpha_plel_file(1)).or.(alpha_plel > this%alpha_plel_file(this%alpha_npoints-1))) then
    BAO_DR11_loglike = logZero
    else
        ii=1+floor((alpha_perp-this%alpha_perp_file(1))/this%dalpha_perp)
        jj=1+floor((alpha_plel-this%alpha_plel_file(1))/this%dalpha_plel)
        prob=(1./((this%alpha_perp_file(ii+1)-this%alpha_perp_file(ii))*(this%alpha_plel_file(jj+1)-this%alpha_plel_file(jj))))*  &
            &       (this%prob_file(ii,jj)*(this%alpha_perp_file(ii+1)-alpha_perp)*(this%alpha_plel_file(jj+1)-alpha_plel) &
            &       -this%prob_file(ii+1,jj)*(this%alpha_perp_file(ii)-alpha_perp)*(this%alpha_plel_file(jj+1)-alpha_plel) &
            &       -this%prob_file(ii,jj+1)*(this%alpha_perp_file(ii+1)-alpha_perp)*(this%alpha_plel_file(jj)-alpha_plel) &
            &       +this%prob_file(ii+1,jj+1)*(this%alpha_perp_file(ii)-alpha_perp)*(this%alpha_plel_file(jj)-alpha_plel))
        if  (prob > 0) then
            BAO_DR11_loglike = -log( prob )
        else
            BAO_DR11_loglike = logZero
        endif
    endif

    end function BAO_DR11_loglike



    !!!! SDSS DR7 main galaxy sample http://arxiv.org/abs/1409.3242
    !Adapted from code by Lado Samushia

    subroutine BAO_MGS_InitProbDist(this, Ini)
    class(MGSLikelihood) this
    class(TSettingIni) :: Ini

    call File%LoadTxt(Ini%ReadRelativeFileName('prob_dist'), this%alpha_prob)

    end subroutine BAO_MGS_InitProbDist


    function BAO_MGS_loglike(this, CMB, Theory, DataParams)
    Class(MGSLikelihood) :: this
    Class(CMBParams) CMB
    Class(TCosmoTheoryPredictions), target :: Theory
    real(mcp) :: DataParams(:)
    real(mcp) BAO_MGS_loglike
    real (mcp) alphamgs, chi2
    real(mcp),parameter :: rsfidmgs = 148.69_mcp, DVfidmgs = 638.9518_mcp
    real(mcp), parameter :: alpha_min=0.8005_mcp, alpha_max = 1.1985_mcp
    integer ii

    alphamgs =   this%Calculator%BAO_D_v(this%bao_z(1))/this%get_rs_drag(Theory) / (DVfidmgs / rsfidmgs)
    if ((alphamgs > alpha_max).or.(alphamgs < alpha_min)) then
        BAO_MGS_loglike = logZero
    else
        ii = 1+floor((alphamgs - alpha_min)/0.001)
        chi2 = (this%alpha_prob(ii) + this%alpha_prob(ii+1))/2.0
        BAO_MGS_loglike = chi2/2.0
    endif

    end function BAO_MGS_loglike


    end module bao<|MERGE_RESOLUTION|>--- conflicted
+++ resolved
@@ -129,11 +129,8 @@
         call F%Open(bao_measurements_file)
         do i=1,this%num_bao
             read (F%unit,*, iostat=iopb) this%bao_z(i),this%bao_obs(i),this%bao_err(i)
-<<<<<<< HEAD
-=======
             if (iopb /= 0) call MpiStop('BAO_ReadIni: Error reading bao_measurements_file: ' &
                 //trim(this%name))
->>>>>>> 73881f8f
         end do
         call F%Close()
     end if
