--- conflicted
+++ resolved
@@ -1423,13 +1423,8 @@
         endif
 
         if (sz_switch==0) then
-<<<<<<< HEAD
-           sz_switch=2 !default
-           print*,'2D SZ likelihood dN/dzdq'
-=======
             sz_switch=2 !default
             print*,'2D SZ likelihood dN/dzdq'
->>>>>>> 5dc017c4
         endif
 
         if (Ini%Read_Logical('prior_alpha_SZ',.false.)) then
@@ -1857,19 +1852,11 @@
             DO J=1,Ny+1
                 sum=sum+DNcat(I,J)
             ENDDO
-<<<<<<< HEAD
-         END DO
-         print*,'total cat',sum
-
-         nred2=nrows-nmiss
-         ncat=nrows
-=======
         END DO
         print*,'total cat',sum
 
         nred2=nrows-nmiss
         ncat=nrows
->>>>>>> 5dc017c4
 
         print*,'Number of clusters:',ncat
         print*,'Number of clusters with redshift:',nred2
@@ -1886,32 +1873,6 @@
 
 
     function SZCC_Cash(this,CMB,Theory,DataParams)
-<<<<<<< HEAD
-      ! likelihood computation
-      ! SZ nuisance in dataparams
-      use cosmology
-      use numbercounts
-      Class(SZLikelihood) :: this
-      Class (CMBParams):: CMB
-      Class(TCosmoTheoryPredictions), target :: Theory
-      real(mcp) DataParams(:)
-      real(mcp)  SZCC_Cash
-      real(mcp) :: SZCC_Cash_ini
-      INTEGER :: N,i,j,Nf,ii
-      REAL(DL) :: sum,factorial,ln_factorial,SZCC_Cash_exp
-      INTEGER :: iseed,p(1),jj,nit,it,iostat
-      REAL(DL) ::test,dif,difold,z_min,z_max,fact
-      REAL(DL),allocatable :: DNzcum(:),DNz_old(:),RANDCAT(:)
-
-      save iseed
-
-
-
-
-      SZCC_Cash=logzero
-
-      nit=1000
-=======
     ! likelihood computation
     ! SZ nuisance in dataparams
     use cosmology
@@ -1933,7 +1894,6 @@
     SZCC_Cash=logzero
 
     nit=1000
->>>>>>> 5dc017c4
     !Mapping of cosmo parameters
     cosmopar%H0=CMB%H0
     cosmopar%w0=CMB%w
@@ -1978,12 +1938,7 @@
             print*,'predicted counts'
             print*,DNz
             print*,'total counts',sum
-<<<<<<< HEAD
-         endif
-         
-=======
-        endif
->>>>>>> 5dc017c4
+        endif
 
 
         if (ISNAN(DNZ(1))) then
@@ -2040,44 +1995,6 @@
                             randcat(i)=randgauss_boxmuller(iseed)*SZcat(i,2)+SZcat(i,1)
                             if (randcat(i) <0.) randcat(i)=1.e-3
                         endif
-<<<<<<< HEAD
-                     ENDDO
-
-                  END DO
-
-                  sum=0.
-                  DO I=1,Nz
-                     sum=sum+DNzcat(I)
-                  ENDDO
-                  !if (int(sum) /= nred2) then
-                  if (abs(sum-dble(nred2))>1.e-5) then
-                     print*,'error number of clusters with redhift'
-                     print*,nred2,sum
-                     stop
-                  endif
-               endif
-               SELECT CASE(nmiss_switch)
-               case(0)
-
-                  DNzcat=DNZcat/dble(nred2)*dble(ncat)
-               case(1)
-
-                  do i=1,Nmiss
-                     test=ran_mwc(iseed)*dble(DNzcum(Nz))
-                     difold=dble(DNzcum(Nz))
-                     do jj=1,Nz
-                        dif=Dnzcum(jj)-test
-                        if ((dif>= 0.) .and. (dif < difold)) then
-                           j=jj
-                           difold=dif
-                        endif
-                     enddo
-
-                     DNzcat(J)=DNZcat(J)+1
-                  enddo
-
-               END SELECT
-=======
                     enddo
                     DNzcat(:)=0.
                     DO I=1,Nz
@@ -2121,7 +2038,6 @@
 
                         DNzcat(J)=DNZcat(J)+1
                     enddo
->>>>>>> 5dc017c4
 
                 END SELECT
 
@@ -2181,21 +2097,12 @@
             do J=1,Ny+1
                 sum=sum+DN(I,J)
             enddo
-<<<<<<< HEAD
-         ENDDO
-           if (print_counts==1) print*,'total counts',sum
-
-  
-         sum=0.
-         do i=1,Nz
-=======
         ENDDO
         if (print_counts==1) print*,'total counts',sum
 
 
         sum=0.
         do i=1,Nz
->>>>>>> 5dc017c4
             do j=1,Ny+1
                 if (DN(i,j) /= 0.) then
                     ln_factorial=0.
