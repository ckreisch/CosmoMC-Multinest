    module CosmoTheory
    use settings
    use CosmologyTypes
    use GeneralTypes
    use likelihood
    use Interpolation
    implicit none
    private

    Type, extends(TInterpGrid2D) :: TCosmoTheoryPK
        !whether power is stored as log(P_k)
        logical :: islog = .true.
    contains
    procedure :: PowerAt
    end Type TCosmoTheoryPK

    Type TSkyPowerSpectrum
        real(mcp), allocatable :: CL(:)
    end Type TSkyPowerSpectrum

    Type, extends(TTheoryPredictions) :: TCosmoTheoryPredictions
        Type(TSkyPowerSpectrum), allocatable :: Cls(:,:)
        !(this, E, B, Phi) x (this, E, B, Phi), with L(L+1)/2pi factor, in muK for CMB components
        real(mcp) sigma_8
        real(mcp) tensor_ratio_C10, tensor_ratio_02, tensor_ratio_BB, tensor_AT
        real(mcp) :: Lensing_rms_deflect = 0._mcp
        integer numderived
        real(mcp) derived_parameters(max_derived_parameters)
        !MPK's are interpolator objects now
        !MPK%x = logkh, MPK%y = z (redshift), MPK%z =>actual data array
        !MPK%nx = num_k, MPK%ny = num_z
        type(TCosmoTheoryPK), allocatable :: MPK
        type(TCosmoTheoryPK), allocatable :: NL_MPK
<<<<<<< HEAD
        type(TCosmoTheoryPK), allocatable :: MPK_WEYL
        type(TCosmoTheoryPK), allocatable :: NL_MPK_WEYL
=======
        type(TCubicSpline),  allocatable :: growth_z !defined as sigma8_vd^2/sigma8
        type(TCubicSpline),  allocatable :: sigma8_z
>>>>>>> 7209cb9b
    contains
    procedure :: FreePK
    procedure :: ClArray
    procedure :: ClsAtL
    procedure :: WriteTextCls
    procedure :: AllocateForSettings => TCosmoTheoryPredictions_AllocateForSettings
    !Inherited overrides
    procedure :: WriteTheory => TCosmoTheoryPredictions_WriteTheory
    procedure :: ReadTheory => TCosmoTheoryPredictions_ReadTheory
    procedure :: WriteTextData => TCosmoTheoryPredictions_WriteTextData
    end Type TCosmoTheoryPredictions

    public TCosmoTheoryPredictions, TCosmoTheoryPK,  TSkyPowerSpectrum
    contains

    function PowerAt(PK,k,z) result(outpower)
    class(TCosmoTheoryPK) PK
    real(mcp), intent(in) :: k,z
    real(mcp) :: logk
    real(mcp) :: outpower

    logk=log(k)
    if(.not. allocated(PK%x)) then
        write(*,*) 'ERROR:  PowerAt least one of your PK arrays is not initialized:'
        write(*,*) '        Make sure you are calling a SetPk and filling your power spectra.'
        write(*,*) '        This error could also mean you are doing importance sampling'
        write(*,*) '        and need to turn on redo_pk.'
        call MPIstop()
    end if

    if(PK%islog) then
        outpower = exp(PK%Value(logk,z))
    else
        outpower = PK%Value(logk,z)
    end if

    end function PowerAt

    subroutine FreePK(this)
    class(TCosmoTheoryPredictions) this

    if(allocated(this%MPK))deallocate(this%MPK)
    if(allocated(this%NL_MPK)) deallocate(this%NL_MPK)
    if(allocated(this%MPK_WEYL))deallocate(this%MPK_WEYL)
    if(allocated(this%NL_MPK_WEYL)) deallocate(this%NL_MPK_WEYL)

    end subroutine FreePK

    subroutine ClArray(this, cl, i, j)
    class(TCosmoTheoryPredictions) this
    real(mcp) :: cl(1:)
    integer i, j, ii,jj,outmax, inmax,mx

    if (j>i) then
        jj=i
        ii=j
    else
        ii=i
        jj=j
    end if
    if (allocated(this%Cls(ii,jj)%Cl)) then
        outmax = size(cl)
        inmax = size(this%Cls(ii,jj)%Cl)
        mx = min(outmax,inmax)
        cl(1:mx) = this%Cls(ii,jj)%Cl(1:mx)
        cl(mx+1:outmax)=0
    else
        call MpiStop('CosmoTheory: ClArray not calcualated')
    end if

    end subroutine ClArray


    subroutine ClsAtL(this, L, cl, max_ix_out)
    !TT EE TE BB BE BT PP.. order
    class(TCosmoTheoryPredictions) this
    real(mcp):: cl(:)
    integer, intent(in) :: L
    integer, intent(in), optional ::max_ix_out
    integer imax,ix,i,j, inmax

    imax = PresentDefault(size(this%Cls,2),max_ix_out)
    ix=0
    do i=1,min(size(this%Cls,2),imax)
        do j= i, 1, -1
            ix = ix+1
            if (allocated(this%Cls(i,j)%CL)) then
                inmax = size(this%Cls(i,j)%Cl)
                if (inmax >= L) then
                    cl(ix) = this%Cls(i,j)%Cl(L)
                else
                    cl(ix)=0
                end if
            else
                cl(ix) = 0
            end if
        end do
    end do

    end subroutine ClsAtL


    subroutine WriteTextCls(this,aname)
    class(TCosmoTheoryPredictions) this
    character (LEN=*), intent(in) :: aname
    integer l
    real(mcp), allocatable :: cl(:,:)
    Type(TTextFile) :: F
    character(LEN=*), parameter :: fmt = '(1I6,*(E15.5))'
    integer i, j, n, ix
    character(LEN=:), allocatable :: fields

    n = count(CosmoSettings%cl_lmax>0)
    allocate(cl(CosmoSettings%lmax,n), source=0._mcp)
    ix=0
    fields = '#    L    '
    do i = 1, size(this%Cls,2)
        do j=1,i
            if (CosmoSettings%cl_lmax(i,j)>0) then
                ix=ix+1
                call this%ClArray(cl(:,ix),i,j)
                fields = fields // CMB_CL_Fields(j:j)//CMB_CL_Fields(i:i)//'             '
            end if
        end do
    end do

    call F%CreateFile(aname)
    call F%WriteTrim(fields)
    do l = 2, CosmoSettings%lmax
        write(F%unit,fmt) L,cl(L,:)
    end do
    call F%Close()

    end subroutine WriteTextCls

    subroutine TCosmoTheoryPredictions_WriteTheory(this, F, first)
    Class(TCosmoTheoryPredictions) this
    class(TFileStream) :: F
    logical, intent(in) :: first
    integer ArraySizes(1)
    real(mcp) :: valArray(6)
    integer i,j

    if (first .and. new_chains) then
        Write(F%Unit) CosmoSettings%TCosmoTheoryParams
        if (CosmoSettings%use_LSS) call F%WriteSizedArray(CosmoSettings%power_redshifts)
        if (CosmoSettings%use_CMB) call F%WriteSizedArray(CosmoSettings%cl_lmax)
        ArraySizes(1)=size(valArray)
        call F%WriteSizedArray(ArraySizes)
    end if

    write(F%unit) this%numderived
    write(F%unit) this%derived_parameters(1:this%numderived)
    do i=1,CosmoSettings%num_cls
        do j= i, 1, -1
            if (CosmoSettings%cl_lmax(i,j)>0) then
                call F%WriteSizedArray(this%Cls(i,j)%Cl)
            end if
        end do
    end do

    valArray(1:4) = [ this%tensor_ratio_02, this%tensor_ratio_C10, this%tensor_ratio_BB, this%tensor_AT ]
    valArray(5) = this%Lensing_rms_deflect 
    valArray(6) = this%sigma_8
    call F%WriteSizedArray(valArray)    

    if (CosmoSettings%use_LSS) then
        write(F%unit) this%MPK%nx, this%MPK%ny
        write(F%unit) this%MPK%x
        write(F%unit) this%MPK%y
        write(F%unit) this%MPK%z
        if(CosmoSettings%use_nonlinear) write(F%unit) this%NL_MPK%z
    end if

    end subroutine TCosmoTheoryPredictions_WriteTheory

    subroutine TCosmoTheoryPredictions_AllocateForSettings(this, Settings)
    Class(TCosmoTheoryPredictions) this
    class(TCosmoTheorySettings):: Settings
    integer i,j

    if (allocated(this%Cls)) deallocate(this%Cls)
    allocate(this%Cls(Settings%num_cls,Settings%num_cls))
    do i=1,Settings%num_cls
        do j= i, 1, -1
            if (Settings%cl_lmax(i,j) >0) &
                & allocate(this%Cls(i,j)%Cl(Settings%cl_lmax(i,j)), source=0._mcp)
        end do
    end do
    end subroutine TCosmoTheoryPredictions_AllocateForSettings


    subroutine TCosmoTheoryPredictions_ReadTheory(this, F, first)
    Class(TCosmoTheoryPredictions) this
    class(TFileStream) :: F
    logical, intent(in) :: first
    type(TCosmoTheorySettings), save :: FileSettings
    !JD 02/14 new variables for handling new pk arrays
    integer :: num_k, num_z
    real(mcp), allocatable :: temp(:,:)
    real(mcp), allocatable :: k(:), z(:)
    real(mcp), allocatable :: cl(:)
    real(mcp), allocatable :: valArray(:)    
    integer i,j

    if (first) then
        read(F%Unit) FileSettings%TCosmoTheoryParams
        if (FileSettings%use_LSS) call F%ReadSizedArray(FileSettings%power_redshifts)
        if (FileSettings%use_CMB) call F%ReadSizedArray(FileSettings%cl_lmax)
        call F%ReadSizedArray(FileSettings%ArraySizes) !not used
    end if

    call this%AllocateForSettings(CosmoSettings)
    this%derived_parameters=0
    read(F%unit) this%numderived
    read(F%unit) this%derived_parameters(1:this%numderived)

    do i=1,FileSettings%num_cls
        do j= i, 1, -1
            if (FileSettings%cl_lmax(i,j)>0) then
                call F%ReadSizedArray(cl)
                if (CosmoSettings%cl_lmax(i,j)>0) then
                    associate (Sz => min(FileSettings%cl_lmax(i,j),CosmoSettings%cl_lmax(i,j)))
                        this%Cls(i,j)%Cl(1:Sz) = Cl(1:sz)
                        end associate
                end if
                deallocate(cl)
            end if
        end do
    end do

    if (size(FileSettings%ArraySizes)>0) then
        call F%ReadSizedArray(valArray)
        this%tensor_ratio_02 = valArray(1)
        this%tensor_ratio_C10 = valArray(2)
        this%tensor_ratio_BB = valArray(3)
        this%tensor_AT = valArray(4)
        this%Lensing_rms_deflect = valArray(5)
        this%sigma_8 = valArray(6)
    else
        !Old format, can delete at some point
        if (FileSettings%compute_tensors) then
            read(F%unit) this%tensor_ratio_02, this%tensor_ratio_C10, this%tensor_ratio_BB, this%tensor_AT
        end if
        if (FileSettings%get_sigma8 .or. FileSettings%use_LSS) read(F%unit) this%sigma_8
    end if
    

    if (FileSettings%use_LSS) then
        if (CosmoSettings%use_LSS) then
            if (any(FileSettings%power_redshifts/=CosmoSettings%power_redshifts)) &
                & call MpiStop('TCosmoTheoryPredictions_ReadTheory: power_redshifts differ - check')
        end if
        call this%FreePK()
        allocate(this%MPK)
        read(F%unit) num_k, num_z
        allocate(temp(num_k,num_z))
        allocate(k(num_k))
        allocate(z(num_z))
        read(F%unit) k
        read(F%unit) z
        read(F%unit) temp
        call this%MPK%Init(k,z,temp)
        if(FileSettings%use_nonlinear) then
            allocate(this%NL_MPK)
            read(F%unit)temp
            call this%NL_MPK%Init(k,z,temp)
            if(.not. CosmoSettings%use_nonlinear) then
                write(*,*)"WARNING:  ReadTheory - Your data files have nonlinear power spectra,"
                write(*,*)"          but you are not using them. Be careful that this"
                write(*,*)"          is what you intended."
            end if
        end if
    end if

    end subroutine TCosmoTheoryPredictions_ReadTheory

    subroutine TCosmoTheoryPredictions_WriteTextData(this,fnameroot)
    class(TCosmoTheoryPredictions) this
    character(LEN=*), intent(in) :: fnameroot

    if (CosmoSettings%use_CMB) call this%WriteTextCls(fnameroot //'.theory_cl')

    end subroutine TCosmoTheoryPredictions_WriteTextData

    end module CosmoTheory<|MERGE_RESOLUTION|>--- conflicted
+++ resolved
@@ -31,13 +31,10 @@
         !MPK%nx = num_k, MPK%ny = num_z
         type(TCosmoTheoryPK), allocatable :: MPK
         type(TCosmoTheoryPK), allocatable :: NL_MPK
-<<<<<<< HEAD
         type(TCosmoTheoryPK), allocatable :: MPK_WEYL
         type(TCosmoTheoryPK), allocatable :: NL_MPK_WEYL
-=======
         type(TCubicSpline),  allocatable :: growth_z !defined as sigma8_vd^2/sigma8
         type(TCubicSpline),  allocatable :: sigma8_z
->>>>>>> 7209cb9b
     contains
     procedure :: FreePK
     procedure :: ClArray
@@ -79,9 +76,9 @@
     subroutine FreePK(this)
     class(TCosmoTheoryPredictions) this
 
-    if(allocated(this%MPK))deallocate(this%MPK)
+    if(allocated(this%MPK)) deallocate(this%MPK)
     if(allocated(this%NL_MPK)) deallocate(this%NL_MPK)
-    if(allocated(this%MPK_WEYL))deallocate(this%MPK_WEYL)
+    if(allocated(this%MPK_WEYL)) deallocate(this%MPK_WEYL)
     if(allocated(this%NL_MPK_WEYL)) deallocate(this%NL_MPK_WEYL)
 
     end subroutine FreePK
