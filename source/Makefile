
#Intel MPI
#these settings for ifort 13 and higher
#Can remove -xHost if your cluster is not uniform, or specify specific processor optimizations -x...
F90C     = mpif90
FFLAGS = -mkl -openmp -O3 -xHost -no-prec-div -fpp -DMPI
LAPACKL = -lmpi

<<<<<<< HEAD
##Uncomment the next line to include dr7 LRG
EXTDATA = LRGWIGZ 
#EXTDATA = LRG
=======
>>>>>>> 9b068825

#use "make RECOMBINATION=cosmorec" to build with CosmoRec rather than RECFAST default
RECOMBINATION ?=recfast

<<<<<<< HEAD
#set WMAP empty not to compile with WMAP
WMAP = /home/aml1005/WMAP7/likelihood_v4p1
=======
#use PRECISION=SINGLE to use single precision
PRECISION ?=

#set WMAP empty not to compile with WMAP, e.g. WMAP = /scratch/../WMAP9/likelihood_v5
WMAP ?=
>>>>>>> 9b068825

#Needed for WMAP; set from ~/.bashrc definition or edit here
cfitsio ?=

#empty not to compile with CLIK, set from ~/.bashrc
PLANCKLIKE ?=

#These is not used in public cosmomc
highL ?=
#highL = ../highL

IFLAG = -I
INCLUDE =

<<<<<<< HEAD
#Intel MPI (assuming mpif77 set to point to ifort)
#these settings for ifort 11.1 and higher; may need to add explicit link directory otherwise
#Can add -xHost if your cluster is uniform, or specify specific processor optimizations -x...
#If getdist gives segfaults remove openmp when compiling getdist
F90C     = mpif90
FFLAGS = -O3 -W0 -WB -openmp -fpp -DMPI -vec_report0 -mkl=paralell
LAPACKL = -lmpi 

#GFortran: defaults for v4.5; if pre v4.3 add -D__GFORTRAN__
#F90C     = gfortran
#in earlier versions use FFLAGS = -O2 -ffree-form -x f95-cpp-input -D__GFORTRAN__
#FFLAGS =  -O3 -fopenmp -ffree-form -x f95-cpp-input -ffast-math -march=native -funroll-loops
#LAPACKL = -Wl,-framework -Wl,accelerate
#commented above is (I think) for Mac; this is standard linux (sudo apt-get install liblapack-dev)
#LAPACKL = -lblas -llapack

#HPCF settings. Use Intel 9 or 10.1+, not 10.0
#F90C     = mpif90
#FFLAGS = -O2 -Vaxlib -W0 -WB -openmp -fpp -DMPI -vec_report0
#LAPACKL = -L/usr/local/Cluster-Apps/intel/mkl/10.2.2.025/lib/em64t -lmkl_lapack -lmkl -lguide -lpthread
#GSLPATH = /usr/local/Cluster-Apps/gsl/1.9
#cfitsio = /usr/local/Cluster-Users/cpac/cmb/2.1.0/cfitsio
#INCLUDE=
=======
#clik path and library
ifeq ($(PLANCKLIKE),cliklike)
CLIKL = -L$(CLIKPATH)/lib -lclik_f90
INCLUDE = $(IFLAG)$(CLIKPATH)/include
endif

>>>>>>> 9b068825

#COSMOS: use "module load cosmolib latest"
#use "runCosmomc" (globally installed) to run, defining required memory usage
ifeq ($(COSMOHOST),cosmos)
F90C = ifort
FFLAGS = -openmp -fast -w -fpp2 -DMPI
LAPACKL = -mkl=sequential -lmkl_lapack -lmpi
cfitsio = $(CFITSIO)
WMAP = $(COSMOLIB)/WMAP9
GSLPATH = $(GSL_ROOT)
endif

ifeq ($(COSMOHOST),darwin)
WMAP = /scratch/aml1005/wmap_likelihood_v5
cfitsio = /usr/local/Cluster-Apps/cfitsio/intel/3.300
FFLAGS = -mkl -openmp -O3 -xHost -no-prec-div -fpp -DMPI
#FFLAGS = -mkl -openmp -g -check all -traceback -no-prec-div -fpp -DMPI -fpe0
endif


#would like to embed this somehow..
#GIT_HASHTAG = "git log --pretty=format:'%H:%cd' -n 1"

PROPOSE = propose.o
CLSFILE = CMB_Cls_simple.o

#Can use params_H if you prefer more generic parameters
PARAMETERIZATION = params_CMB.o

F90FLAGS = $(FFLAGS) $(IFLAG)../camb $(INCLUDE)
LINKFLAGS = -L../camb -lcamb_$(RECOMBINATION) $(LAPACKL) $(F90CRLINK) $(CLIKL)

DISTFILES = ParamNames.o Matrix_utils.o settings.o ObjectLists.o samples.o IO.o GetDist.o



ifneq ($(PRECISION),)
FFLAGS += -D$(PRECISION) -DMATRIX_$(PRECISION)
endif

ifneq ($(PLANCKLIKE),)
FFLAGS += -DCLIK
endif

ifneq ($(highL),)
FFLAGS += -DhighL
LINKFLAGS += -L$(highL) -lhigh
INCLUDE += $(IFLAG)$(highL)
endif

PLANCKLIKEFILES=


ifneq ($(PLANCKLIKE),)
PLANCKLIKEFILES += $(PLANCKLIKE).o
endif


SUPERNOVAE = supernovae_Union2.o supernovae_SNLS.o

DATAMODULES = $(PLANCKLIKEFILES) lrggettheory.o bao.o $(SUPERNOVAE) supernovae.o HST.o SDSSLy-a-v3.o

LIKEFILES =  DataLikelihoods.o calclike.o

OBJFILES = ObjectLists.o ParamNames.o Matrix_utils.o settings.o samples.o IO.o GeneralTypes.o cmbtypes.o Planck_like.o  \
	likelihood.o bbn.o $(DATAMODULES) $(CLSFILE) cmbdata.o $(PROPOSE) paramdef.o  $(PARAMETERIZATION) $(LIKEFILES) \
	EstCovmat.o PowellConstrainedMinimize.o minimize.o postprocess.o MCMC.o driver.o


ifeq ($(EXTDATA),LRG)
F90FLAGS += -DDR71RG
OBJFILES += bsplinepk.o
GSLINC = -I$(GSLPATH)/include
LINKFLAGS += -L$(GSLPATH)/lib -lgsl -lgslcblas
endif

ifeq ($(EXTDATA),WIGZ)
F90FLAGS += -DWIGZ
OBJFILES += bsplinepk.o
LINKFLAGS += -L$(GSLPATH)/lib -lgsl -lgslcblas
endif

ifeq ($(EXTDATA),LRGWIGZ)
F90FLAGS += -DDR71RG -DWIGZ
OBJFILES += bsplinepk.o
GSLINC = -I$(GSLPATH)/include
LINKFLAGS += -L$(GSLPATH)/lib -lgsl -lgslcblas
endif

F90CRLINK =

ifeq ($(RECOMBINATION),cosmorec)
## This is flag is passed to the Fortran compiler allowing it to link C++ (uncomment the right one).
# GCC (gfortran/g++)
COSMOREC_PATH ?= ../CosmoRec/
F90CRLINK = -L$(COSMOREC_PATH) -lCosmoRec -L$(GSLPATH)/lib -lgsl -lgslcblas -lstdc++
# Intel Compilers (ifort/icpc)
#F90CRLINK = -cxxlib -L$(COSMOREC_PATH) -lCosmoRec -L$(GSLPATH)/lib -lgsl -lgslcblas
FFLAGS +=  -DCOSMOREC
endif

ifeq ($(RECOMBINATION),hyrec)
HYREC_PATH ?= ../HyRec/
F90CRLINK += -L$(HYREC_PATH) -lhyrec
endif

default: cosmomc

all : cosmomc getdist

GetDist.o: IO.o samples.o
supernovae.o: $(SUPERNOVAE)
IO.o: ParamNames.o settings.o
samples.o: ObjectLists.o settings.o
likelihood.o: ObjectLists.o settings.o ParamNames.o
DataLikelihoods.o: likelihood.o paramdef.o $(DATAMODULES)
cliklike_CamSpec.o: temp_like.o cmbtypes.o
cliklike.o: cmbtypes.o
settings.o: ../camb/libcamb_$(RECOMBINATION).a
cmbtypes.o: settings.o likelihood.o GeneralTypes.o
Planck_like.o: cmbtypes.o
cmbdata.o: Planck_like.o
bbn.o: settings.o likelihood.o
bao.o: cmbtypes.o
HST.o: cmbtypes.o
supernovae.o: cmbtypes.o
$(CLSFILE): cmbtypes.o IO.o
paramdef.o: $(CLSFILE) propose.o samples.o
$(PROPOSE): settings.o
$(PARAMETERIZATION): paramdef.o
calclike.o: DataLikelihoods.o
postprocess.o: calclike.o
MCMC.o: calclike.o
driver.o: EstCovmat.o MCMC.o minimize.o $(PARAMETERIZATION)
minimize.o: PowellConstrainedMinimize.o calclike.o

ifneq ($(highL),)
cliklike_CamSpec.o: $(highL)/libhigh.a
endif


ifneq ($(WMAP),)
cmbdata.o: $(WMAP)/libwmap9.a
F90FLAGS += $(IFLAG)$(cfitsio)/include $(IFLAG)$(WMAP)
LINKFLAGS +=  -L$(cfitsio)/lib -L$(WMAP) -lcfitsio -lwmap9
else
F90FLAGS += -DNOWMAP
endif


export FFLAGS
export F90C

.f.o:
	f77 $(F90FLAGS) -c $<

%.o: %.c
	$(CC) $(GSLINC) -c $*.c

%.o: %.f90
	$(F90C) $(F90FLAGS) -c $*.f90

%.o: %.F90
	$(F90C) $(F90FLAGS) -c $*.F90


cosmomc: camb $(OBJFILES)
	$(F90C) -o ../cosmomc $(OBJFILES) $(LINKFLAGS) $(F90FLAGS)


clean: cleancosmomc
	rm -f ../camb/*.o ../camb/*.obj ../camb/*.mod

cleancosmomc:
	rm -f *.o *.mod *.d *.pc *.obj ../core


getdist: camb $(DISTFILES)
	$(F90C) -o ../getdist $(DISTFILES) $(LINKFLAGS) $(F90FLAGS)

camb:
	cd ../camb && $(MAKE) --file=Makefile_main libcamb_$(RECOMBINATION).a RECOMBINATION=$(RECOMBINATION) EQUATIONS=equations_ppf

$(highL)/libhigh.a:
	cd $(highL); make libhigh.a;

$(WMAP)/libwmap9.a:
	cd $(WMAP); make libwmap9.a;<|MERGE_RESOLUTION|>--- conflicted
+++ resolved
@@ -6,26 +6,15 @@
 FFLAGS = -mkl -openmp -O3 -xHost -no-prec-div -fpp -DMPI
 LAPACKL = -lmpi
 
-<<<<<<< HEAD
-##Uncomment the next line to include dr7 LRG
-EXTDATA = LRGWIGZ 
-#EXTDATA = LRG
-=======
->>>>>>> 9b068825
 
 #use "make RECOMBINATION=cosmorec" to build with CosmoRec rather than RECFAST default
 RECOMBINATION ?=recfast
 
-<<<<<<< HEAD
-#set WMAP empty not to compile with WMAP
-WMAP = /home/aml1005/WMAP7/likelihood_v4p1
-=======
 #use PRECISION=SINGLE to use single precision
 PRECISION ?=
 
 #set WMAP empty not to compile with WMAP, e.g. WMAP = /scratch/../WMAP9/likelihood_v5
 WMAP ?=
->>>>>>> 9b068825
 
 #Needed for WMAP; set from ~/.bashrc definition or edit here
 cfitsio ?=
@@ -40,38 +29,12 @@
 IFLAG = -I
 INCLUDE =
 
-<<<<<<< HEAD
-#Intel MPI (assuming mpif77 set to point to ifort)
-#these settings for ifort 11.1 and higher; may need to add explicit link directory otherwise
-#Can add -xHost if your cluster is uniform, or specify specific processor optimizations -x...
-#If getdist gives segfaults remove openmp when compiling getdist
-F90C     = mpif90
-FFLAGS = -O3 -W0 -WB -openmp -fpp -DMPI -vec_report0 -mkl=paralell
-LAPACKL = -lmpi 
-
-#GFortran: defaults for v4.5; if pre v4.3 add -D__GFORTRAN__
-#F90C     = gfortran
-#in earlier versions use FFLAGS = -O2 -ffree-form -x f95-cpp-input -D__GFORTRAN__
-#FFLAGS =  -O3 -fopenmp -ffree-form -x f95-cpp-input -ffast-math -march=native -funroll-loops
-#LAPACKL = -Wl,-framework -Wl,accelerate
-#commented above is (I think) for Mac; this is standard linux (sudo apt-get install liblapack-dev)
-#LAPACKL = -lblas -llapack
-
-#HPCF settings. Use Intel 9 or 10.1+, not 10.0
-#F90C     = mpif90
-#FFLAGS = -O2 -Vaxlib -W0 -WB -openmp -fpp -DMPI -vec_report0
-#LAPACKL = -L/usr/local/Cluster-Apps/intel/mkl/10.2.2.025/lib/em64t -lmkl_lapack -lmkl -lguide -lpthread
-#GSLPATH = /usr/local/Cluster-Apps/gsl/1.9
-#cfitsio = /usr/local/Cluster-Users/cpac/cmb/2.1.0/cfitsio
-#INCLUDE=
-=======
 #clik path and library
 ifeq ($(PLANCKLIKE),cliklike)
 CLIKL = -L$(CLIKPATH)/lib -lclik_f90
 INCLUDE = $(IFLAG)$(CLIKPATH)/include
 endif
 
->>>>>>> 9b068825
 
 #COSMOS: use "module load cosmolib latest"
 #use "runCosmomc" (globally installed) to run, defining required memory usage
@@ -143,19 +106,6 @@
 
 ifeq ($(EXTDATA),LRG)
 F90FLAGS += -DDR71RG
-OBJFILES += bsplinepk.o
-GSLINC = -I$(GSLPATH)/include
-LINKFLAGS += -L$(GSLPATH)/lib -lgsl -lgslcblas
-endif
-
-ifeq ($(EXTDATA),WIGZ)
-F90FLAGS += -DWIGZ
-OBJFILES += bsplinepk.o
-LINKFLAGS += -L$(GSLPATH)/lib -lgsl -lgslcblas
-endif
-
-ifeq ($(EXTDATA),LRGWIGZ)
-F90FLAGS += -DDR71RG -DWIGZ
 OBJFILES += bsplinepk.o
 GSLINC = -I$(GSLPATH)/include
 LINKFLAGS += -L$(GSLPATH)/lib -lgsl -lgslcblas
