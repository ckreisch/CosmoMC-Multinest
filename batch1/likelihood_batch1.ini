--- conflicted
+++ resolved
@@ -32,11 +32,3 @@
 
 use_Age_Tophat_Prior = T
 
-<<<<<<< HEAD
-#filenames for BAO data sets
-bao_numdatasets = 3
-bao_dataset1 = data/sdss_DR9_bao.dataset
-bao_dataset2 = data/sdss_DR7_bao.dataset
-bao_dataset3 = data/sdss_6DF_bao.dataset
-=======
->>>>>>> 47a76f2d
