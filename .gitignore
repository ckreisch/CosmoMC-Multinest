--- conflicted
+++ resolved
@@ -16,8 +16,5 @@
 *.suo
 *.pyc
 *.asv
-<<<<<<< HEAD
-=======
 *.u2d
->>>>>>> d3257835
 *.user