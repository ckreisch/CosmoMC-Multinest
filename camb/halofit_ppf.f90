--- conflicted
+++ resolved
@@ -32,11 +32,7 @@
     private
 
     real, parameter :: Min_kh_nonlinear = 0.005
-<<<<<<< HEAD
-    real(dl):: om_m,om_v,fnu,omm0
-=======
     real(dl):: om_m,om_v,fnu,omm0, acur
->>>>>>> 5f246802
 
     integer, parameter :: halofit_original = 1, halofit_bird=2, halofit_peacock=3, halofit_takahashi=4
     integer, parameter :: halofit_default = halofit_takahashi
@@ -79,11 +75,7 @@
         a = 1/real(1+CAMB_Pk%Redshifts(itf),dl)
         om_m = omega_m(a, omm0, CP%omegav, w_lam,wa_ppf)
         om_v = omega_v(a, omm0, CP%omegav, w_lam,wa_ppf)
-<<<<<<< HEAD
-
-=======
         acur = a
->>>>>>> 5f246802
         xlogr1=-2.0
         xlogr2=3.5
         do
@@ -178,17 +170,10 @@
         !cosmological models with constant w.
         gam=0.1971-0.0843*rn+0.8460*rncur
         a=1.5222+2.8553*rn+2.3706*rn*rn+0.9903*rn*rn*rn+ &
-<<<<<<< HEAD
-            0.2250*rn*rn*rn*rn-0.6038*rncur+0.1749*om_v*(1.+w_lam)
-        a=10**a
-        b=10**(-0.5642+0.5864*rn+0.5716*rn*rn-1.5474*rncur+ &
-            0.2279*om_v*(1.+w_lam))
-=======
             0.2250*rn*rn*rn*rn-0.6038*rncur+0.1749*om_v*(1.+w_lam+wa_ppf*(1-acur))
         a=10**a
         b=10**(-0.5642+0.5864*rn+0.5716*rn*rn-1.5474*rncur+ &
             0.2279*om_v*(1.+w_lam+wa_ppf*(1-acur)))
->>>>>>> 5f246802
         c=10**(0.3698+2.0404*rn+0.8161*rn*rn+0.5869*rncur)
         xmu=0.
         xnu=10**(5.2105+3.6902*rn)
