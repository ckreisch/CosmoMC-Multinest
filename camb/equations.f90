--- conflicted
+++ resolved
@@ -1384,12 +1384,7 @@
         sources(2)=0
     end if
 
-<<<<<<< HEAD
-    if (present(weyl)) weyl = 1.0d0
-
-=======
     if (present(weyl)) weyl = -(dgrho +3*dgq*adotoa/k)/(k2*EV%Kf(1)*2) - dgpi/k2/2
->>>>>>> 4bd45920
     if (CTransScal%NumSources > 2) then
         !Get lensing sources
         !Can modify this here if you want to get power spectra for other tracer
@@ -1401,10 +1396,6 @@
             !         sources(3) = -2*phi*(tau-tau_maxvis)/((CP%tau0-tau_maxvis)*(CP%tau0-tau))
             !We include the lensing factor of two here
 
-<<<<<<< HEAD
-            if (present(weyl)) weyl = phi/(-(dgrho +3*dgq*adotoa/k)/(k2*EV%Kf(1)*2))
-=======
->>>>>>> 4bd45920
         else
             sources(3) = 0
         end if
