    !     This this is the main CAMB program module.
    !
    !     Code for Anisotropies in the Microwave Background
    !     by Antony lewis (http://cosmologist.info) and Anthony Challinor
    !     See readme.html for documentation.

    !     Note that though the code is internally parallelised, it is not thread-safe
    !     so you cannot generate more than one model at the same time in different threads.
    !
    !     Based on CMBFAST  by  Uros Seljak and Matias Zaldarriaga, itself based
    !     on Boltzmann code written by Edmund Bertschinger, Chung-Pei Ma and Paul Bode.
    !     Original CMBFAST copyright and disclaimer:
    !
    !     Copyright 1996 by Harvard-Smithsonian Center for Astrophysics and
    !     the Massachusetts Institute of Technology.  All rights reserved.
    !
    !     THIS SOFTWARE IS PROVIDED "AS IS", AND M.I.T. OR C.f.A. MAKE NO
    !     REPRESENTATIONS OR WARRANTIES, EXPRESS OR IMPlIED.
    !     By way of example, but not limitation,
    !     M.I.T. AND C.f.A MAKE NO REPRESENTATIONS OR WARRANTIES OF
    !     MERCHANTABIlITY OR FITNESS FOR ANY PARTICUlAR PURPOSE OR THAT
    !     THE USE OF THE lICENSED SOFTWARE OR DOCUMENTATION WIll NOT INFRINGE
    !     ANY THIRD PARTY PATENTS, COPYRIGHTS, TRADEMARKS OR OTHER RIGHTS.
    !
    !     portions of this software are based on the COSMICS package of
    !     E. Bertschinger.  See the lICENSE file of the COSMICS distribution
    !     for restrictions on the modification and distribution of this software.

    module CAMBmain

    !     This code evolves the linearized perturbation equations of general relativity,
    !     the Boltzmann equations and the fluid equations for perturbations
    !     of a Friedmann-Robertson-Walker universe with a supplied system of gauge-dependent equation
    !     in a modules called GaugeInterface.  The sources for the line of sight integral are
    !     computed at sampled times during the evolution for various of wavenumbers. The sources
    !     are then interpolated to a denser wavenumber sampling for computing the line of
    !     sight integrals of the form Integral d(conformal time) source_k * bessel_k_l.
    !     For CP%flat models the bessel functions are interpolated from a pre-computed table, for
    !     non-CP%flat models the hyperspherical Bessel functions are computed by integrating their
    !     differential equation. Both phases ('Evolution' and 'Integration') can do separate
    !     wavenumbers in parallel.

    !     The time variable is conformal  time dtau=dt/a(t) and the spatial dependence is Fourier transformed
    !     with q=sqrt(k**2 + (|m|+1)K), comoving distances are x=CP%r/a(t), with a(t)=1 today.
    !     The units of both length and time are Mpc.

    !    Many elements are part of derived types (to make thread safe or to allow non-sequential code use
    !    CP = CAMB parameters
    !    EV = Time evolution variables
    !    IV = Source integration variables
    !    CT = Cl transfer data
    !    MT = matter transfer data

    ! Modules are defined in modules.f90, except GaugeInterface which gives the background and gauge-dependent
    ! perturbation equations, and InitialPower which provides the initial power spectrum.

    use precision
    use ModelParams
    use ModelData
    use GaugeInterface
    use Transfer
    use SpherBessels
    use lvalues
    use MassiveNu
    use InitialPower
    use Errors
    implicit none
    private

    logical :: WantLateTime = .false. !if lensing or redshift windows

    logical ExactClosedSum  !do all nu values in sum for Cls for Omega_k>0.1

    !Variables for integrating the sources with the bessel functions for each wavenumber
    type IntegrationVars
        integer q_ix
        real(dl) q, dq    !q value we are doing and delta q
        !        real(dl), dimension(:,:), pointer :: Delta_l_q
        !Contribution to C_l integral from this k
        real(dl), dimension(:,:), pointer :: Source_q, ddSource_q
        !Interpolated sources for this k
        integer SourceSteps !number of steps up to where source is zero
    end type IntegrationVars

    integer SourceNum
    !SourceNum is total number sources (2 or 3 for scalars, 3 for tensors).

    real(dl) tautf(0:max_transfer_redshifts)  !Time of Trasfer%redshifts

    real(dl), dimension(:,:,:), allocatable :: Src, ddSrc !Sources and second derivs
    ! indices  Src( k_index, source_index, time_step_index )

    real(dl), dimension(:,:,:), allocatable :: iCl_scalar, iCl_vector, iCl_tensor
    ! Cls at the l values we actually compute,  iCl_xxx(l_index, Cl_type, initial_power_index)

    real(dl), dimension(:,:,:,:), allocatable :: iCl_Array
    !Full covariance at each L (alternative more general arrangement to above)

    ! values of q to evolve the propagation equations to compute the sources
    Type(Regions) :: Evolve_q

    real(dl),parameter :: qmin0=0.1_dl

    real(dl) :: dtaurec_q

    !     qmax - CP%Max_eta_k/CP%tau0, qmin = qmin0/CP%tau0 for flat case
    real(dl) qmin, qmax

    real(dl) max_etak_tensor , max_etak_vector, max_etak_scalar
    !     Will only be calculated if k*tau < max_etak_xx

    integer maximum_l !Max value of l to compute
    real(dl) :: maximum_qeta = 3000._dl

    integer :: l_smooth_sample = 3000 !assume transfer functions effectively small for k>2*l_smooth_sample

    real(dl) :: fixq = 0._dl !Debug output of one q

    real(dl) :: ALens = 1._dl

    Type(ClTransferData), pointer :: ThisCT

    public cmbmain, ALens, ClTransferToCl, InitVars !InitVars for BAO hack

    contains


    subroutine cmbmain
    integer q_ix
    type(EvolutionVars) EV
    !     Timing variables for testing purposes. Used if DebugMsgs=.true. in ModelParams
    real(sp) actual,timeprev,starttime

    WantLateTime =  CP%DoLensing .or. num_redshiftwindows > 0

    if (CP%WantCls) then
        if (CP%WantTensors .and. CP%WantScalars) stop 'CMBMAIN cannot generate tensors and scalars'
        !Use CAMB_GetResults instead

        if (CP%WantTensors) then
            maximum_l = CP%Max_l_tensor
            maximum_qeta = CP%Max_eta_k_tensor
        else
            maximum_l = CP%Max_l
            maximum_qeta = CP%Max_eta_k
        end if

        call initlval(lSamp, maximum_l)
    end if


    if (DebugMsgs .and. Feedbacklevel > 0) then
        actual=GetTestTime()
        starttime=actual !times don't include reading the Bessel file
    end if

    call InitVars !Most of single thread time spent here (in InitRECFAST)
    if (global_error_flag/=0) return

    if (DebugMsgs .and. Feedbacklevel > 0) then
        timeprev=actual
        actual=GetTestTime()
        write(*,*) actual-timeprev,' Timing for InitVars'
        write (*,*) 'r = ',real(CP%r),' scale = ',real(scale), 'age = ', real(CP%tau0)
    end if

    !JD 08/13 for nonlinear lensing of CMB + MPK compatibility
    !if (.not. CP%OnlyTransfers .or. CP%NonLinear==NonLinear_Lens)  call InitializePowers(CP%InitPower,CP%curv)
    if (.not. CP%OnlyTransfers .or. CP%NonLinear==NonLinear_Lens .or. CP%NonLinear==NonLinear_both) &
    call InitializePowers(CP%InitPower,CP%curv)
    if (global_error_flag/=0) return

    !Calculation of the CMB sources.

    if (CP%WantCls) call SetkValuesForSources

    if (CP%WantTransfer) call InitTransfer

    !***note that !$ is the prefix for conditional multi-processor compilation***
    !$ if (ThreadNum /=0) call OMP_SET_NUM_THREADS(ThreadNum)

    if (CP%WantCls) then
        if (DebugMsgs .and. Feedbacklevel > 0) write(*,*) 'Set ',Evolve_q%npoints,' source k values'

        call GetSourceMem

        if (CP%WantScalars) then
            ThisCT => CTransScal
        else if (CP%WantVectors) then
            ThisCT => CTransVec
        else
            ThisCT => CTransTens
        end if

        ThisCT%NumSources = SourceNum
        ThisCT%ls = lSamp

        !$OMP PARAllEl DO DEFAUlT(SHARED),SCHEDUlE(DYNAMIC) &
        !$OMP & PRIVATE(EV, q_ix)
        do q_ix= 1,Evolve_q%npoints
            if (global_error_flag==0) call DoSourcek(EV,q_ix)
        end do
        !$OMP END PARAllEl DO

        if (DebugMsgs .and. Feedbacklevel > 0) then
            timeprev=actual
            actual=GetTestTime()
            write(*,*) actual-timeprev,' Timing for source calculation'
        end if

    endif !WantCls

    ! If transfer functions are requested, set remaining k values and output
    if (CP%WantTransfer .and. global_error_flag==0) then
        call TransferOut
        if (DebugMsgs .and. Feedbacklevel > 0) then
            timeprev=actual
            actual=GetTestTime()
            write(*,*) actual-timeprev,' Timing for transfer k values'
        end if
    end if

    if (CP%WantTransfer .and. CP%WantCls .and. WantLateTime &
    .and. (CP%NonLinear==NonLinear_Lens .or. CP%NonLinear==NonLinear_both) .and. global_error_flag==0) then
        call MakeNonlinearSources
        if (DebugMsgs .and. Feedbacklevel > 0) then
            timeprev=actual
            actual=GetTestTime()
            write(*,*) actual-timeprev,' Timing for NonLinear sources'
        end if
    end if

    if (CP%WantTransfer .and. .not. CP%OnlyTransfers .and. global_error_flag==0) &
    call Transfer_Get_sigmas(MT)

    !     if CMB calculations are requested, calculate the Cl by
    !     integrating the sources over time and over k.

    if (CP%WantCls) then
        if (global_error_flag==0) then
            call InitSourceInterpolation

            ExactClosedSum = CP%curv > 5e-9_dl .or. scale < 0.93_dl

            max_bessels_l_index = ThisCT%ls%l0
            max_bessels_etak  = maximum_qeta

            if (CP%WantScalars) call GetLimberTransfers
            ThisCT%max_index_nonlimber = max_bessels_l_index

            if (CP%flat) call InitSpherBessels
            !This is only slow if not called before with same (or higher) Max_l, Max_eta_k
            !Preferably stick to Max_l being a multiple of 50

            call SetkValuesForInt

            if (DebugMsgs .and. Feedbacklevel > 0) write(*,*) 'Set ',ThisCT%q%npoints,' integration k values'

            !Begin k-loop and integrate Sources*Bessels over time
            !$OMP PARAllEl DO DEFAUlT(SHARED),SHARED(TimeSteps), SCHEDUlE(STATIC,4)
            do q_ix=1,ThisCT%q%npoints
                call SourceToTransfers(q_ix)
            end do !q loop
            !$OMP END PARAllEl DO

            if (DebugMsgs .and. Feedbacklevel > 0) then
                timeprev=actual
                actual=GetTestTime()
                write(*,*)actual-timeprev,' Timing For Integration'
            end if
        end if

        call FreeSourceMem

        !Final calculations for CMB output unless want the Cl transfer functions only.

        if (.not. CP%OnlyTransfers .and. global_error_flag==0) &
        call ClTransferToCl(CTransScal,CTransTens, CTransVec)
    end if

    if (DebugMsgs .and. Feedbacklevel > 0) then
        timeprev=actual
        actual = GetTestTime()
        write(*,*) actual - timeprev,' Timing for final output'
        write(*,*) actual -starttime,' Timing for whole of cmbmain'
    end if

    end subroutine cmbmain

    subroutine ClTransferToCl(CTransS,CTransT, CTransV)
    Type(ClTransferData) :: CTransS,CTransT, CTransV

    if (CP%WantScalars .and. global_error_flag==0) then
        lSamp = CTransS%ls
        allocate(iCl_Scalar(CTransS%ls%l0,C_Temp:C_last,CP%InitPower%nn))
        iCl_scalar = 0
        if (has_cl_2D_array) then
            allocate(iCl_Array(CTransS%ls%l0,CTransS%NumSources,CTransS%NumSources,CP%InitPower%nn))
            iCl_Array = 0
        end if

        call CalcLimberScalCls(CTransS)
        call CalcScalCls(CTransS)
        if (DebugMsgs .and. Feedbacklevel > 0) write (*,*) 'CalcScalCls'
    end if

    if (CP%WantVectors .and. global_error_flag==0) then
        allocate(iCl_vector(CTransV%ls%l0,C_Temp:CT_Cross,CP%InitPower%nn))
        iCl_vector = 0
        call CalcVecCls(CTransV,GetInitPowerArrayVec)
        if (DebugMsgs .and. Feedbacklevel > 0) write (*,*) 'CalcVecCls'
    end if


    if (CP%WantTensors .and. global_error_flag==0) then
        allocate(iCl_Tensor(CTransT%ls%l0,CT_Temp:CT_Cross,CP%InitPower%nn))
        iCl_tensor = 0
        call CalcTensCls(CTransT,GetInitPowerArrayTens)
        if (DebugMsgs .and. Feedbacklevel > 0) write (*,*) 'CalcTensCls'
    end if

    if (global_error_flag==0) then
        call Init_Cls
        !     Calculating Cls for every l.
        call InterpolateCls(CTransS,CTransT, CTransV)
        if (DebugMsgs .and. Feedbacklevel > 0) write (*,*) 'InterplolateCls'
    end if

    if (CP%WantScalars .and. allocated(iCl_Scalar)) deallocate(iCl_scalar)
    if (CP%WantScalars .and. allocated(iCl_Array)) deallocate(iCl_Array)
    if (CP%WantVectors .and. allocated(iCl_Vector)) deallocate(iCl_vector)
    if (CP%WantTensors .and. allocated(iCl_Tensor)) deallocate(iCl_tensor)

    if (global_error_flag/=0) return

    if (CP%OutputNormalization >=2) call NormalizeClsAtl(CP%OutputNormalization)
    !Normalize to C_l=1 at l=OutputNormalization

    end subroutine ClTransferToCl

    subroutine CalcLimberScalCls(CTrans)
    Type(ClTransferData) :: CTrans
    integer ell, i, s_ix, pix
    real(dl) CL, reall,fac, dbletmp
    integer s_ix2,j,n
    Type(LimberRec), pointer :: LimbRec,LimbRec2
    integer winmin

    if (limber_phiphi>0) then
        winmin = 0
    else
        winmin=1
    end if

    do pix=1,CP%InitPower%nn
        do i =winmin, num_redshiftwindows
            s_ix = 3+i
            if (CTrans%limber_l_min(s_ix) /=0) then
                do j= i, num_redshiftwindows
                    s_ix2 = 3+j
                    if (CTrans%limber_l_min(s_ix2) /=0) then
                        !$OMP PARALLEL DO DEFAUlT(SHARED), SCHEDUlE(STATIC,2), PRIVATE(Cl,ell,reall,fac,dbletmp,n,LimbRec,LimbRec2)
                        do ell =  max(CTrans%limber_l_min(s_ix), CTrans%limber_l_min(s_ix2)), Ctrans%ls%l0
                            Cl = 0
                            LimbRec => CTrans%Limber_windows(s_ix,ell)
                            LimbRec2 => CTrans%Limber_windows(s_ix2,ell)

                            do n = max(LimbRec%n1,LimbRec2%n1), min(LimbRec%n2,LimbRec2%n2)
                                !Actually integral over chi; source has sqrt( chi dchi)
                                !Same n corresponds to same k since ell fixed here
                                Cl = Cl + LimbRec%Source(n)*LimbRec2%Source(n) * ScalarPower(LimbRec%k(n) ,pix)
                            end do

                            reall = real(CTrans%ls%l(ell),dl)
                            fac = (2*pi**2)/fourpi/(reall+0.5_dl)**3 !fourpi because multipled by fourpi later
                            Cl = Cl*fac

                            if(j==0 .and. i==0) iCl_scalar(ell,C_Phi,pix) = Cl
                            if (has_cl_2D_array) then
                                dbletmp=(reall*(reall+1))/OutputDenominator*fourpi
                                iCl_Array(ell,s_ix,s_ix2,pix) = Cl*dbletmp
                                if (i/=j) iCl_Array(ell,s_ix2,s_ix,pix)=iCl_Array(ell,s_ix,s_ix2,pix)
                            end if
                        end do
                        !$OMP END PARAllEl DO
                    end if
                end do
            end if
        end do
    end do

    end subroutine CalcLimberScalCls

    subroutine GetLimberTransfers
    integer ell, ell_needed
    integer i,s_ix
    integer n1,n2,n, ell_limb
    real(dl) int,k, chi, chimin
    integer klo, khi
    real(dl) a0,b0,ho2o6,a03,b03,ho
    Type(LimberRec), pointer :: LimbRec

    call Init_Limber(ThisCT)

    if (num_redshiftwindows==0 .and. limber_phiphi==0) return

    if (ThisCT%ls%l(ThisCT%ls%l0) > 5000) then
        max_bessels_l_index = lvalues_indexOf(ThisCT%ls,5000)
    else
        max_bessels_l_index = ThisCT%ls%l0
    end if

    if (CP%Want_CMB) then
        max_bessels_etak= min(ThisCT%ls%l(ThisCT%ls%l0),3000)*2.5_dl*AccuracyBoost
    else
        max_bessels_etak = 5000
    end if

    do i =0, num_redshiftwindows
        s_ix = 3+i

        if (i==0) then
            ell_limb = limber_phiphi
        end if

        ell_needed = ThisCT%ls%l(ThisCT%ls%l0)
        do ell = 1, ThisCT%ls%l0
            if (ThisCT%ls%l(ell) >= ell_limb) then
                ThisCT%limber_l_min(s_ix) =  ell
                ell_needed = ThisCT%ls%l(ell)
                max_bessels_l_index = max(max_bessels_l_index,ThisCT%limber_l_min(s_ix)-1)
                if (FeedbackLevel > 1) write (*,*) i,'Limber switch', ell_needed
                exit
            end if
        end do

        if (ThisCT%limber_l_min(s_ix)/=0) then
            if (i==0) then
                n1 = Ranges_IndexOf(TimeSteps,tau_maxvis)
                n2 = TimeSteps%npoints-1
            end if

            do ell = ThisCT%limber_l_min(s_ix), ThisCT%ls%l0
                LimbRec => ThisCT%Limber_windows(s_ix,ell)
                LimbRec%n1 = n1
                LimbRec%n2 = n2

                allocate(LimbRec%k(n1:n2))
                allocate(LimbRec%Source(n1:n2))

                int = 0
                do n = n1,n2
                    chi = (CP%tau0-TimeSteps%points(n))
                    k = (ThisCT%ls%l(ell)+0.5_dl)/chi
                    LimbRec%k(n) = k
                    if (k<=qmax) then
                        klo = Ranges_IndexOf(Evolve_q, k)
                        khi=klo+1
                        ho=Evolve_q%points(khi)-Evolve_q%points(klo)
                        a0=(Evolve_q%points(khi)-k)/ho
                        b0=(k-Evolve_q%points(klo))/ho
                        ho2o6 = ho**2/6
                        a03=(a0**3-a0)
                        b03=(b0**3-b0)

                        LimbRec%Source(n)= sqrt(chi*TimeSteps%dpoints(n))* (a0*Src(klo,s_ix,n)+&
                        b0*Src(khi,s_ix,n)+(a03 *ddSrc(klo,s_ix,n)+ b03*ddSrc(khi,s_ix,n)) *ho2o6)
                    else
                        LimbRec%Source(n)=0
                    end if
                end do
            end do
        else
            max_bessels_l_index  = ThisCT%ls%l0
        end if
    end do

    end subroutine GetLimberTransfers

    subroutine SourceToTransfers(q_ix)
    integer q_ix
    type(IntegrationVars) :: IV

    allocate(IV%Source_q(TimeSteps%npoints,SourceNum))
    if (.not.CP%flat) allocate(IV%ddSource_q(TimeSteps%npoints,SourceNum))

    call IntegrationVars_init(IV)

    IV%q_ix = q_ix
    IV%q =ThisCT%q%points(q_ix)
    IV%dq= ThisCT%q%dpoints(q_ix)

    call InterpolateSources(IV)

    call DoSourceIntegration(IV)

    if (.not.CP%flat) deallocate(IV%ddSource_q)
    deallocate(IV%Source_q)

    end subroutine SourceToTransfers


    subroutine InitTransfer
    integer nu,lastnu, ntodo, nq, q_ix, first_i
    real(dl) dlog_lowk1,dlog_lowk, d_osc,dlog_osc, dlog_highk, boost
    real(dl) amin,q_switch_lowk,q_switch_lowk1,q_switch_osc,q_switch_highk
    real(dl), dimension(:), allocatable :: q_transfer

    if (CP%Transfer%k_per_logint==0) then
        !Optimized spacing
        !Large log spacing on superhorizon scales
        !Linear spacing for horizon scales and first few baryon osciallations
        !Log spacing for last few oscillations
        !large log spacing for small scales

        boost = AccuracyBoost
        if (CP%Transfer%high_precision) boost = boost*1.5

        q_switch_lowk1 = 0.7/taurst
        dlog_lowk1=2*boost

        q_switch_lowk = 8/taurst
        dlog_lowk=8*boost
        if (HighAccuracyDefault) dlog_lowk = dlog_lowk*2.5

        q_switch_osc = min(CP%Transfer%kmax,30/taurst)
        d_osc= 200*boost
        if (HighAccuracyDefault) d_osc = d_osc*1.8

        q_switch_highk = min(CP%Transfer%kmax,60/taurst)
        dlog_osc = 17*boost
        if (HighAccuracyDefault) q_switch_highk = min(CP%Transfer%kmax,90/taurst)

        !Then up to kmax
        dlog_highk = 3*boost

        amin = 5e-5_dl

        nq=int((log(CP%Transfer%kmax/amin))*d_osc)+1
        allocate(q_transfer(nq))

        nq=int((log(q_switch_lowk1/amin))*dlog_lowk1)+1
        do q_ix=1, nq
            q_transfer(q_ix) = amin*exp((q_ix-1)/dlog_lowk1)
        end do
        MT%num_q_trans = nq

        nq=int(log( q_switch_lowk/q_transfer(MT%num_q_trans))*dlog_lowk) +1
        do q_ix=1, nq
            q_transfer(MT%num_q_trans+q_ix) = q_transfer(MT%num_q_trans)*exp(q_ix/dlog_lowk)
        end do
        MT%num_q_trans = MT%num_q_trans + nq

        nq=int((q_switch_osc-q_transfer(MT%num_q_trans))*d_osc)+1
        do q_ix=1, nq
            q_transfer(MT%num_q_trans+q_ix) = q_transfer(MT%num_q_trans)+ q_ix/d_osc
        end do
        MT%num_q_trans = MT%num_q_trans + nq

        if (CP%Transfer%kmax > q_transfer(MT%num_q_trans)) then
            nq=int(log( q_switch_highk/q_transfer(MT%num_q_trans))*dlog_osc) +1
            do q_ix=1, nq
                q_transfer(MT%num_q_trans+q_ix) = q_transfer(MT%num_q_trans)*exp(q_ix/dlog_osc)
            end do
            MT%num_q_trans = MT%num_q_trans + nq
        end if

        if (CP%Transfer%kmax > q_transfer(MT%num_q_trans)) then
            nq=int(log(CP%Transfer%kmax/q_transfer(MT%num_q_trans))*dlog_highk)+1
            do q_ix=1, nq
                q_transfer(MT%num_q_trans+q_ix) = q_transfer(MT%num_q_trans)*exp(q_ix/dlog_highk)
            end do
            MT%num_q_trans = MT%num_q_trans + nq
        end if
    else
        !Fixed spacing
        MT%num_q_trans=int((log(CP%Transfer%kmax)-log(qmin))*CP%Transfer%k_per_logint)+1
        allocate(q_transfer(MT%num_q_trans))
        do q_ix=1, MT%num_q_trans
            q_transfer(q_ix) = qmin*exp(real(q_ix)/CP%Transfer%k_per_logint)
        end do
    end if

    if (CP%closed) then
        lastnu=0
        ntodo = 0
        do q_ix=1,MT%num_q_trans
            nu =nint(CP%r*q_transfer(q_ix))
            if (.not. ((nu<3).or.(nu<=lastnu))) then
                ntodo=ntodo+1
                q_transfer(ntodo)= nu/CP%r
                lastnu=nu
            end if
        end do
        MT%num_q_trans = ntodo
    end if

    if (CP%WantCls) then
        ntodo = MT%num_q_trans
        first_i = ntodo+1
        do q_ix = 1,ntodo
            if (q_transfer(q_ix) > Evolve_q%highest+1d-4) then
                !Feb13 fix for case with closed universe where qmax is not neccessarily right quantized value
                !   if (q_transfer(q_ix) > qmax) then
                first_i=q_ix
                exit
            end if
        end do

        if (first_i > ntodo) then
            MT%num_q_trans = Evolve_q%npoints
        else
            MT%num_q_trans = Evolve_q%npoints + (ntodo - first_i+1)
        end if
        call Transfer_Allocate(MT)

        MT%q_trans(1:Evolve_q%npoints) = Evolve_q%points(1:Evolve_q%npoints)
        if (MT%num_q_trans > Evolve_q%npoints) then
            MT%q_trans(Evolve_q%npoints+1:MT%num_q_trans) = q_transfer(first_i:ntodo)
        end if
    else
        Evolve_q%npoints = 0
        call Transfer_Allocate(MT)
        MT%q_trans = q_transfer(1:MT%num_q_trans)
    end if

    deallocate(q_transfer)

    end subroutine InitTransfer

    function GetTauStart(q)
    real(dl), intent(IN) :: q
    real(dl) taustart, GetTauStart

    !     Begin when wave is far outside horizon.
    !     Conformal time (in Mpc) in the radiation era, for photons plus 3 species
    !     of relativistic neutrinos.
    if (CP%flat) then
        taustart=0.001_dl/q
    else
        taustart=0.001_dl/sqrt(q**2-CP%curv)
    end if

    if (fixq/=0._dl) then
        taustart = 0.001_dl/fixq
    end if

    !     Make sure to start early in the radiation era.
    taustart=min(taustart,0.1_dl)

    !     Start when massive neutrinos are strongly relativistic.
    if (CP%Num_nu_massive>0) then
        taustart=min(taustart,1.d-3/maxval(nu_masses(1:CP%Nu_mass_eigenstates))/adotrad)
    end if

    GetTauStart=taustart
    end function GetTauStart

    subroutine DoSourcek(EV,q_ix)
    integer q_ix
    real(dl) taustart
    type(EvolutionVars) EV

    EV%q=Evolve_q%points(q_ix)

    if (fixq/=0._dl) then
        EV%q= min(500._dl,fixq) !for testing
    end if
    EV%q2=EV%q**2

    EV%q_ix = q_ix
    EV%TransferOnly=.false.

    taustart = GetTauStart(EV%q)

    if (fixq/=0._dl) then
        EV%q= fixq
        EV%q2=EV%q**2
    end if

    call GetNumEqns(EV)

    if (CP%WantScalars .and. global_error_flag==0) call CalcScalarSources(EV,taustart)
    if (CP%WantVectors .and. global_error_flag==0) call CalcVectorSources(EV,taustart)
    if (CP%WantTensors .and. global_error_flag==0) call CalcTensorSources(EV,taustart)

    end subroutine DoSourcek

    subroutine GetSourceMem

    if (CP%WantScalars) then
        if (WantLateTime) then
            SourceNum=3
            C_last = C_PhiE
            SourceNum=SourceNum + num_redshiftwindows + num_extra_redshiftwindows
        else
            SourceNum=2
            C_last = C_Cross
        end if
    else
        SourceNum=3
    end if

    allocate(Src(Evolve_q%npoints,SourceNum,TimeSteps%npoints))
    Src=0
    allocate(ddSrc(Evolve_q%npoints,SourceNum,TimeSteps%npoints))

    end subroutine GetSourceMem


    subroutine FreeSourceMem

    if (allocated(Src))deallocate(Src, ddSrc)
    call Ranges_Free(Evolve_q)

    end subroutine FreeSourceMem


    !  initial variables, number of steps, etc.
    subroutine InitVars
    use ThermoData
    use precision
    use ModelParams

    implicit none
    real(dl) taumin, maxq, initAccuracyBoost
    integer itf

    initAccuracyBoost = AccuracyBoost

    ! Maximum and minimum k-values.
    if (CP%flat) then
        qmax=maximum_qeta/CP%tau0
        qmin=qmin0/CP%tau0/initAccuracyBoost
    else
        qmax=maximum_qeta/CP%r/CP%chi0
        qmin=qmin0/CP%r/CP%chi0/initAccuracyBoost
    end if
    !     Timesteps during recombination (tentative, the actual
    !     timestep is the minimum between this value and taurst/40,
    !     where taurst is the time when recombination starts - see inithermo

    dtaurec_q=4/qmax/initAccuracyBoost
    if (.not. CP%flat) dtaurec_q=dtaurec_q/6
    !AL:Changed Dec 2003, dtaurec feeds back into the non-flat integration via the step size
    dtaurec = dtaurec_q
    !dtau rec may be changed by inithermo

    max_etak_tensor = initAccuracyBoost*maximum_qeta /10
    max_etak_scalar = initAccuracyBoost*max(1700._dl,maximum_qeta) /20
    if (maximum_qeta <3500 .and. AccuracyBoost < 2) max_etak_scalar = max_etak_scalar * 1.5
    !tweak to get large scales right
    max_etak_vector = max_etak_scalar

    if (CP%WantCls) then
        maxq = qmax
        if (CP%WantTransfer) maxq=max(qmax,CP%Transfer%kmax)
    else
        maxq=CP%Transfer%kmax
    end if


    taumin=GetTauStart(maxq)

    !     Initialize baryon temperature and ionization fractions vs. time.
    !     This subroutine also fixes the timesteps where the sources are
    !     saved in order to do the integration. So TimeSteps is set here.
    !These routines in ThermoData (modules.f90)
    call inithermo(taumin,CP%tau0)
    if (global_error_flag/=0) return

    if (DebugMsgs .and. Feedbacklevel > 0) write (*,*) 'inithermo'

    !Do any array initialization for propagation equations
    call GaugeInterface_Init

    if (Feedbacklevel > 0)  &
    write(*,'("tau_recomb/Mpc       = ",f7.2,"  tau_now/Mpc = ",f8.1)') tau_maxvis,CP%tau0

    !     Calculating the times for the outputs of the transfer functions.
    !
    if (CP%WantTransfer) then
        do itf=1,CP%Transfer%num_redshifts
            tautf(itf)=min(TimeOfz(CP%Transfer%redshifts(itf)),CP%tau0)
            if (itf>1) then
                if (tautf(itf) <= tautf(itf-1)) then
                    stop 'Transfer redshifts not set or out of order'
                end if
            end if
        end do
    endif

    end subroutine InitVars

    subroutine SetkValuesForSources
    implicit none
    real(dl) dlnk0, dkn1, dkn2, q_switch, q_cmb, dksmooth
    real(dl) qmax_log
    real(dl) SourceAccuracyBoost
    !     set k values for which the sources for the anisotropy and
    !     polarization will be calculated. For low values of k we
    !     use a logarithmic spacing. closed case dealt with by SetClosedkValues

    SourceAccuracyBoost = AccuracyBoost
    if (CP%WantScalars .and. CP%Reion%Reionization .and. CP%AccuratePolarization) then
        dlnk0=2._dl/10/SourceAccuracyBoost
        !Need this to get accurate low l polarization
    else
        dlnk0=5._dl/10/SourceAccuracyBoost
        if (CP%closed) dlnk0=dlnk0/2
    end if

    if (CP%AccurateReionization) dlnk0 = dlnk0/2

    dkn1=0.6_dl/taurst/SourceAccuracyBoost
    dkn2=0.9_dl/taurst/SourceAccuracyBoost
    if (HighAccuracyDefault) dkn2=dkn2/1.2
    if (CP%WantTensors .or. CP%WantVectors) then
        dkn1=dkn1  *0.8_dl
        dlnk0=dlnk0/2 !*0.3_dl
        dkn2=dkn2*0.85_dl
    end if

    qmax_log = dkn1/dlnk0
    q_switch = 2*6.3/taurst
    !Want linear spacing for wavenumbers which come inside horizon
    !Could use sound horizon, but for tensors that is not relevant

    q_cmb = 2*l_smooth_sample/CP%chi0*AccuracyBoost  !assume everything is smooth at l > l_smooth_sample
    if (CP%Want_CMB .and. maximum_l > 5000 .and. CP%AccuratePolarization) q_cmb = q_cmb*1.4
    !prevent EE going wild in tail
    dksmooth = q_cmb/2/(AccuracyBoost)**2
    if (CP%Want_CMB) dksmooth = dksmooth/6

    call Ranges_Init(Evolve_q)
    call Ranges_Add_delta(Evolve_q, qmin, qmax_log, dlnk0, IsLog = .true.)
    call Ranges_Add_delta(Evolve_q, qmax_log, min(qmax,q_switch), dkn1)
    if (qmax > q_switch) then
        call Ranges_Add_delta(Evolve_q, q_switch, min(q_cmb,qmax), dkn2)
        if (qmax > q_cmb) then
            dksmooth = log(1 + dksmooth/q_cmb)
            call Ranges_Add_delta(Evolve_q, q_cmb, qmax, dksmooth, IsLog = .true.)
        end if
    end if

    call Ranges_GetArray(Evolve_q, .false.)

    if (CP%closed) call SetClosedkValuesFromArr(Evolve_q, .false.)

    end subroutine SetkValuesForSources


    subroutine SetClosedkValuesFromArr(R, forInt)
    Type(Regions) :: R
    integer i,nu,lastnu,nmax
    !nu = 3,4,5... in CP%closed case, so set nearest integers from arr array
    logical, intent(in) :: forInt
    integer ix
    real(dl) dnu
    integer, allocatable :: nu_array(:)

    if (forInt .and. nint(R%points(1)*CP%r)<=3) then
        !quantization is important
        call Ranges_Getdpoints(R,half_ends = .false.)
        R%dpoints = max(1,int(R%dpoints*CP%r+0.02))
        lastnu=2
        ix=1
        dnu =R%dpoints(ix)
        nmax=0
        lastnu=2
        allocate(nu_array(R%npoints*2))
        do
            do while (R%dpoints(ix)==dnu .and. ix <R%npoints)
                ix=ix+1
            end do
            do nu=lastnu+1,nint(R%points(ix)*CP%r), nint(dnu)
                nmax=nmax+1
                nu_array(nmax)= nu
            end do
            lastnu=nu_array(nmax) + nint(dnu)-1
            if (ix==R%npoints) exit
            dnu = R%dpoints(ix)
        end do
        if (nint(R%points(R%npoints)*CP%r) > nu_array(nmax)) then
            nmax=nmax+1
            nu_array(nmax) = nint(R%points(R%npoints)*CP%r)
        end if
        deallocate(R%points)
        allocate(R%points(nmax))
        R%points = nu_array(1:nmax)/CP%r
        deallocate(nu_array)
    else
        lastnu=3
        nmax=1

        do i=2,R%npoints
            nu=nint(R%points(i)*CP%r)
            if (nu > lastnu) then
                nmax=nmax+1
                lastnu=nu
                R%points(nmax)=nu/CP%r
            end if
        end do
        R%points(1)=3/CP%r
    end if

    R%Lowest = R%points(1)
    R%Highest = R%points(nmax)
    R%npoints=nmax

    end subroutine SetClosedkValuesFromArr



    subroutine CalcScalarSources(EV,taustart)
    use Transfer
    implicit none
    type(EvolutionVars) EV
    real(dl) tau,tol1,tauend, taustart
    integer j,ind,itf
    real(dl) c(24),w(EV%nvar,9), y(EV%nvar), sources(SourceNum), dummy_sources(3)

    real(dl) yprime(EV%nvar), ddelta, delta, adotoa,dtauda, growth
    real(dl) weyl
    external dtauda

    if (fixq/=0._dl) then
        !evolution output
        EV%q=fixq
        EV%q2=EV%q**2
    endif

    w=0
    y=0
    call initial(EV,y, taustart)
    if (global_error_flag/=0) return

    tau=taustart
    ind=1

    !!Example code for plotting out variable evolution
    if (fixq/=0._dl) then
        tol1=tol/exp(AccuracyBoost-1)
        call CreateTxtFile('evolve_q005.txt',1)
        do j=1,1000
            tauend = taustart+(j-1)*(CP%tau0-taustart)/1000
            call GaugeInterface_EvolveScal(EV,tau,y,tauend,tol1,ind,c,w)
            yprime = 0
            call derivs(EV,EV%ScalEqsToPropagate,tau,y,yprime)
            adotoa = 1/(y(1)*dtauda(y(1)))
            ddelta= (yprime(3)*grhoc+yprime(4)*grhob)/(grhob+grhoc)
            delta=(grhoc*y(3)+grhob*y(4))/(grhob+grhoc)
            growth= ddelta/delta/adotoa
            write (1,'(7E15.5)') tau, delta, growth, y(3), y(4), y(EV%g_ix), y(1)
        end do
        close(1)
        stop
    end if

    !     Begin timestep loop.

    itf=1
    tol1=tol/exp(AccuracyBoost-1)
    if (CP%WantTransfer .and. CP%Transfer%high_precision) tol1=tol1/100

    do j=2,TimeSteps%npoints
        tauend=TimeSteps%points(j)

        if (.not. DebugEvolution .and. (EV%q*tauend > max_etak_scalar .and. tauend > taurend) &
        .and. .not. WantLateTime .and. (.not.CP%WantTransfer.or.tau > tautf(CP%Transfer%num_redshifts))) then
            Src(EV%q_ix,1:SourceNum,j)=0
        else
            !Integrate over time, calulate end point derivs and calc output
            call GaugeInterface_EvolveScal(EV,tau,y,tauend,tol1,ind,c,w)
            if (global_error_flag/=0) return

            call output(EV,y,j,tau,sources)
            Src(EV%q_ix,1:SourceNum,j)=sources

            !     Calculation of transfer functions.
101         if (CP%WantTransfer.and.itf <= CP%Transfer%num_redshifts) then
                if (j < TimeSteps%npoints) then
                    if (tauend < tautf(itf) .and.TimeSteps%points(j+1)  > tautf(itf)) then
                        call GaugeInterface_EvolveScal(EV,tau,y,tautf(itf),tol1,ind,c,w)
                        if (global_error_flag/=0) return
                    endif
                end if
                !     output transfer functions for this k-value.


                MT%TransferWeyl(EV%q_ix,itf)= 1.0
                if (abs(tau-tautf(itf)) < 1.e-5_dl) then
<<<<<<< HEAD
                    call outtransf(EV,y, MT%TransferData(:,EV%q_ix,itf))
                    call output(EV,y,j,tau,dummy_sources,weyl)
                    MT%TransferWeyl(EV%q_ix,itf)=weyl
                    
=======
                    call outtransf(EV,y, tau, MT%TransferData(:,EV%q_ix,itf))

>>>>>>> 7209cb9b
                    itf=itf+1
                    if (j < TimeSteps%npoints) then
                        if (itf <= CP%Transfer%num_redshifts.and. &
                        TimeSteps%points(j+1) > tautf(itf)) goto 101
                    end if
                endif
            end if
        end if

    end do !time step loop

    end subroutine


    subroutine CalcTensorSources(EV,taustart)
    implicit none
    type(EvolutionVars) EV
    real(dl) tau,tol1,tauend, taustart
    integer j,ind
    real(dl) c(24),wt(EV%nvart,9), yt(EV%nvart)

    call initialt(EV,yt, taustart)

    tau=taustart
    ind=1
    tol1=tol/exp(AccuracyBoost-1)

    !     Begin timestep loop.
    do j=2,TimeSteps%npoints
        tauend=TimeSteps%points(j)
        if (EV%q*tauend > max_etak_tensor) then
            Src(EV%q_ix,1:SourceNum,j) = 0
        else
            call GaugeInterface_EvolveTens(EV,tau,yt,tauend,tol1,ind,c,wt)

            call outputt(EV,yt,EV%nvart,j,tau,Src(EV%q_ix,CT_Temp,j),&
            Src(EV%q_ix,CT_E,j),Src(EV%q_ix,CT_B,j))
        end if
    end do

    end subroutine CalcTensorSources


    subroutine CalcVectorSources(EV,taustart)

    implicit none
    type(EvolutionVars) EV
    real(dl) tau,tol1,tauend, taustart
    integer j,ind
    real(dl) c(24),wt(EV%nvarv,9), yv(EV%nvarv)!,yvprime(EV%nvarv)

    !EV%q=0.2
    !EV%q2=EV%q**2

    call initialv(EV,yv, taustart)

    tau=taustart
    ind=1
    tol1=tol*0.01/exp(AccuracyBoost-1)

    !!Example code for plotting out variable evolution
    !if (.false.) then
    !        do j=1,6000
    !          tauend = taustart * exp(j/6000._dl*log(CP%tau0/taustart))
    !         call dverk(EV,EV%nvarv,fderivsv,tau,yv,tauend,tol1,ind,c,EV%nvarv,wt) !tauend
    !          call fderivsv(EV,EV%nvarv,tau,yv,yvprime)
    !
    !          write (*,'(7E15.5)') yv(1), yv(2), yv(3),yv(4), &
    !                   yv((EV%lmaxv-1+1)+(EV%lmaxpolv-1)*2+3+1), &
    !                yv((EV%lmaxv-1+1)+(EV%lmaxpolv-1)*2+3+2),yv(5)
    !         end do
    !       stop
    !nd if

    !     Begin timestep loop.
    do j=2,TimeSteps%npoints
        tauend=TimeSteps%points(j)

        if ( EV%q*tauend > max_etak_vector) then
            Src(EV%q_ix,1:SourceNum,j) = 0
        else
            call dverk(EV,EV%nvarv,derivsv,tau,yv,tauend,tol1,ind,c,EV%nvarv,wt) !tauend

            call outputv(EV,yv,EV%nvarv,j,tau,Src(EV%q_ix,CT_Temp,j),&
            Src(EV%q_ix,CT_E,j),Src(EV%q_ix,CT_B,j))
        end if
    end do

    end subroutine CalcVectorSources


    subroutine TransferOut
    !Output transfer functions for k larger than used for C_l computation
    implicit none
    integer q_ix
    real(dl) tau
    type(EvolutionVars) EV


    if (DebugMsgs .and. Feedbacklevel > 0) &
    write(*,*) MT%num_q_trans-Evolve_q%npoints, 'transfer k values'

    !$OMP PARAllEl DO DEFAUlT(SHARED),SCHEDUlE(DYNAMIC) &
    !$OMP & PRIVATE(EV, tau, q_ix)

    !     loop over wavenumbers.
    do q_ix=Evolve_q%npoints+1,MT%num_q_trans
        EV%TransferOnly=.true. !in case we want to do something to speed it up

        EV%q= MT%q_trans(q_ix)

        EV%q2=EV%q**2
        EV%q_ix = q_ix

        tau = GetTauStart(EV%q)

        call GetNumEqns(EV)

        call GetTransfer(EV, tau)
    end do
    !$OMP END PARAllEl DO

    end subroutine TransferOut

    subroutine GetTransfer(EV,tau)
    type(EvolutionVars) EV
    real(dl) tau
    integer ind, i
    real(dl) c(24),w(EV%nvar,9), y(EV%nvar)
    real(dl) atol
    real(dl) weyl,dummy_sources(3)

    atol=tol/exp(AccuracyBoost-1)
    if (CP%Transfer%high_precision) atol=atol/10000

    ind=1
    call initial(EV,y, tau)
    if (global_error_flag/=0) return

    do i=1,CP%Transfer%num_redshifts
        call GaugeInterface_EvolveScal(EV,tau,y,tautf(i),atol,ind,c,w)
        if (global_error_flag/=0) return
<<<<<<< HEAD
        call outtransf(EV,y,MT%TransferData(:,EV%q_ix,i))
        ! 3rd argument doesn't matter to get phi
        call output(EV,y,TimeSteps%npoints,tau,dummy_sources,weyl)
        MT%TransferWeyl(EV%q_ix,i)=weyl
=======
        call outtransf(EV,y,tau,MT%TransferData(:,EV%q_ix,i))
>>>>>>> 7209cb9b
    end do

    end subroutine GetTransfer


    subroutine MakeNonlinearSources
    !Scale lensing source terms by non-linear scaling at each redshift and wavenumber
    use NonLinear
    integer i,ik,first_step
    real (dl) tau
    real(dl) scaling(CP%Transfer%num_redshifts), ddScaling(CP%Transfer%num_redshifts)
    real(dl) ho,a0,b0, ascale
    integer tf_lo, tf_hi
    type(MatterPowerData) :: CAMB_Pk

    call Transfer_GetMatterPowerData(MT, CAMB_PK, 1)

    call NonLinear_GetNonLinRatios(CAMB_PK)

    if (CP%InitPower%nn > 1) stop 'Non-linear lensing only does one initial power'

    first_step=1
    do while(TimeSteps%points(first_step) < tautf(1))
        first_step = first_step + 1
    end do
    !$OMP PARAllEl DO DEFAUlT(SHARED), SCHEDUlE(STATIC), &
    !$OMP & PRIVATE(ik, i,scaling,ddScaling, tf_lo,tf_hi,tau,ho,a0,b0,ascale)
    do ik=1, Evolve_q%npoints
        if (Evolve_q%points(ik)/(CP%H0/100) >  Min_kh_nonlinear) then
            !Interpolate non-linear scaling in conformal time
            do i = 1, CP%Transfer%num_redshifts
                scaling(i) = CAMB_Pk%nonlin_ratio(ik,i)
            end do
            if (all(abs(scaling-1) < 5e-4)) cycle
            call spline(tautf(1),scaling(1),CP%Transfer%num_redshifts,&
            spl_large,spl_large,ddScaling(1))

            tf_lo=1
            tf_hi=tf_lo+1

            do i=first_step,TimeSteps%npoints-1
                tau = TimeSteps%points(i)

                do while (tau > tautf(tf_hi))
                    tf_lo = tf_lo + 1
                    tf_hi = tf_hi + 1
                end do

                ho=tautf(tf_hi)-tautf(tf_lo)
                a0=(tautf(tf_hi)-tau)/ho
                b0=1-a0

                ascale = a0*scaling(tf_lo)+ b0*scaling(tf_hi)+&
                ((a0**3-a0)* ddscaling(tf_lo) &
                +(b0**3-b0)*ddscaling(tf_hi))*ho**2/6

                Src(ik,3:SourceNum,i) = Src(ik,3:SourceNum,i) * ascale
            end  do
        end if
    end do
    !$OMP END PARAllEl DO

    call MatterPowerdata_Free(CAMB_pk)

    end subroutine MakeNonlinearSources


    subroutine InitSourceInterpolation
    integer i,j
    !     get the interpolation matrix for the sources to interpolate them
    !     for other k-values
    !$OMP PARAllEl DO DEFAUlT(SHARED), SCHEDUlE(STATIC), PRIVATE(i,j) , SHARED(Evolve_q)
    do  i=1,TimeSteps%npoints
        do j=1, SourceNum
            call spline(Evolve_q%points,Src(1,j,i),Evolve_q%npoints,spl_large,spl_large,ddSrc(1,j,i))
        end do
    end do
    !$OMP END PARAllEl DO
    end subroutine InitSourceInterpolation


    subroutine SetkValuesForInt
    implicit none

    integer no
    real(dl) dk,dk0,dlnk1, dk2, max_k_dk, k_max_log, k_max_0
    integer lognum
    real(dl)  qmax_int,IntSampleBoost


    qmax_int = min(qmax,max_bessels_etak/CP%tau0)

    IntSampleBoost=AccuracyBoost
    if (do_bispectrum) then
        IntSampleBoost = IntSampleBoost * 2
        if (hard_bispectrum) IntSampleBoost = IntSampleBoost * 2
    end if

    !     Fixing the # of k for the integration.

    call Ranges_Init(ThisCT%q)

    if (CP%closed.and.ExactClosedSum) then
        call Ranges_Add(ThisCT%q,3/CP%r, nint(qmax_int*CP%r)/CP%r, nint(qmax_int*CP%r)-3) !fix jun08
        call Init_ClTransfer(ThisCT)
        call Ranges_Getdpoints(ThisCT%q,half_ends = .false.) !Jun08
    else
        !Split up into logarithmically spaced intervals from qmin up to k=lognum*dk0
        !then no-lognum*dk0 linearly spaced at dk0 up to no*dk0
        !then at dk up to max_k_dk, then dk2 up to qmax_int
        lognum=nint(10*IntSampleBoost)
        dlnk1=1._dl/lognum
        no=nint(600*IntSampleBoost)
        dk0=1.8_dl/CP%r/CP%chi0/IntSampleBoost
        dk=3._dl/CP%r/CP%chi0/IntSampleBoost

        if (HighAccuracyDefault) dk=dk/1.6

        k_max_log = lognum*dk0
        k_max_0  = no*dk0

        if (do_bispectrum) k_max_0 = max(10.d0,k_max_0)

        dk2 = 0.04/IntSampleBoost  !very small scales

        call Ranges_Add_delta(ThisCT%q, qmin, k_max_log, dlnk1, IsLog = .true.)
        call Ranges_Add_delta(ThisCT%q, k_max_log, min(qmax_int,k_max_0), dk0)

        if (qmax_int > k_max_0) then
            max_k_dk = max(3000, 2*maximum_l)/CP%tau0

            call Ranges_Add_delta(ThisCT%q, k_max_0, min(qmax_int, max_k_dk), dk)
            if (qmax_int > max_k_dk) then
                !This allows inclusion of high k modes for computing BB lensed spectrum accurately
                !without taking ages to compute.
                call Ranges_Add_delta(ThisCT%q, max_k_dk, qmax_int, dk2)
            end if
        end if

        call Init_ClTransfer(ThisCT)

        if (CP%closed) then
            call SetClosedkValuesFromArr(ThisCT%q,.true.)
            call Ranges_Getdpoints(ThisCT%q,half_ends = .false.)
            ThisCT%q%dpoints(1) = 1/CP%r
            deallocate(ThisCT%Delta_p_l_k) !Re-do this from Init_ClTransfer because number of points changed
            allocate(ThisCT%Delta_p_l_k(ThisCT%NumSources,min(ThisCT%max_index_nonlimber,ThisCT%ls%l0), ThisCT%q%npoints))
            ThisCT%Delta_p_l_k = 0
        end if

    end if !ExactClosedSum


    end subroutine setkValuesForInt

    subroutine InterpolateSources(IV)
    implicit none
    integer i,khi,klo, step
    real(dl) xf,b0,ho,a0,ho2o6,a03,b03
    type(IntegrationVars) IV


    !     finding position of k in table Evolve_q to do the interpolation.

    !Can't use the following in closed case because regions are not set up (only points)
    !           klo = min(Evolve_q%npoints-1,Ranges_IndexOf(Evolve_q, IV%q))
    !This is a bit inefficient, but thread safe
    klo=1
    do while ((IV%q > Evolve_q%points(klo+1)).and.(klo < (Evolve_q%npoints-1)))
        klo=klo+1
    end do

    khi=klo+1


    ho=Evolve_q%points(khi)-Evolve_q%points(klo)
    a0=(Evolve_q%points(khi)-IV%q)/ho
    b0=(IV%q-Evolve_q%points(klo))/ho
    ho2o6 = ho**2/6
    a03=(a0**3-a0)
    b03=(b0**3-b0)
    IV%SourceSteps = 0

    !     Interpolating the source as a function of time for the present
    !     wavelength.
    step=2
    do i=2, TimeSteps%npoints
        xf=IV%q*(CP%tau0-TimeSteps%points(i))
        if (CP%WantTensors) then
            if (IV%q*TimeSteps%points(i) < max_etak_tensor.and. xf > 1.e-8_dl) then
                step=i
                IV%Source_q(i,1:SourceNum) =a0*Src(klo,1:SourceNum,i)+&
                b0*Src(khi,1:SourceNum,i)+(a03 *ddSrc(klo,1:SourceNum,i)+ &
                b03*ddSrc(khi,1:SourceNum,i)) *ho2o6
            else
                IV%Source_q(i,1:SourceNum) = 0
            end if
        end if
        if (CP%WantVectors) then
            if (IV%q*TimeSteps%points(i) < max_etak_vector.and. xf > 1.e-8_dl) then
                step=i
                IV%Source_q(i,1:SourceNum) =a0*Src(klo,1:SourceNum,i)+&
                b0*Src(khi,1:SourceNum,i)+(a03 *ddSrc(klo,1:SourceNum,i)+ &
                b03*ddSrc(khi,1:SourceNum,i)) *ho2o6
            else
                IV%Source_q(i,1:SourceNum) = 0
            end if
        end if

        if (CP%WantScalars) then
            if ((DebugEvolution .or. WantLateTime .or. IV%q*TimeSteps%points(i) < max_etak_scalar) &
            .and. xf > 1.e-8_dl) then
                step=i
                IV%Source_q(i,1:SourceNum)=a0*Src(klo,1:SourceNum,i)+ &
                b0*Src(khi,1:SourceNum,i) + (a03*ddSrc(klo,1:SourceNum,i) &
                +b03*ddSrc(khi,1:SourceNum,i))*ho2o6
            else
                IV%Source_q(i,1:SourceNum) = 0
            end if
        end if
    end do
    IV%SourceSteps = step


    if (.not.CP%flat) then
        do i=1, SourceNum
            call spline(TimeSteps%points,IV%Source_q(1,i),TimeSteps%npoints,&
            spl_large,spl_large,IV%ddSource_q(1,i))
        end do
    end if

    IV%SourceSteps = IV%SourceSteps*1
    !This is a fix for a compiler bug on Seaborg

    end subroutine


    subroutine IntegrationVars_Init(IV)
    type(IntegrationVars), intent(INOUT) :: IV

    IV%Source_q(1,1:SourceNum)=0
    IV%Source_q(TimeSteps%npoints,1:SourceNum) = 0
    IV%Source_q(TimeSteps%npoints-1,1:SourceNum) = 0

    end  subroutine IntegrationVars_Init


    subroutine DoSourceIntegration(IV) !for particular wave number q
    integer j,ll,llmax
    real(dl) nu
    type(IntegrationVars) IV

    nu=IV%q*CP%r

    if (CP%closed) then
        if (nu<20 .or. CP%tau0/CP%r+6*pi/nu > pi/2) then
            llmax=nint(nu)-1
        else
            llmax=nint(nu*rofChi(CP%tau0/CP%r + 6*pi/nu))
            llmax=min(llmax,nint(nu)-1)  !nu >= l+1
        end if
    else
        llmax=nint(nu*CP%chi0)
        if (llmax<15) then
            llmax=17 !AL Sept2010 changed from 15 to get l=16 smooth
        else
            llmax=nint(nu*rofChi(CP%tau0/CP%r + 6*pi/nu))
        end if
    end if

    if (CP%flat) then
        call DoFlatIntegration(IV,llmax)
    else
        do j=1,lSamp%l0
            ll=lSamp%l(j)
            if (ll>llmax) exit
            call IntegrateSourcesBessels(IV,j,ll,nu)
        end do !j loop
    end if

    end subroutine DoSourceIntegration

    function UseLimber(l,k)
    !Calculate lensing potential power using Limber rather than j_l integration
    !even when sources calculated as part of temperature calculation
    !(Limber better on small scales unless step sizes made much smaller)
    !This affects speed, esp. of non-flat case
    logical :: UseLimber
    integer l
    real(dl) :: k

    !note increasing non-limber is not neccessarily more accurate unless AccuracyBoost much higher
    !use **0.5 to at least give some sensitivity to Limber effects
    !Could be lower but care with phi-T correlation at lower L
    UseLimber = l > 400*AccuracyBoost**0.5

    end function UseLimber

    !cccccccccccccccccccccccccccccccccccccccccccccccccccccccccccccccccccccccccccc
    !flat source integration
    subroutine DoFlatIntegration(IV, llmax)
    implicit none
    type(IntegrationVars) IV
    integer llmax
    integer j
    logical DoInt
    real(dl) xlim,xlmax1
    real(dl) tmin, tmax
    real(dl) a2, J_l, aa(IV%SourceSteps), fac(IV%SourceSteps)
    real(dl) xf, sums(SourceNum)
    real(dl) qmax_int
    integer bes_ix,n, bes_index(IV%SourceSteps)

    !     Find the position in the xx table for the x correponding to each
    !     timestep

    do j=1,IV%SourceSteps !Precompute arrays for this k
        xf=abs(IV%q*(CP%tau0-TimeSteps%points(j)))
        bes_index(j)=Ranges_indexOf(BessRanges,xf)
        !Precomputed values for the interpolation
        bes_ix= bes_index(j)
        fac(j)=BessRanges%points(bes_ix+1)-BessRanges%points(bes_ix)
        aa(j)=(BessRanges%points(bes_ix+1)-xf)/fac(j)
        fac(j)=fac(j)**2*aa(j)/6
    end do

    do j=1,max_bessels_l_index
        if (lSamp%l(j) > llmax) return
        xlim=xlimfrac*lSamp%l(j)
        xlim=max(xlim,xlimmin)
        xlim=lSamp%l(j)-xlim
        if (full_bessel_integration .or. do_bispectrum) then
            tmin = TimeSteps%points(2)
        else
            xlmax1=80*lSamp%l(j)*AccuracyBoost
            tmin=CP%tau0-xlmax1/IV%q
            tmin=max(TimeSteps%points(2),tmin)
        end if
        tmax=CP%tau0-xlim/IV%q
        tmax=min(CP%tau0,tmax)
        tmin=max(TimeSteps%points(2),tmin)

        if (tmax < TimeSteps%points(2)) exit
        sums(1:SourceNum) = 0

        !As long as we sample the source well enough, it is sufficient to
        !interpolate the Bessel functions only

        if (SourceNum==2) then
            !This is the innermost loop, so we separate the no lensing scalar case to optimize it
            do n= Ranges_IndexOf(TimeSteps,tmin),min(IV%SourceSteps,Ranges_IndexOf(TimeSteps,tmax))
                a2=aa(n)
                bes_ix=bes_index(n)

                J_l=a2*ajl(bes_ix,j)+(1-a2)*(ajl(bes_ix+1,j) - ((a2+1) &
                *ajlpr(bes_ix,j)+(2-a2)*ajlpr(bes_ix+1,j))* fac(n)) !cubic spline

                J_l = J_l*TimeSteps%dpoints(n)
                sums(1) = sums(1) + IV%Source_q(n,1)*J_l
                sums(2) = sums(2) + IV%Source_q(n,2)*J_l
            end do
        else
            qmax_int= max(850,lSamp%l(j))*3*AccuracyBoost/CP%tau0
            if (HighAccuracyDefault) qmax_int=qmax_int*1.2
            DoInt = .not. CP%WantScalars .or. IV%q < qmax_int
            if (DoInt) then
                do n= Ranges_IndexOf(TimeSteps,tmin),min(IV%SourceSteps,Ranges_IndexOf(TimeSteps,tmax))
                    !Full Bessel integration
                    a2=aa(n)
                    bes_ix=bes_index(n)

                    J_l=a2*ajl(bes_ix,j)+(1-a2)*(ajl(bes_ix+1,j) - ((a2+1) &
                    *ajlpr(bes_ix,j)+(2-a2)*ajlpr(bes_ix+1,j))* fac(n)) !cubic spline
                    J_l = J_l*TimeSteps%dpoints(n)

                    !The unwrapped form is faster
                    sums(1) = sums(1) + IV%Source_q(n,1)*J_l
                    sums(2) = sums(2) + IV%Source_q(n,2)*J_l
                    sums(3) = sums(3) + IV%Source_q(n,3)*J_l
                end do
            end if
            if (.not. DoInt .or. UseLimber(lsamp%l(j),IV%q) .and. CP%WantScalars) then
                !Limber approximation for small scale lensing (better than poor version of above integral)
                xf = CP%tau0-(lSamp%l(j)+0.5_dl)/IV%q
                if (xf < TimeSteps%Highest .and. xf > TimeSteps%Lowest) then
                    n=Ranges_IndexOf(TimeSteps,xf)
                    xf= (xf-TimeSteps%points(n))/(TimeSteps%points(n+1)-TimeSteps%points(n))
                    sums(3) = (IV%Source_q(n,3)*(1-xf) + xf*IV%Source_q(n+1,3))*sqrt(pi/2/(lSamp%l(j)+0.5_dl))/IV%q
                else
                    sums(3)=0
                end if
            end if
        end if

        ThisCT%Delta_p_l_k(1:SourceNum,j,IV%q_ix) = ThisCT%Delta_p_l_k(1:SourceNum,j,IV%q_ix) + sums(1:SourceNum)
    end do

    end subroutine DoFlatIntegration



    !non-flat source integration

    subroutine IntegrateSourcesBessels(IV,j,l,nu)
    use SpherBessels
    type(IntegrationVars) IV
    logical DoInt
    integer l,j, nstart,nDissipative,ntop,nbot,nrange,nnow
    real(dl) nu,ChiDissipative,ChiStart,tDissipative,y1,y2,y1dis,y2dis
    real(dl) xf,x,chi, miny1
    real(dl) sums(SourceNum),out_arr(SourceNum), qmax_int

    !Calculate chi where for smaller chi it is dissipative
    x=sqrt(real(l*(l+1),dl))/nu

    ChiDissipative=invsinfunc(x)

    ChiStart=ChiDissipative
    !Move down a bit to get smaller value (better accuracy integrating up from small values)
    if (nu<300) ChiStart = max(ChiDissipative-1._dl/nu,1d-6)   !max(ChiDissipative-1._dl/nu,1d-6)

    !Then get nearest source point with lower Chi...
    tDissipative=CP%tau0 - CP%r*ChiStart
    if (tDissipative<TimeSteps%points(1)) then
        nDissipative=2
    else
        nDissipative = Ranges_IndexOf(TimeSteps,tDissipative)+1
    endif
    nDissipative=min(nDissipative,TimeSteps%npoints-1)

    tDissipative = TimeSteps%points(nDissipative)

    ChiStart =  max(1d-8,(CP%tau0-tDissipative)/CP%r)

    !Get values at ChiStart

    call USpherBesselWithDeriv(CP%closed,ChiStart,l,nu,y1dis,y2dis)

    nstart=nDissipative
    chi=ChiStart

    if ((CP%WantScalars)) then !Do Scalars
        !Integrate chi down in dissipative region
        ! cuts off when ujl gets small
        miny1= 0.5d-4/l/AccuracyBoost
        sums=0
        qmax_int= max(850,lSamp%l(j))*3*AccuracyBoost/(CP%chi0*CP%r)
        if (HighAccuracyDefault) qmax_int=qmax_int*1.2
        DoInt =  SourceNum/=3 .or. IV%q < qmax_int
        if (DoInt) then
            if ((nstart < min(TimeSteps%npoints-1,IV%SourceSteps)).and.(y1dis > miny1)) then
                y1=y1dis
                y2=y2dis
                nnow=nstart
                do nrange = 1,TimeSteps%Count
                    if (nrange == TimeSteps%count) then
                        ntop = TimeSteps%npoints -1
                    else
                        ntop = TimeSteps%R(nrange+1)%start_index
                    end if
                    if (nnow < ntop) then
                        call DoRangeInt(IV,chi,ChiDissipative,nnow,ntop,TimeSteps%R(nrange)%delta, &
                        nu,l,y1,y2,out_arr)
                        sums  = sums + out_arr
                        nnow = ntop
                        if (chi==0) exit !small enough to cut off
                    end if
                end do
            end if !integrate down chi

            !Integrate chi up in oscillatory region
            if (nstart > 2) then
                y1=y1dis
                y2=y2dis
                chi=ChiStart
                nnow=nstart
                do nrange = TimeSteps%Count,1,-1
                    nbot = TimeSteps%R(nrange)%start_index
                    if (nnow >  nbot) then
                        call DoRangeInt(IV,chi,ChiDissipative,nnow,nbot,TimeSteps%R(nrange)%delta, &
                        nu,l,y1,y2,out_arr)
                        sums=sums+out_arr
                        if (chi==0) exit !small for remaining region
                        nnow = nbot
                    end if
                end do
            end if
        end if !DoInt
        if (SourceNum==3 .and. (.not. DoInt .or. UseLimber(l,IV%q))) then
            !Limber approximation for small scale lensing (better than poor version of above integral)
            xf = CP%tau0-invsinfunc((l+0.5_dl)/nu)*CP%r
            if (xf < TimeSteps%Highest .and. xf > TimeSteps%Lowest) then
                nbot=Ranges_IndexOf(TimeSteps,xf)
                xf= (xf-TimeSteps%points(nbot))/(TimeSteps%points(nbot+1)-TimeSteps%points(nbot))
                sums(3) = (IV%Source_q(nbot,3)*(1-xf) + xf*IV%Source_q(nbot+1,3))*&
                sqrt(pi/2/(l+0.5_dl)/sqrt(1-CP%Ksign*real(l**2)/nu**2))/IV%q
            else
                sums(3) = 0
            end if
        end if

        ThisCT%Delta_p_l_k(1:SourceNum,j,IV%q_ix)=ThisCT%Delta_p_l_k(1:SourceNum,j,IV%q_ix)+sums

    end if !Do Scalars

    if ((CP%WantTensors)) then !Do Tensors
        chi=ChiStart

        !Integrate chi down in dissipative region
        !DoRangeInt cuts off when ujl gets small
        miny1= 1.d-6/l/AccuracyBoost
        if ((nstart < TimeSteps%npoints-1).and.(y1dis>miny1)) then
            y1=y1dis
            y2=y2dis
            nnow=nstart
            do nrange = 1,TimeSteps%Count
                if (nrange == TimeSteps%count) then
                    ntop = TimeSteps%npoints -1
                else
                    ntop = TimeSteps%R(nrange+1)%start_index
                end if
                if (nnow < ntop) then
                    call DoRangeIntTensor(IV,chi,ChiDissipative,nnow,ntop,TimeSteps%R(nrange)%delta, &
                    nu,l,y1,y2,out_arr)

                    ThisCT%Delta_p_l_k(1:SourceNum,j,IV%q_ix) = ThisCT%Delta_p_l_k(1:SourceNum,j,IV%q_ix) + out_arr

                    nnow = ntop
                    if (chi==0) exit
                end if
            end do
        end if


        !Integrate chi up in oscillatory region
        if (nstart > 2) then
            y1=y1dis
            y2=y2dis
            chi=ChiStart

            nnow=nstart
            do nrange = TimeSteps%Count,1,-1
                nbot = TimeSteps%R(nrange)%start_index
                if (nnow >  nbot) then
                    call DoRangeIntTensor(IV,chi,ChiDissipative,nnow,nbot,TimeSteps%R(nrange)%delta, &
                    nu,l,y1,y2,out_arr)
                    ThisCT%Delta_p_l_k(1:SourceNum,j,IV%q_ix) = ThisCT%Delta_p_l_k(1:SourceNum,j,IV%q_ix) + out_arr

                    nnow = nbot
                    if (chi==0) exit !small for remaining region
                end if
            end do
        end if

    end if !Do Tensors

    end subroutine IntegrateSourcesBessels



    subroutine DoRangeInt(IV,chi,chiDisp,nstart,nend,dtau,nu,l,y1,y2,out)
    !Non-flat version

    !returns chi at end of integral (where integral stops, not neccessarily end)
    ! This subroutine integrates the source*ujl for steps nstart to nend
    ! It calculates ujl by integrating a second order
    ! differential equation from initial values.
    ! dtau is the spacing of the timesteps (they must be equally spaced)

    use precision
    use ModelParams
    type(IntegrationVars) IV
    integer l,nIntSteps,nstart,nend,nlowest,isgn,i,is,Startn
    real(dl) nu,dtau,num1,num2,Deltachi,aux1,aux2
    real(dl) a,b,tmpa,tmpb,hh,h6,xh,delchi,taui
    real(dl) nu2,chi,chiDisp,dydchi1,dydchi2,yt1,yt2,dyt1,dyt2,dym1,dym2

    real(dl) tmp,dtau2o6,y1,y2,ap1,sh,ujl,chiDispTop
    real(dl) dchimax,dchisource,sgn,sgndelchi,minujl
    real(dl), parameter:: MINUJl1 = 0.5d-4  !cut-off point for small ujl l=1
    logical Interpolate
    real(dl) scalel
    real(dl) IntAccuracyBoost
    real(dl) sources(SourceNum), out(SourceNum)

    IntAccuracyBoost=AccuracyBoost

    ! atau0 is the array with the time where the sources are stored.
    if (nend==nstart) then
        out = 0
        return
    end if

    dchisource=dtau/CP%r

    num1=1._dl/nu

    scalel=l/scale
    if (scalel>=2400) then
        num2=num1*2.5
    else if (scalel< 50) then
        num2=num1*0.8_dl
    else
        num2=num1*1.5_dl
    end if
    !Dec 2003, since decrease dtaurec, can make this smaller
    if (dtau==dtaurec_q) then
        num2=num2/4
    end if

    if (HighAccuracyDefault .and. scalel<1500 .and. scalel > 150) &
    IntAccuracyBoost=IntAccuracyBoost*(1+(2000-scalel)*0.6/2000 )

    if (num2*IntAccuracyBoost < dchisource .and. (.not. WantLateTime .or. UseLimber(l,IV%q)) &
    .or. (nstart>IV%SourceSteps.and.nend>IV%SourceSteps)) then
        out = 0
        y1=0._dl !So we know to calculate starting y1,y2 if there is next range
        y2=0._dl
        chi=(CP%tau0-TimeSteps%points(nend))/CP%r
        return
    end if

    Startn=nstart
    if (nstart>IV%SourceSteps .and. nend < IV%SourceSteps) then
        chi=(CP%tau0-TimeSteps%points(IV%SourceSteps))/CP%r
        Startn=IV%SourceSteps
        call USpherBesselWithDeriv(CP%closed,chi,l,nu,y1,y2)
    else if ((y2==0._dl).and.(y1==0._dl)) then
        call USpherBesselWithDeriv(CP%closed,chi,l,nu,y1,y2)
    end if

    if (CP%closed) then
        !Need to cut off when ujl gets exponentially small as it approaches Pi
        chiDispTop = pi - chiDisp
    else
        chiDispTop = 1d20
    end if

    minujl=MINUJl1/l/IntAccuracyBoost
    isgn=sign(1,Startn-nend)!direction of chi integration
    !higher n, later time, smaller chi

    sgn= isgn

    nlowest=min(Startn,nend)
    aux1=1._dl*CP%r/dtau  !used to calculate nearest timestep quickly
    aux2=(CP%tau0-TimeSteps%points(nlowest))/dtau + nlowest

    nu2=nu*nu
    ap1=l*(l+1)
    sh=rofChi(chi)

    if (scalel < 1100) then
        dchimax= 0.3*num1
    else if (scalel < 1400) then
        dchimax=0.25_dl*num1 *1.5
    else
        dchimax=0.35_dl*num1 *1.5
    end if

    dchimax=dchimax/IntAccuracyBoost

    ujl=y1/sh
    sources = IV%Source_q(Startn,1:SourceNum)

    out = 0.5_dl*ujl*sources

    Interpolate = dchisource > dchimax
    if (Interpolate) then !split up smaller than source step size
        delchi=dchimax
        Deltachi=sgn*(TimeSteps%points(Startn)-TimeSteps%points(nend))/CP%r
        nIntSteps=int(Deltachi/delchi+0.99_dl)
        delchi=Deltachi/nIntSteps
        dtau2o6=(CP%r*delchi)**2/6._dl
    else !step size is that of source
        delchi=dchisource
        nIntSteps=isgn*(Startn-nend)
    end if

    sgndelchi=delchi*sgn
    tmp=(ap1/sh**2 - nu2)
    hh=0.5_dl*sgndelchi
    h6=sgndelchi/6._dl


    do i=1,nIntSteps
        ! One step in the ujl integration
        ! fourth-order Runge-Kutta method to integrate equation for ujl

        dydchi1=y2         !deriv y1
        dydchi2=tmp*y1     !deriv y2
        xh=chi+hh          !midpoint of step
        yt1=y1+hh*dydchi1  !y1 at midpoint
        yt2=y2+hh*dydchi2  !y2 at midpoint
        dyt1=yt2           !deriv y1 at mid
        tmp=(ap1/rofChi(xh)**2 - nu2)


        dyt2=tmp*yt1       !deriv y2 at mid

        yt1=y1+hh*dyt1     !y1 at mid
        yt2=y2+hh*dyt2     !y2 at mid

        dym1=yt2           !deriv y1 at mid
        dym2=tmp*yt1       !deriv y2 at mid
        yt1=y1+sgndelchi*dym1 !y1 at end
        dym1=dyt1+dym1
        yt2=y2+sgndelchi*dym2 !y2 at end
        dym2=dyt2+dym2

        chi=chi+sgndelchi     !end point
        sh=rofChi(chi)
        dyt1=yt2           !deriv y1 at end
        tmp=(ap1/sh**2 - nu2)
        dyt2=tmp*yt1       !deriv y2 at end
        y1=y1+h6*(dydchi1+dyt1+2*dym1) !add up
        y2=y2+h6*(dydchi2+dyt2+2*dym2)

        ujl=y1/sh
        if ((isgn<0).and.(y1*y2<0._dl).or.((chi>chiDispTop).and.((chi>3.14).or.(y1*y2>0)))) then
            chi=0._dl
            exit   !If this happens we are small, so stop integration
        end if


        if (Interpolate) then
            ! Interpolate the source
            taui=aux2-aux1*chi
            is=int(taui)
            b=taui-is

            if (b > 0.998) then
                !may save time, and prevents numerical error leading to access violation of IV%Source_q(0)
                sources = IV%Source_q(is+1,1:SourceNum)
            else
                a=1._dl-b
                tmpa=(a**3-a)
                tmpb=(b**3-b)
                sources=a*IV%Source_q(is,1:SourceNum)+b*IV%Source_q(is+1,1:SourceNum)+ &
                (tmpa*IV%ddSource_q(is,1:SourceNum)+ &
                tmpb*IV%ddSource_q(is+1,1:SourceNum))*dtau2o6
            end if
        else
            sources = IV%Source_q(Startn - i*isgn,1:SourceNum)
        end if

        out = out + ujl*sources

        if (((isgn<0).or.(chi>chiDispTop)).and.(abs(ujl) < minujl)) then
            chi=0
            exit !break when getting  exponentially small in dissipative region
        end if
    end do

    out = (out - sources*ujl/2)*delchi*CP%r

    end subroutine DoRangeInt

    subroutine DoRangeIntTensor(IV,chi,chiDisp,nstart,nend,dtau,nu,l,y1,y2,out)
    ! It calculates ujl by integrating a second order
    ! differential equation from initial values for calculating ujl.
    ! nstart and nend are the starting and finishing values of the
    ! integration.
    ! dtau is the spacing of the timesteps (they must be equally spaced)

    use precision
    use ModelParams
    type(IntegrationVars), target :: IV
    integer l,nIntSteps,nstart,nend,nlowest,isgn,i,is
    real(dl) nu,dtau,num1,num2,Deltachi,aux1,aux2
    real(dl) a,b,tmpa,tmpb,hh,h6,xh,delchi,taui,scalel
    real(dl) nu2,chi,chiDisp,chiDispTop
    real(dl) dydchi1,dydchi2,yt1,yt2,dyt1,dyt2,dym1,dym2

    real(dl) tmp,dtau2o6,y1,y2,ap1,sh,ujl
    real(dl) dchimax,dchisource,sgn,sgndelchi,minujl
    real(dl), parameter:: MINUJl1 = 1.D-6  !cut-off point for smal ujl l=1
    logical Interpolate
    real(dl) out(SourceNum), source(SourceNum)
    real(dl), dimension(:,:), pointer :: sourcep, ddsourcep

    sourcep => IV%Source_q(:,1:)
    ddsourcep => IV%ddSource_q(:,1:)


    if (nend==nstart) then
        out=0
        return
    end if
    minujl=MINUJL1*AccuracyBoost/l
    isgn=sign(1,nstart-nend)!direction of chi integration
    !higher n, later time, smaller chi

    if (CP%closed) then
        !Need to cut off when ujl gets exponentially small as it approaches Pi
        chiDispTop = pi - chiDisp
    else
        chiDispTop = 1d20
    end if

    num1=1._dl/nu
    dchisource=dtau/CP%r

    scalel=l/scale
    if (scalel>=2000) then
        num2=num1*4
    else if (scalel>=1000) then
        num2=num1*2.5
    else if (scalel< 75) then
        num2=num1*0.1_dl
    else if (scalel<180) then
        num2=num1*0.3_dl
    else if (scalel < 600) then
        num2=num1*0.8_dl
    else
        num2=num1
    end if

    if ((isgn==1).and.(num2*AccuracyBoost < dchisource)) then  !Oscillating fast
        out = 0
        y1=0._dl !!So we know to calculate starting y1,y2 if there is next range
        y2=0._dl
        chi=(CP%tau0-TimeSteps%points(nend))/CP%r
        return
    end if
    if ((y2==0._dl).and.(y1==0._dl)) call USpherBesselWithDeriv(CP%closed,chi,l,nu,y1,y2)

    sgn=isgn

    nlowest=min(nstart,nend)
    aux1=1._dl*CP%r/dtau  !used to calculate nearest timestep quickly
    aux2=(CP%tau0-TimeSteps%points(nlowest))/dtau + nlowest


    nu2=nu*nu
    ap1=l*(l+1)

    sh=rofChi(chi)

    if (scalel < 120) then
        dchimax=0.6_dl*num1
    else if (scalel < 1400) then
        dchimax=0.25_dl*num1
    else
        dchimax=0.35_dl*num1
    end if

    dchimax=dchimax/AccuracyBoost

    ujl=y1/sh
    out = ujl * sourcep(nstart,1:SourceNum)/2

    Interpolate = dchisource > dchimax
    if (Interpolate) then !split up smaller than source step size
        delchi=dchimax
        Deltachi=sgn*(TimeSteps%points(nstart)-TimeSteps%points(nend))/CP%r
        nIntSteps=int(Deltachi/delchi+0.99_dl)
        delchi=Deltachi/nIntSteps
        dtau2o6=(CP%r*delchi)**2/6._dl
    else !step size is that of source
        delchi=dchisource
        nIntSteps=isgn*(nstart-nend)
    end if


    sgndelchi=delchi*sgn
    tmp=(ap1/sh**2 - nu2)
    hh=0.5_dl*sgndelchi
    h6=sgndelchi/6._dl


    do i=1,nIntSteps
        ! One step in the ujl integration
        ! fourth-order Runge-Kutta method to integrate equation for ujl

        dydchi1=y2         !deriv y1
        dydchi2=tmp*y1     !deriv y2
        xh=chi+hh          !midpoint of step
        yt1=y1+hh*dydchi1  !y1 at midpoint
        yt2=y2+hh*dydchi2  !y2 at midpoint
        dyt1=yt2           !deriv y1 at mid
        tmp=(ap1/rofChi(xh)**2 - nu2)


        dyt2=tmp*yt1       !deriv y2 at mid
        yt1=y1+hh*dyt1     !y1 at mid
        yt2=y2+hh*dyt2     !y2 at mid

        dym1=yt2           !deriv y1 at mid
        dym2=tmp*yt1       !deriv y2 at mid
        yt1=y1+sgndelchi*dym1 !y1 at end
        dym1=dyt1+dym1
        yt2=y2+sgndelchi*dym2 !y2 at end
        dym2=dyt2+dym2

        chi=chi+sgndelchi     !end point
        sh=rofChi(chi)
        dyt1=yt2           !deriv y1 at end
        tmp=(ap1/sh**2 - nu2)
        dyt2=tmp*yt1       !deriv y2 at end
        y1=y1+h6*(dydchi1+dyt1+2._dl*dym1) !add up
        y2=y2+h6*(dydchi2+dyt2+2._dl*dym2)

        ujl=y1/sh
        if ((isgn<0).and.(y1*y2<0._dl).or.((chi>chiDispTop).and.((chi>3.14).or.(y1*y2>0)))) then
            chi=0._dl
            exit   !exit because ujl now small
        end if

        if (Interpolate) then
            ! Interpolate the source
            taui=aux2-aux1*chi
            is=int(taui)
            b=taui-is
            if (b > 0.995) then
                !may save time, and prevents numerical error leading to access violation of zero index
                is=is+1
                source = sourcep(is,1:SourceNum)
            else
                a=1._dl-b
                tmpa=(a**3-a)
                tmpb=(b**3-b)
                source = a*sourcep(is,1:SourceNum)+b*sourcep(is+1,1:SourceNum)+ &
                (tmpa*ddsourcep(is,1:SourceNum) +  tmpb*ddsourcep(is+1,1:SourceNum))*dtau2o6
            end if
        else
            source = sourcep(nstart - i*isgn,1:SourceNum)
        end if
        out = out + source * ujl

        if (((isgn<0).or.(chi>chiDispTop)).and.(abs(ujl) < minujl)) then
            chi=0
            exit  !break when getting  exponentially small in dissipative region
        end if
    end do

    out = (out - source * ujl /2)*delchi*CP%r

    end subroutine DoRangeIntTensor

    subroutine GetInitPowerArrayVec(pows,ks, numks,pix)
    integer, intent(in) :: numks, pix
    real(dl) pows(numks), ks(numks)
    integer i

    do i = 1, numks
        !!change to vec...
        pows(i) =  ScalarPower(ks(i) ,pix)
        if (global_error_flag/=0) exit
    end do

    end subroutine GetInitPowerArrayVec


    subroutine GetInitPowerArrayTens(pows,ks, numks,pix)
    integer, intent(in) :: numks, pix
    real(dl) pows(numks), ks(numks)
    integer i

    do i = 1, numks
        pows(i) =  TensorPower(ks(i) ,pix)
        if (global_error_flag/=0) exit
    end do

    end subroutine GetInitPowerArrayTens


    subroutine CalcScalCls(CTrans)
    use Bispectrum
    implicit none
    Type(ClTransferData) :: CTrans
    integer pix,j, q_ix, w_ix, w_ix2
    real(dl) apowers
    real(dl) dlnk, ell, ctnorm, dbletmp, Delta1, Delta2
    real(dl), allocatable :: ks(:), dlnks(:), pows(:)

    allocate(ks(CTrans%q%npoints),dlnks(CTrans%q%npoints), pows(CTrans%q%npoints))

    do pix=1,CP%InitPower%nn
        do q_ix = 1, CTrans%q%npoints
            if (CP%flat) then
                ks(q_ix) = CTrans%q%points(q_ix)
                dlnks(q_ix) = CTrans%q%dpoints(q_ix)/CTrans%q%points(q_ix)
            else
                ks(q_ix) = sqrt(CTrans%q%points(q_ix)**2 - CP%curv)
                dlnks(q_ix) = CTrans%q%dpoints(q_ix)*CTrans%q%points(q_ix)/ks(q_ix)**2
            end if
            pows(q_ix) =  ScalarPower(ks(q_ix) ,pix)
            if (global_error_flag/=0) return
        end do

        !Seems not to OMP well.. comment
        !OMP PARAllEl DO DEFAUlT(SHARED),SCHEDUlE(STATIC,4) &
        !OMP & PRIVATE(j,q_ix,dlnk,apowers,ctnorm,dbletmp)
        do j=1,CTrans%ls%l0
            !Integrate dk/k Delta_l_q**2 * Power(k)
            ell = real(CTrans%ls%l(j),dl)
            if (j<= CTrans%max_index_nonlimber) then
                do q_ix = 1, CTrans%q%npoints
                    if (.not.(CP%closed.and.nint(CTrans%q%points(q_ix)*CP%r)<=CTrans%ls%l(j))) then
                        !cut off at nu = l + 1
                        dlnk = dlnks(q_ix)
                        apowers = pows(q_ix)

                        iCl_scalar(j,C_Temp:C_E,pix) = iCl_scalar(j,C_Temp:C_E,pix) +  &
                        apowers*CTrans%Delta_p_l_k(1:2,j,q_ix)**2*dlnk
                        iCl_scalar(j,C_Cross,pix) = iCl_scalar(j,C_Cross,pix) + &
                        apowers*CTrans%Delta_p_l_k(1,j,q_ix)*CTrans%Delta_p_l_k(2,j,q_ix)*dlnk

                        if (CTrans%NumSources>2 .and. has_cl_2D_array) then
                            ctnorm=sqrt((ell*ell-1)*(ell+2)*ell)
                            dbletmp=(ell*(ell+1))/OutputDenominator*fourpi

                            do w_ix=1,3 + num_redshiftwindows
                                Delta1= CTrans%Delta_p_l_k(w_ix,j,q_ix)
                                if (w_ix == 2) Delta1=Delta1*ctnorm

                                do w_ix2=1,3 + num_redshiftwindows
                                    if (w_ix2>= 3.and. w_ix>=3) then
                                        !Skip if the auto or cross-correlation is included in direct Limber result
                                        !Otherwise we need to include the sources e.g. to get counts-Temperature correct
                                        if (CTrans%limber_l_min(w_ix2)/= 0 .and. j>=CTrans%limber_l_min(w_ix2) &
                                        .and. CTrans%limber_l_min(w_ix)/= 0 .and. j>=CTrans%limber_l_min(w_ix)) cycle
                                    end if
                                    Delta2=  CTrans%Delta_p_l_k(w_ix2,j,q_ix)
                                    if (w_ix2 == 2) Delta2=Delta2*ctnorm
                                    iCl_Array(j,w_ix,w_ix2,pix) = iCl_Array(j,w_ix,w_ix2,pix)+Delta1*Delta2*apowers*dlnk*dbletmp
                                end do
                            end do
                        end if

                        if (CTrans%NumSources>2 ) then
                            if (limber_phiphi==0 .or.  CTrans%limber_l_min(3)== 0 .or. j<CTrans%limber_l_min(3)) then
                                iCl_scalar(j,C_Phi,pix) = iCl_scalar(j,C_Phi,pix) +  &
                                apowers*CTrans%Delta_p_l_k(3,j,q_ix)**2*dlnk
                                iCl_scalar(j,C_PhiTemp,pix) = iCl_scalar(j,C_PhiTemp,pix) +  &
                                apowers*CTrans%Delta_p_l_k(3,j,q_ix)*CTrans%Delta_p_l_k(1,j,q_ix)*dlnk
                                iCl_scalar(j,C_PhiE,pix) = iCl_scalar(j,C_PhiE,pix) +  &
                                apowers*CTrans%Delta_p_l_k(3,j,q_ix)*CTrans%Delta_p_l_k(2,j,q_ix)*dlnk
                            end if
                        end if
                    end if
                end do

            end if !limber (j<= max_bessels_l_index)

            !Output l(l+1)C_l/OutputDenominator
            ctnorm=(ell*ell-1)*(ell+2)*ell
            dbletmp=(ell*(ell+1))/OutputDenominator*fourpi

            iCl_scalar(j,C_Temp,pix)  =  iCl_scalar(j,C_Temp,pix)*dbletmp
            iCl_scalar(j,C_E,pix)     =  iCl_scalar(j,C_E,pix)*dbletmp*ctnorm
            iCl_scalar(j,C_Cross,pix) =  iCl_scalar(j,C_Cross,pix)*dbletmp*sqrt(ctnorm)
            if (CTrans%NumSources>2) then
                iCl_scalar(j,C_Phi,pix) = ALens*iCl_scalar(j,C_Phi,pix)*fourpi*ell**4
                !The lensing power spectrum computed is l^4 C_l^{\phi\phi}
                !We put pix extra factors of l here to improve interpolation in CTrans%ls%l
                iCl_scalar(j,C_PhiTemp,pix) = sqrt(ALens)*  iCl_scalar(j,C_PhiTemp,pix)*fourpi*ell**3
                !Cross-correlation is CTrans%ls%l^3 C_l^{\phi T}
                iCl_scalar(j,C_PhiE,pix) = sqrt(ALens)*  iCl_scalar(j,C_PhiE,pix)*fourpi*ell**3*sqrt(ctnorm)
                !Cross-correlation is CTrans%ls%l^3 C_l^{\phi E}
            end if
        end do
        !OMP END PARAllEl DO
    end do
    deallocate(ks,pows,dlnks)

    end subroutine CalcScalCls

    subroutine CalcScalCls2(CTrans)
    !Calculate C_ll' for non-isotropic models
    !Run with l_sample_boost=50 to get every l
    !not used in normal CAMB
    implicit none
    Type(ClTransferData) :: CTrans
    integer j,j2,in
    real(dl) apowers, pows(CTrans%q%npoints)
    integer q_ix
    real(dl)  ks(CTrans%q%npoints),dlnks(CTrans%q%npoints),dlnk
    real(dl) ctnorm,dbletmp
    real(dl), allocatable :: iCl_Scalar2(:,:,:,:)

    allocate(iCl_Scalar2(CTranS%ls%l0,CTrans%ls%l0,C_Temp:C_last,CP%InitPower%nn))
    iCl_scalar2 = 0

    do in=1,CP%InitPower%nn
        do q_ix = 1, CTrans%q%npoints
            if (CP%flat) then
                ks(q_ix) = CTrans%q%points(q_ix)
                dlnks(q_ix) = CTrans%q%dpoints(q_ix)/CTrans%q%points(q_ix)
            else
                ks(q_ix) = sqrt(CTrans%q%points(q_ix)**2 - CP%curv)
                dlnks(q_ix) = CTrans%q%dpoints(q_ix)*CTrans%q%points(q_ix)/ks(q_ix)**2
            end if

            pows(q_ix) =  ScalarPower(ks(q_ix) ,in)
            if (global_error_flag/=0) return
        end do

        do j=1,CTrans%ls%l0
            do j2=1,CTrans%ls%l0
                !Integrate dk/k Delta_l_q**2 * Power(k)
                do q_ix = 1, CTrans%q%npoints
                    if (.not.(CP%closed.and.nint(CTrans%q%points(q_ix)*CP%r)<= CTrans%ls%l(j))) then
                        !cut off at nu = l + 1
                        dlnk = dlnks(q_ix)
                        apowers = pows(q_ix)

                        iCl_scalar2(j,j2,C_Temp:C_E,in) = iCl_scalar2(j,j2,C_Temp:C_E,in) +  &
                        apowers*CTrans%Delta_p_l_k(1:2,j,q_ix)*CTrans%Delta_p_l_k(1:2,j2,q_ix)*dlnk
                        iCl_scalar2(j,j2,C_Cross,in) = iCl_scalar2(j,j2,C_Cross,in) + &
                        apowers*CTrans%Delta_p_l_k(1,j,q_ix)*CTrans%Delta_p_l_k(2,j2,q_ix)*dlnk
                    end if
                end do

                !Output l(l+1)C_l/OutputDenominator

                !ctnorm = (CTrans%ls%l+2)!/(CTrans%ls%l-2)! - beware of int overflow
                ctnorm=(CTrans%ls%l(j)*CTrans%ls%l(j)-1)*real((CTrans%ls%l(j)+2)*CTrans%ls%l(j),dl)
                ctnorm=sqrt(ctnorm*(CTrans%ls%l(j2)*CTrans%ls%l(j2)-1)*real((CTrans%ls%l(j2)+2)*CTrans%ls%l(j2),dl))

                dbletmp=(CTrans%ls%l(j)*(CTrans%ls%l(j)+1))/OutputDenominator*fourpi
                dbletmp=sqrt(dbletmp*(CTrans%ls%l(j2)*(CTrans%ls%l(j2)+1))/OutputDenominator*fourpi  )

                iCl_scalar2(j,j2,C_Temp,in)  =  iCl_scalar2(j,j2,C_Temp,in)*dbletmp
                iCl_scalar2(j,j2,C_E,in)     =  iCl_scalar2(j,j2,C_E,in)*dbletmp*ctnorm
                iCl_scalar2(j,j2,C_Cross,in) =  iCl_scalar2(j,j2,C_Cross,in)*dbletmp*sqrt(ctnorm)
            end do
        end do
    end do

    call CreateTxtFile('z:\cl2.dat',1)
    do j=1,CTrans%ls%l0
        do j2=1,CTrans%ls%l0
            write (1,*) CTrans%ls%l(j),CTrans%ls%l(j2),iCl_scalar2(j,j2,1,1)*7.4311e12
        end do
    end do
    close(1)
    call CreateTxtFile('cl1l2.dat',1)
    do j=1,999
        write (1,'(999E15.5)') iCl_scalar2(j,1:999,1,1)*7.4311e12
    end do
    stop

    end subroutine CalcScalCls2


    subroutine CalcTensCls(CTrans, GetInitPowers)
    implicit none
    Type(ClTransferData) :: CTrans
    external GetInitPowers
    integer in,j, q_ix
    real(dl) nu
    real(dl) apowert,  measure
    real(dl) ctnorm,dbletmp
    real(dl) pows(CTrans%q%npoints)
    real(dl)  ks(CTrans%q%npoints),measures(CTrans%q%npoints)

    !For tensors we want Integral dnu/nu (nu^2-3)/(nu^2-1) Delta_l_k^2 P(k) for CP%closed

    do in=1,CP%InitPower%nn
        do q_ix = 1, CTrans%q%npoints
            if (CP%flat) then
                ks(q_ix) = CTrans%q%points(q_ix)
                measures(q_ix) = CTrans%q%dpoints(q_ix)/CTrans%q%points(q_ix)
            else
                nu = CTrans%q%points(q_ix)*CP%r
                ks(q_ix) = sqrt(CTrans%q%points(q_ix)**2 - 3*CP%curv)
                measures(q_ix) = CTrans%q%dpoints(q_ix)/CTrans%q%points(q_ix)*(nu**2-3*CP%Ksign)/(nu**2-CP%Ksign)
            end if
        end do

        call GetInitPowers(pows,ks,CTrans%q%npoints,in)

        !$OMP PARAllEl DO DEFAUlT(SHARED),SCHEDUlE(STATIC,4) &
        !$OMP & PRIVATE(j,q_ix,measure,apowert,ctnorm,dbletmp)
        do j=1,CTrans%ls%l0
            do q_ix = 1, CTrans%q%npoints
                if (.not.(CP%closed.and. nint(CTrans%q%points(q_ix)*CP%r)<=CTrans%ls%l(j))) then
                    !cut off at nu = l+1
                    apowert = pows(q_ix)
                    measure = measures(q_ix)

                    iCl_tensor(j,CT_Temp:CT_B,in) = iCl_tensor(j,CT_Temp:CT_B,in) + &
                    apowert*CTrans%Delta_p_l_k(CT_Temp:CT_B,j,q_ix)**2*measure

                    iCl_tensor(j,CT_cross, in ) = iCl_tensor(j,CT_cross, in ) &
                    +apowert*CTrans%Delta_p_l_k(CT_Temp,j,q_ix)*CTrans%Delta_p_l_k(CT_E,j,q_ix)*measure
                end if
            end do

            ctnorm=(CTrans%ls%l(j)*CTrans%ls%l(j)-1)*real((CTrans%ls%l(j)+2)*CTrans%ls%l(j),dl)
            dbletmp=(CTrans%ls%l(j)*(CTrans%ls%l(j)+1))/OutputDenominator*pi/4
            iCl_tensor(j, CT_Temp, in) = iCl_tensor(j, CT_Temp, in)*dbletmp*ctnorm
            if (CTrans%ls%l(j)==1) dbletmp=0
            iCl_tensor(j, CT_E:CT_B, in) = iCl_tensor(j, CT_E:CT_B, in)*dbletmp
            iCl_tensor(j, CT_Cross, in)  = iCl_tensor(j, CT_Cross, in)*dbletmp*sqrt(ctnorm)
        end do
    end do

    end subroutine CalcTensCls


    subroutine CalcVecCls(CTrans, GetInitPowers)
    implicit none
    Type(ClTransferData) :: CTrans
    external GetInitPowers
    integer in,j, q_ix
    real(dl) power,  measure
    real(dl) ctnorm,lfac,dbletmp
    real(dl) pows(CTrans%q%npoints)
    real(dl)  ks(CTrans%q%npoints),measures(CTrans%q%npoints)

    do in=1,CP%InitPower%nn
        do q_ix = 1, CTrans%q%npoints
            ks(q_ix) = CTrans%q%points(q_ix)
            measures(q_ix) = CTrans%q%dpoints(q_ix)/CTrans%q%points(q_ix)
        end do

        call GetInitPowers(pows,ks,CTrans%q%npoints,in)

        !$OMP PARAllEl DO DEFAUlT(SHARED),SCHEDUlE(STATIC,4) &
        !$OMP & PRIVATE(j,q_ix,measure,power,ctnorm,dbletmp,lfac)
        do j=1,CTrans%ls%l0
            do q_ix = 1, CTrans%q%npoints
                if (.not.(CP%closed.and. nint(CTrans%q%points(q_ix)*CP%r)<=CTrans%ls%l(j))) then
                    !cut off at nu = l+1
                    power = pows(q_ix)
                    measure = measures(q_ix)

                    iCl_vector(j,CT_Temp:CT_B,in) = iCl_vector(j,CT_Temp:CT_B,in) + &
                    power*CTrans%Delta_p_l_k(CT_Temp:CT_B,j,q_ix)**2*measure

                    iCl_vector(j,CT_cross, in ) = iCl_vector(j,CT_cross, in ) &
                    +power*CTrans%Delta_p_l_k(CT_Temp,j,q_ix)*CTrans%Delta_p_l_k(CT_E,j,q_ix)*measure
                end if
            end do

            ctnorm=CTrans%ls%l(j)*(CTrans%ls%l(j)+1)
            dbletmp=(CTrans%ls%l(j)*(CTrans%ls%l(j)+1))/OutputDenominator*pi/8
            iCl_vector(j, CT_Temp, in)   = iCl_vector(j, CT_Temp, in)*dbletmp*ctnorm
            lfac = (CTrans%ls%l(j) + 2)*(CTrans%ls%l(j) - 1)
            iCl_vector(j, CT_E:CT_B, in) = iCl_vector(j, CT_E:CT_B, in)*dbletmp*lfac
            iCl_vector(j, CT_Cross, in)  = iCl_vector(j, CT_Cross, in)*dbletmp*sqrt(lfac*ctnorm)
        end do
    end do

    end subroutine CalcVecCls


    subroutine InterpolateCls(CTransS,CTransT,CTransV)
    implicit none
    Type(ClTransferData) :: CTransS, CTransT, CTransV
    integer in,i,j
    integer, dimension(2,2), parameter :: ind = reshape( (/ 1,3,3,2 /), shape(ind))
    !use verbose form above for gfortran consistency  [[1,3],[3,2]]

    !Note using log interpolation is worse

    !$OMP PARALLEL DO DEFAULT(SHARED), PRIVATE(i,j,in), SHARED(CTransS,CTransT),IF(CP%InitPower%nn > 1)
    do in=1,CP%InitPower%nn
        if (CP%WantScalars) then
            do i = C_Temp, C_last
                call InterpolateClArrTemplated(CTransS%ls,iCl_scalar(1,i,in),Cl_scalar(lmin, in, i), &
                CTransS%ls%l0,i)
            end do

            if (CTransScal%NumSources>2 .and. has_cl_2D_array) then
                do i=1,3+num_redshiftwindows
                    do j=i,3+num_redshiftwindows
                        if (i<3 .and. j<3) then
                            Cl_scalar_array(:,in,i,j) = Cl_scalar(:, in, ind(i,j))
                        else
                            call InterpolateClArr(CTransS%ls,iCl_array(1,i,j,in), &
                            Cl_scalar_array(lmin, in, i,j),CTransS%ls%l0)
                        end if
                        if (i/=j) Cl_scalar_array(:,in,j,i) = Cl_scalar_array(:,in,i,j)
                    end do
                end do
            end if
        end if

        if (CP%WantVectors) then
            do i = C_Temp, CT_cross
                call InterpolateClArr(CTransV%ls,iCl_vector(1,i,in),Cl_vector(lmin, in, i),CTransV%ls%l0)
            end do
        end if

        if (CP%WantTensors) then
            do i = CT_Temp, CT_Cross
                call InterpolateClArr(CTransT%ls,iCl_tensor(1,i,in),Cl_tensor(lmin, in, i), CTransT%ls%l0)
            end do
        end if
    end do
    !$OMP END PARALLEL DO
    end subroutine InterpolateCls


    end module CAMBmain<|MERGE_RESOLUTION|>--- conflicted
+++ resolved
@@ -918,10 +918,9 @@
     type(EvolutionVars) EV
     real(dl) tau,tol1,tauend, taustart
     integer j,ind,itf
-    real(dl) c(24),w(EV%nvar,9), y(EV%nvar), sources(SourceNum), dummy_sources(3)
+    real(dl) c(24),w(EV%nvar,9), y(EV%nvar), sources(SourceNum)
 
     real(dl) yprime(EV%nvar), ddelta, delta, adotoa,dtauda, growth
-    real(dl) weyl
     external dtauda
 
     if (fixq/=0._dl) then
@@ -987,18 +986,9 @@
                 end if
                 !     output transfer functions for this k-value.
 
-
-                MT%TransferWeyl(EV%q_ix,itf)= 1.0
                 if (abs(tau-tautf(itf)) < 1.e-5_dl) then
-<<<<<<< HEAD
-                    call outtransf(EV,y, MT%TransferData(:,EV%q_ix,itf))
-                    call output(EV,y,j,tau,dummy_sources,weyl)
-                    MT%TransferWeyl(EV%q_ix,itf)=weyl
-                    
-=======
                     call outtransf(EV,y, tau, MT%TransferData(:,EV%q_ix,itf))
 
->>>>>>> 7209cb9b
                     itf=itf+1
                     if (j < TimeSteps%npoints) then
                         if (itf <= CP%Transfer%num_redshifts.and. &
@@ -1129,7 +1119,6 @@
     integer ind, i
     real(dl) c(24),w(EV%nvar,9), y(EV%nvar)
     real(dl) atol
-    real(dl) weyl,dummy_sources(3)
 
     atol=tol/exp(AccuracyBoost-1)
     if (CP%Transfer%high_precision) atol=atol/10000
@@ -1141,14 +1130,7 @@
     do i=1,CP%Transfer%num_redshifts
         call GaugeInterface_EvolveScal(EV,tau,y,tautf(i),atol,ind,c,w)
         if (global_error_flag/=0) return
-<<<<<<< HEAD
-        call outtransf(EV,y,MT%TransferData(:,EV%q_ix,i))
-        ! 3rd argument doesn't matter to get phi
-        call output(EV,y,TimeSteps%npoints,tau,dummy_sources,weyl)
-        MT%TransferWeyl(EV%q_ix,i)=weyl
-=======
         call outtransf(EV,y,tau,MT%TransferData(:,EV%q_ix,i))
->>>>>>> 7209cb9b
     end do
 
     end subroutine GetTransfer
