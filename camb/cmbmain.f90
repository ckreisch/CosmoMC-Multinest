--- conflicted
+++ resolved
@@ -1,7 +1,6 @@
-<<<<<<< HEAD
     !     This this is the main CAMB program module.
     !
-    !     Code for Anisotropies in the Microwave Backgroundeqma
+!     Code for Anisotropies in the Microwave Background
     !     by Antony lewis (http://cosmologist.info) and Anthony Challinor
     !     See readme.html for documentation.
 
@@ -140,153 +139,10 @@
 
         if (CP%WantTensors) then
             maximum_l = CP%Max_l_tensor
-=======
-!     This this is the main CAMB program module.
-!
-!     Code for Anisotropies in the Microwave Background
-!     by Antony lewis (http://cosmologist.info) and Anthony Challinor
-!     See readme.html for documentation. 
-
-!     Note that though the code is internally parallelised, it is not thread-safe
-!     so you cannot generate more than one model at the same time in different threads.
-!
-!     Based on CMBFAST  by  Uros Seljak and Matias Zaldarriaga, itself based
-!     on Boltzmann code written by Edmund Bertschinger, Chung-Pei Ma and Paul Bode.
-!     Original CMBFAST copyright and disclaimer:
-!
-!     Copyright 1996 by Harvard-Smithsonian Center for Astrophysics and
-!     the Massachusetts Institute of Technology.  All rights reserved.
-!
-!     THIS SOFTWARE IS PROVIDED "AS IS", AND M.I.T. OR C.f.A. MAKE NO
-!     REPRESENTATIONS OR WARRANTIES, EXPRESS OR IMPlIED.
-!     By way of example, but not limitation,
-!     M.I.T. AND C.f.A MAKE NO REPRESENTATIONS OR WARRANTIES OF
-!     MERCHANTABIlITY OR FITNESS FOR ANY PARTICUlAR PURPOSE OR THAT
-!     THE USE OF THE lICENSED SOFTWARE OR DOCUMENTATION WIll NOT INFRINGE
-!     ANY THIRD PARTY PATENTS, COPYRIGHTS, TRADEMARKS OR OTHER RIGHTS.
-!
-!     portions of this software are based on the COSMICS package of
-!     E. Bertschinger.  See the lICENSE file of the COSMICS distribution
-!     for restrictions on the modification and distribution of this software.
-
-  module CAMBmain
-
-!     This code evolves the linearized perturbation equations of general relativity,
-!     the Boltzmann equations and the fluid equations for perturbations
-!     of a Friedmann-Robertson-Walker universe with a supplied system of gauge-dependent equation
-!     in a modules called GaugeInterface.  The sources for the line of sight integral are
-!     computed at sampled times during the evolution for various of wavenumbers. The sources
-!     are then interpolated to a denser wavenumber sampling for computing the line of
-!     sight integrals of the form Integral d(conformal time) source_k * bessel_k_l. 
-!     For CP%flat models the bessel functions are interpolated from a pre-computed table, for
-!     non-CP%flat models the hyperspherical Bessel functions are computed by integrating their
-!     differential equation. Both phases ('Evolution' and 'Integration') can do separate 
-!     wavenumbers in parallel.
-
-!     The time variable is conformal  time dtau=dt/a(t) and the spatial dependence is Fourier transformed 
-!     with q=sqrt(k**2 + (|m|+1)K), comoving distances are x=CP%r/a(t), with a(t)=1 today.  
-!     The units of both length and time are Mpc.
-
-!    Many elements are part of derived types (to make thread safe or to allow non-sequential code use
-!    CP = CAMB parameters
-!    EV = Time evolution variables
-!    IV = Source integration variables
-!    CT = Cl transfer data
-!    MT = matter transfer data
-
-! Modules are defined in modules.f90, except GaugeInterface which gives the background and gauge-dependent 
-! perturbation equations, and InitialPower which provides the initial power spectrum.
-
-      use precision
-      use ModelParams
-      use ModelData
-      use GaugeInterface
-      use Transfer
-      use SpherBessels
-      use lvalues
-      use MassiveNu
-      use InitialPower
-      use Errors
-
-      implicit none
-
-      private
-
-      logical ExactClosedSum  !do all nu values in sum for Cls for Omega_k>0.1
-  
-
-      !Variables for integrating the sources with the bessel functions for each wavenumber
-       type IntegrationVars
-          integer q_ix
-          real(dl) q, dq    !q value we are doing and delta q
-  !        real(dl), dimension(:,:), pointer :: Delta_l_q
-            !Contribution to C_l integral from this k 
-          real(dl), dimension(:,:), pointer :: Source_q, ddSource_q
-            !Interpolated sources for this k
-    
-          integer SourceSteps !number of steps up to where source is zero
-
-      end type IntegrationVars
-      
-      integer SourceNum
-      !SourceNum is total number sources (2 or 3 for scalars, 3 for tensors).
-
-      real(dl) tautf(0:max_transfer_redshifts)  !Time of Trasfer%redshifts
-        
-
-      real(dl), dimension(:,:,:), allocatable :: Src, ddSrc !Sources and second derivs
-        ! indices  Src( k_index, source_index, time_step_index )    
-  
-      real(dl), dimension(:,:,:), allocatable :: iCl_scalar, iCl_vector,iCl_tensor
-       ! Cls at the l values we actually compute,  iCl_xxx(l_index, Cl_type, initial_power_index)
-      
-      Type(Regions) :: Evolve_q
-
-      real(dl),parameter :: qmin0=0.1_dl
-
-      real(dl) :: dtaurec_q
-    
-!     qmax - CP%Max_eta_k/CP%tau0, qmin = qmin0/CP%tau0 for flat case
-
-      real(dl) qmin, qmax 
-
-      real(dl) max_etak_tensor , max_etak_vector, max_etak_scalar
- !     Will only be calculated if k*tau < max_etak_xx
-
-      integer maximum_l !Max value of l to compute
-      real(dl) :: maximum_qeta = 3000._dl
-
-      real(dl) :: fixq = 0._dl !Debug output of one q
-      
-      real(dl) :: ALens = 1._dl
-      
-      Type(ClTransferData), pointer :: ThisCT
-                    
-      public cmbmain, ALens, ClTransferToCl, InitVars !InitVars for BAO hack
-
-contains  
-
-     
-      subroutine cmbmain
-      integer q_ix 
-      type(EvolutionVars) EV
-  
-!     Timing variables for testing purposes. Used if DebugMsgs=.true. in ModelParams
-      real(sp) actual,timeprev,starttime
-
-      if (CP%WantCls) then
-        
-         if (CP%WantTensors .and. CP%WantScalars) stop 'CMBMAIN cannot generate tensors and scalars'
-         !Use CAMB_GetResults instead
-
-         if (CP%WantTensors) then
-            maximum_l = CP%Max_l_tensor 
->>>>>>> 0ef241d2
             maximum_qeta = CP%Max_eta_k_tensor
         else
             maximum_l = CP%Max_l
             maximum_qeta = CP%Max_eta_k
-<<<<<<< HEAD
         end if
 
         call initlval(lSamp, maximum_l)
@@ -308,7 +164,10 @@
         write (*,*) 'r = ',real(CP%r),' scale = ',real(scale), 'age = ', real(CP%tau0)
     end if
 
-    if (.not. CP%OnlyTransfers .or. CP%NonLinear==NonLinear_Lens)call InitializePowers(CP%InitPower,CP%curv)
+       !JD 08/13 for nonlinear lensing of CMB + MPK compatibility
+       !if (.not. CP%OnlyTransfers .or. CP%NonLinear==NonLinear_Lens)  call InitializePowers(CP%InitPower,CP%curv)
+       if (.not. CP%OnlyTransfers .or. CP%NonLinear==NonLinear_Lens .or. CP%NonLinear==NonLinear_both) &
+         call InitializePowers(CP%InitPower,CP%curv)
     if (global_error_flag/=0) return
 
     !Calculation of the CMB sources.
@@ -344,76 +203,6 @@
         !$OMP END PARAllEl DO
 
         if (DebugMsgs .and. Feedbacklevel > 0) then
-=======
-         end if
-
-   
-         call initlval(lSamp, maximum_l)
-         
-         if (CP%flat)  call InitSpherBessels
-         !This is only slow if not called before with same (or higher) Max_l, Max_eta_k
-         !Preferably stick to Max_l being a multiple of 50
-      end if 
-
-
-      if (DebugMsgs .and. Feedbacklevel > 0) then
-         actual=GetTestTime()
-         starttime=actual !times don't include reading the Bessel file
-       end if
-    
-      call InitVars !Most of single thread time spent here (in InitRECFAST)
-      if (global_error_flag/=0) return
-
-      if (DebugMsgs .and. Feedbacklevel > 0) then
-         timeprev=actual
-         actual=GetTestTime()
-         write(*,*) actual-timeprev,' Timing for InitVars'
-         write (*,*) 'r = ',real(CP%r),' scale = ',real(scale), 'age = ', real(CP%tau0)  
-      end if 
-       
-       !JD 08/13 for nonlinear lensing of CMB + MPK compatibility
-       !if (.not. CP%OnlyTransfers .or. CP%NonLinear==NonLinear_Lens)  call InitializePowers(CP%InitPower,CP%curv)
-       if (.not. CP%OnlyTransfers .or. CP%NonLinear==NonLinear_Lens .or. CP%NonLinear==NonLinear_both) &
-         call InitializePowers(CP%InitPower,CP%curv)
-       if (global_error_flag/=0) return
-
-!     Calculation of the CMB sources.
-
-
-      if (CP%WantCls) call SetkValuesForSources 
-
-      if (CP%WantTransfer) call InitTransfer
- 
-!      ***note that !$ is the prefix for conditional multi-processor compilation***
-      !$ if (ThreadNum /=0) call OMP_SET_NUM_THREADS(ThreadNum)
-        
-   
-      if (CP%WantCls) then
-
-         if (DebugMsgs .and. Feedbacklevel > 0) write(*,*) 'Set ',Evolve_q%npoints,' source k values'
-         
-         call GetSourceMem
-
-         if (CP%WantScalars) then
-             ThisCT => CTransScal
-         else if (CP%WantVectors) then
-             ThisCT => CTransVec
-         else
-             ThisCT => CTransTens
-         end if
-
-         ThisCT%NumSources = SourceNum
-         ThisCT%ls = lSamp
-
-         !$OMP PARAllEl DO DEFAUlT(SHARED),SCHEDUlE(DYNAMIC) &
-         !$OMP & PRIVATE(EV, q_ix)
-         do q_ix= 1,Evolve_q%npoints
-             if (global_error_flag==0) call DoSourcek(EV,q_ix)
-         end do
-         !$OMP END PARAllEl DO
-        
-         if (DebugMsgs .and. Feedbacklevel > 0) then
->>>>>>> 0ef241d2
             timeprev=actual
             actual=GetTestTime()
             write(*,*) actual-timeprev,' Timing for source calculation'
@@ -424,59 +213,6 @@
     ! If transfer functions are requested, set remaining k values and output
     if (CP%WantTransfer .and. global_error_flag==0) then
         call TransferOut
-<<<<<<< HEAD
-=======
-         if (DebugMsgs .and. Feedbacklevel > 0) then
-         timeprev=actual
-         actual=GetTestTime()
-         write(*,*) actual-timeprev,' Timing for transfer k values'
-         end if  
-      end if
-      
-      !JD 08/13 for nonlinear lensing of CMB + MPK compatibility
-      if (CP%WantTransfer .and. CP%WantCls .and. CP%DoLensing &
-            .and. (CP%NonLinear==NonLinear_Lens .or. CP%NonLinear==NonLinear_both)&
-            .and. global_error_flag==0) then
-          
-          call NonLinearLensing
-          if (DebugMsgs .and. Feedbacklevel > 0) then
-             timeprev=actual
-             actual=GetTestTime()
-             write(*,*) actual-timeprev,' Timing for NonLinear'
-          end if
-
-       end if
-
-       if (CP%WantTransfer .and. .not. CP%OnlyTransfers .and. global_error_flag==0) &
-          call Transfer_Get_sigma8(MT,8._dl) 
-           !Can call with other arguments if need different size
- 
-!     if CMB calculations are requested, calculate the Cl by
-!     integrating the sources over time and over k.
-
-
-      if (CP%WantCls) then
-         
-         if (global_error_flag==0) then
-          
-         call InitSourceInterpolation   
-       
-         ExactClosedSum = CP%curv > 5e-9_dl .or. scale < 0.93_dl
-     
-         call SetkValuesForInt
-
-         if (DebugMsgs .and. Feedbacklevel > 0) write(*,*) 'Set ',ThisCT%q%npoints,' integration k values'
-   
-      !Begin k-loop and integrate Sources*Bessels over time
-
-      
-      !$OMP PARAllEl DO DEFAUlT(SHARED),SHARED(TimeSteps), SCHEDUlE(STATIC,4) 
-          do q_ix=1,ThisCT%q%npoints
-            call SourceToTransfers(q_ix)
-         end do !q loop
-       !$OMP END PARAllEl DO 
-  
->>>>>>> 0ef241d2
         if (DebugMsgs .and. Feedbacklevel > 0) then
             timeprev=actual
             actual=GetTestTime()
@@ -485,7 +221,7 @@
     end if
 
     if (CP%WantTransfer .and. CP%WantCls .and. WantLateTime &
-    .and. CP%NonLinear==NonLinear_Lens .and. global_error_flag==0) then
+    .and. (CP%NonLinear==NonLinear_Lens .or. CP%NonLinear==NonLinear_both) .and. global_error_flag==0) then
         call MakeNonlinearSources
         if (DebugMsgs .and. Feedbacklevel > 0) then
             timeprev=actual
