    ! Modules used by cmbmain and other routines.

    !     Code for Anisotropies in the Microwave Background
    !     by Antony Lewis (http://cosmologist.info) and Anthony Challinor
    !     See readme.html for documentation.
    !
    !     Based on CMBFAST  by  Uros Seljak and Matias Zaldarriaga, itself based
    !     on Boltzmann code written by Edmund Bertschinger, Chung-Pei Ma and Paul Bode.
    !     Original CMBFAST copyright and disclaimer:
    !
    !     Copyright 1996 by Harvard-Smithsonian Center for Astrophysics and
    !     the Massachusetts Institute of Technology.  All rights reserved.
    !
    !     THIS SOFTWARE IS PROVIDED "AS IS", AND M.I.T. OR C.f.A. MAKE NO
    !     REPRESENTATIONS OR WARRANTIES, EXPRESS OR IMPLIED.
    !     By way of example, but not limitation,
    !     M.I.T. AND C.f.A MAKE NO REPRESENTATIONS OR WARRANTIES OF
    !     MERCHANTABILITY OR FITNESS FOR ANY PARTICULAR PURPOSE OR THAT
    !     THE USE OF THE LICENSED SOFTWARE OR DOCUMENTATION WILL NOT INFRINGE
    !     ANY THIRD PARTY PATENTS, COPYRIGHTS, TRADEMARKS OR OTHER RIGHTS.
    !
    !     portions of this software are based on the COSMICS package of
    !     E. Bertschinger.  See the LICENSE file of the COSMICS distribution
    !     for restrictions on the modification and distribution of this software.


    module ModelParams
    use precision
    use Ranges
    use InitialPower
    use Reionization
    use Recombination
    use Errors

    implicit none
    public

    character(LEN=*), parameter :: version = 'Sept14'

    integer :: FeedbackLevel = 0 !if >0 print out useful information about the model

    logical, parameter :: DebugMsgs=.false. !Set to true to view progress and timing

    logical, parameter :: DebugEvolution = .false. !Set to true to do all the evolution for all k

    real(dl) :: DebugParam = 0._dl !not used but read in, useful for parameter-dependent tests

    logical ::  do_bispectrum  = .false.
    logical, parameter :: hard_bispectrum = .false. ! e.g. warm inflation where delicate cancellations

    logical, parameter :: full_bessel_integration = .false. !(go into the tails when calculating the sources)

    integer, parameter :: Nu_int = 0, Nu_trunc=1, Nu_approx = 2, Nu_best = 3
    !For CAMBparams%MassiveNuMethod
    !Nu_int: always integrate distribution function
    !Nu_trunc: switch to expansion in velocity once non-relativistic
    !Nu_approx: approximate scheme - good for CMB, but not formally correct and no good for matter power
    !Nu_best: automatically use mixture which is fastest and most accurate

    integer, parameter :: max_Nu = 5 !Maximum number of neutrino species
    integer, parameter :: max_transfer_redshifts = 250
    integer, parameter :: fileio_unit = 13 !Any number not used elsewhere will do
    integer, parameter :: outNone=1

    integer :: max_bessels_l_index  = 1000000
    real(dl) :: max_bessels_etak = 1000000*2

    real(dl), parameter ::  OutputDenominator =twopi
    !When using outNone the output is l(l+1)Cl/OutputDenominator

    Type(Regions) :: TimeSteps

    type TransferParams
        logical     ::  high_precision
        integer     ::  num_redshifts
        real(dl)    ::  kmax         !these are acutally q values, but same as k for flat
        integer     ::  k_per_logint ! ..
        real(dl)    ::  redshifts(max_transfer_redshifts)
        !JD 08/13 Added so both NL lensing and PK can be run at the same time
        real(dl)    ::  PK_redshifts(max_transfer_redshifts)
        real(dl)    ::  NLL_redshifts(max_transfer_redshifts)
        integer     ::  PK_redshifts_index(max_transfer_redshifts)
        integer     ::  NLL_redshifts_index(max_transfer_redshifts)
        integer     ::  PK_num_redshifts
        integer     ::  NLL_num_redshifts

    end type TransferParams

    !other variables, options, derived variables, etc.

    integer, parameter :: NonLinear_none=0, NonLinear_Pk =1, NonLinear_Lens=2
    integer, parameter :: NonLinear_both=3  !JD 08/13 added so both can be done

    ! Main parameters type
    type CAMBparams

        logical   :: WantCls, WantTransfer
        logical   :: WantScalars, WantTensors, WantVectors
        logical   :: DoLensing
        logical   :: want_zstar, want_zdrag     !!JH for updated BAO likelihood.
        logical   :: PK_WantTransfer             !JD 08/13 Added so both NL lensing and PK can be run at the same time
        integer   :: NonLinear
        logical   :: Want_CMB

        integer   :: Max_l, Max_l_tensor
        real(dl)  :: Max_eta_k, Max_eta_k_tensor
        ! _tensor settings only used in initialization,
        !Max_l and Max_eta_k are set to the tensor variables if only tensors requested

        real(dl)  :: omegab, omegac, omegav, omegan
        !Omega baryon, CDM, Lambda and massive neutrino
        real(dl)  :: H0,TCMB,yhe,Num_Nu_massless
        integer   :: Num_Nu_massive !sum of Nu_mass_numbers below
        integer   :: Nu_mass_eigenstates  !1 for degenerate masses
        logical   :: share_delta_neff !take fractional part to heat all eigenstates the same
        real(dl)  :: Nu_mass_degeneracies(max_nu)
        real(dl)  :: Nu_mass_fractions(max_nu) !The ratios of the total densities
        integer   :: Nu_mass_numbers(max_nu) !physical number per eigenstate

        integer   :: Scalar_initial_condition
        !must be one of the initial_xxx values defined in GaugeInterface

        integer   :: OutputNormalization
        !outNone, or C_OutputNormalization=1 if > 1

        logical   :: AccuratePolarization
        !Do you care about the accuracy of the polarization Cls?

        logical   :: AccurateBB
        !Do you care about BB accuracy (e.g. in lensing)

        !Reionization settings - used if Reion%Reionization=.true.
        logical   :: AccurateReionization
        !Do you care about pecent level accuracy on EE signal from reionization?

        integer   :: MassiveNuMethod

        type(InitialPowerParams) :: InitPower  !see power_tilt.f90 - you can change this
        type(ReionizationParams) :: Reion
        type(RecombinationParams):: Recomb
        type(TransferParams)     :: Transfer

        real(dl) ::  InitialConditionVector(1:10) !Allow up to 10 for future extensions
        !ignored unless Scalar_initial_condition == initial_vector

        logical OnlyTransfers !Don't use initial power spectrum data, instead get Delta_q_l array
        !If true, sigma_8 is not calculated either

        logical DerivedParameters !calculate various derived parameters  (ThermoDerivedParams)

        !Derived parameters, not set initially
        type(ReionizationHistory) :: ReionHist

        logical flat,closed,open
        real(dl) omegak
        real(dl) curv,r, Ksign !CP%r = 1/sqrt(|CP%curv|), CP%Ksign = 1,0 or -1
        real(dl) tau0,chi0 !time today and rofChi(CP%tau0/CP%r)

    end type CAMBparams

    type(CAMBparams), save :: CP  !Global collection of parameters

    real(dl) scale !relative to CP%flat. e.g. for scaling lSamp%l sampling.

    logical ::call_again = .false.
    !if being called again with same parameters to get different thing

    !     grhom =kappa*a^2*rho_m0
    !     grhornomass=grhor*number of massless neutrino species
    !     taurst,taurend - time at start/end of recombination
    !     dtaurec - dtau during recombination
    !     adotrad - a(tau) in radiation era

    real(dl) grhom,grhog,grhor,grhob,grhoc,grhov,grhornomass,grhok
    real(dl) taurst,dtaurec,taurend, tau_maxvis,adotrad

    !Neutrinos
    real(dl) grhormass(max_nu)

    !     nu_masses=m_nu*c**2/(k_B*T_nu0)
    real(dl) :: nu_masses(max_nu)

    real(dl) akthom !sigma_T * (number density of protons now)
    real(dl) fHe !n_He_tot / n_H_tot
    real(dl) Nnow


    integer :: ThreadNum = 0
    !If zero assigned automatically, obviously only used if parallelised

    !Parameters for checking/changing overall accuracy
    !If HighAccuracyDefault=.false., the other parameters equal to 1 corresponds to ~0.3% scalar C_l accuracy
    !If HighAccuracyDefault=.true., the other parameters equal to 1 corresponds to ~0.1% scalar C_l accuracy (at L>600)
    logical :: HighAccuracyDefault = .false.

    real(dl) :: lSampleBoost=1._dl
    !Increase lSampleBoost to increase sampling in lSamp%l for Cl interpolation

    real(dl) :: AccuracyBoost =1._dl

    !Decrease step sizes, etc. by this parameter. Useful for checking accuracy.
    !Can also be used to improve speed significantly if less accuracy is required.
    !or improving accuracy for extreme models.
    !Note this does not increase lSamp%l sampling or massive neutrino q-sampling

    real(sp) :: lAccuracyBoost=1.
    !Boost number of multipoles integrated in Boltzman heirarchy

    integer :: limber_phiphi = 0 !for l>limber_phiphi use limber approx for lensing potential
    integer :: num_redshiftwindows = 0
    integer :: num_extra_redshiftwindows = 0

    integer, parameter :: lmin = 2
    !must be either 1 or 2

    real(dl), parameter :: OmegaKFlat = 5e-7_dl !Value at which to use flat code

    real(dl),parameter :: tol=1.0d-4 !Base tolerance for integrations

    !     used as parameter for spline - tells it to use 'natural' end values
    real(dl), parameter :: spl_large=1.e40_dl

    integer, parameter:: l0max=4000

    !     lmax is max possible number of l's evaluated
    integer, parameter :: lmax_arr = l0max

    character(LEN=1024) :: highL_unlensed_cl_template = 'HighLExtrapTemplate_lenspotentialCls.dat'
    !fiducial high-accuracy high-L C_L used for making small cosmology-independent numerical corrections
    !to lensing and C_L interpolation. Ideally close to models of interest, but dependence is weak.
    logical :: use_spline_template = .true.
    integer, parameter :: lmax_extrap_highl = 8000
    real(dl), allocatable :: highL_CL_template(:,:)

    integer, parameter :: derived_age=1, derived_zstar=2, derived_rstar=3, derived_thetastar=4,derived_zdrag=5, &
        derived_rdrag=6,derived_kD=7,derived_thetaD=8 , derived_zEQ =9, derived_thetaEQ=10
    integer, parameter :: nthermo_derived = 10

    real(dl) ThermoDerivedParams(nthermo_derived)

    Type TBackgroundOutputs
        real(dl), pointer :: z_outputs(:) => null()
        real(dl), allocatable :: H(:), DA(:), rs_by_D_v(:)
    end Type TBackgroundOutputs

    Type(TBackgroundOutputs), save :: BackgroundOutputs

    contains


    subroutine CAMBParams_Set(P, error, DoReion)
    use constants
    type(CAMBparams), intent(in) :: P
    real(dl) GetOmegak, fractional_number, conv
    integer, optional :: error !Zero if OK
    logical, optional :: DoReion
    logical WantReion
    integer nu_i,actual_massless
    real(dl) nu_massless_degeneracy, neff_i
    external GetOmegak
    real(dl), save :: last_tau0
    !Constants in SI units

    global_error_flag = 0

    if ((P%WantTensors .or. P%WantVectors).and. P%WantTransfer .and. .not. P%WantScalars) then
        call GlobalError( 'Cannot generate tensor C_l and transfer without scalar C_l',error_unsupported_params)
    end if

    if (present(error)) error = global_error_flag
    if (global_error_flag/=0) return

    if (present(DoReion)) then
        WantReion = DoReion
    else
        WantReion = .true.
    end if

    CP=P
    if (call_again) CP%DerivedParameters = .false.

    CP%Max_eta_k = max(CP%Max_eta_k,CP%Max_eta_k_tensor)

    if (CP%WantTransfer) then
        CP%WantScalars=.true.
        if (.not. CP%WantCls) then
            CP%AccuratePolarization = .false.
            CP%Reion%Reionization = .false.
        end if
    else
        CP%transfer%num_redshifts=0
    end if

    if (CP%Num_Nu_Massive /= sum(CP%Nu_mass_numbers(1:CP%Nu_mass_eigenstates))) then
        if (sum(CP%Nu_mass_numbers(1:CP%Nu_mass_eigenstates))/=0) stop 'Num_Nu_Massive is not sum of Nu_mass_numbers'
    end if
    if (CP%Omegan == 0 .and. CP%Num_Nu_Massive /=0) then
        if (CP%share_delta_neff) then
            CP%Num_Nu_Massless = CP%Num_Nu_Massless + CP%Num_Nu_Massive
        else
            CP%Num_Nu_Massless = CP%Num_Nu_Massless + sum(CP%Nu_mass_degeneracies(1:CP%Nu_mass_eigenstates))
        end if
        CP%Num_Nu_Massive  = 0
        CP%Nu_mass_numbers = 0
    end if

    nu_massless_degeneracy = CP%Num_Nu_massless !N_eff for massless neutrinos
    if (CP%Num_nu_massive > 0) then
        if (CP%Nu_mass_eigenstates==0) stop 'Have Num_nu_massive>0 but no nu_mass_eigenstates'
        if (CP%Nu_mass_eigenstates==1 .and. CP%Nu_mass_numbers(1)==0) CP%Nu_mass_numbers(1) = CP%Num_Nu_Massive
        if (all(CP%Nu_mass_numbers(1:CP%Nu_mass_eigenstates)==0)) CP%Nu_mass_numbers=1 !just assume one for all
        if (CP%share_delta_neff) then
            !default case of equal heating of all neutrinos
            fractional_number = CP%Num_Nu_massless + CP%Num_Nu_massive
            actual_massless = int(CP%Num_Nu_massless + 1e-6_dl)
            neff_i = fractional_number/(actual_massless + CP%Num_Nu_massive)
            nu_massless_degeneracy = neff_i*actual_massless
            CP%Nu_mass_degeneracies(1:CP%Nu_mass_eigenstates) = CP%Nu_mass_numbers(1:CP%Nu_mass_eigenstates)*neff_i
        end if
        if (abs(sum(CP%Nu_mass_fractions(1:CP%Nu_mass_eigenstates))-1) > 1e-4) &
            stop 'Nu_mass_fractions do not add up to 1'
    else
        CP%Nu_mass_eigenstates = 0
    end if

    if ((CP%WantTransfer).and. CP%MassiveNuMethod==Nu_approx) then
        CP%MassiveNuMethod = Nu_trunc
    end if

    CP%omegak = GetOmegak()

    CP%flat = (abs(CP%omegak) <= OmegaKFlat)
    CP%closed = CP%omegak < -OmegaKFlat

    CP%open = .not.CP%flat.and..not.CP%closed
    if (CP%flat) then
        CP%curv=0
        CP%Ksign=0
        CP%r=1._dl !so we can use tau/CP%r, etc, where CP%r's cancel
    else
        CP%curv=-CP%omegak/((c/1000)/CP%h0)**2
        CP%Ksign =sign(1._dl,CP%curv)
        CP%r=1._dl/sqrt(abs(CP%curv))
    end if
    !  grho gives the contribution to the expansion rate from: (g) photons,
    !  (r) one flavor of relativistic neutrino (2 degrees of freedom),
    !  (m) nonrelativistic matter (for Omega=1).  grho is actually
    !  8*pi*G*rho/c^2 at a=1, with units of Mpc**(-2).
    !  a=tau(Mpc)*adotrad, with a=1 today, assuming 3 neutrinos.
    !  (Used only to set the initial conformal time.)

    !H0 is in km/s/Mpc

    grhom = 3*CP%h0**2/c**2*1000**2 !3*h0^2/c^2 (=8*pi*G*rho_crit/c^2)

    !grhom=3.3379d-11*h0*h0
    grhog = kappa/c**2*4*sigma_boltz/c**3*CP%tcmb**4*Mpc**2 !8*pi*G/c^2*4*sigma_B/c^3 T^4
    ! grhog=1.4952d-13*tcmb**4
    grhor = 7._dl/8*(4._dl/11)**(4._dl/3)*grhog !7/8*(4/11)^(4/3)*grhog (per neutrino species)
    !grhor=3.3957d-14*tcmb**4

    !correction for fractional number of neutrinos, e.g. 3.04 to give slightly higher T_nu hence rhor
    !for massive Nu_mass_degeneracies parameters account for heating from grhor

    grhornomass=grhor*nu_massless_degeneracy
    grhormass=0
    do nu_i = 1, CP%Nu_mass_eigenstates
        grhormass(nu_i)=grhor*CP%Nu_mass_degeneracies(nu_i)
    end do
    grhoc=grhom*CP%omegac
    grhob=grhom*CP%omegab
    grhov=grhom*CP%omegav
    grhok=grhom*CP%omegak
    !  adotrad gives the relation a(tau) in the radiation era:
    adotrad = sqrt((grhog+grhornomass+sum(grhormass(1:CP%Nu_mass_eigenstates)))/3)


    Nnow = CP%omegab*(1-CP%yhe)*grhom*c**2/kappa/m_H/Mpc**2

    akthom = sigma_thomson*Nnow*Mpc
    !sigma_T * (number density of protons now)

    fHe = CP%YHe/(mass_ratio_He_H*(1.d0-CP%YHe))  !n_He_tot / n_H_tot

    if (.not.call_again) then
        call init_massive_nu(CP%omegan /=0)
        call init_background
        if (global_error_flag==0) then
            CP%tau0=TimeOfz(0._dl)
            ! print *, 'chi = ',  (CP%tau0 - TimeOfz(0.15_dl)) * CP%h0/100
            last_tau0=CP%tau0
            if (WantReion) call Reionization_Init(CP%Reion,CP%ReionHist, CP%YHe, akthom, CP%tau0, FeedbackLevel)
        end if
    else
        CP%tau0=last_tau0
    end if

    !JD 08/13 Changes for nonlinear lensing of CMB + MPK compatibility
    !if ( CP%NonLinear==NonLinear_Lens) then
    if (CP%NonLinear==NonLinear_Lens .or. CP%NonLinear==NonLinear_both ) then
        CP%Transfer%kmax = max(CP%Transfer%kmax, CP%Max_eta_k/CP%tau0)
        if (FeedbackLevel > 0 .and. CP%Transfer%kmax== CP%Max_eta_k/CP%tau0) &
            write (*,*) 'max_eta_k changed to ', CP%Max_eta_k
    end if

    if (CP%closed .and. CP%tau0/CP%r >3.14) then
        call GlobalError('chi >= pi in closed model not supported',error_unsupported_params)
    end if

    if (global_error_flag/=0) then
        if (present(error)) error = global_error_flag
        return
    end if

    if (present(error)) then
        error = 0
    else if (FeedbackLevel > 0 .and. .not. call_again) then
        write(*,'("Om_b h^2             = ",f9.6)') CP%omegab*(CP%H0/100)**2
        write(*,'("Om_c h^2             = ",f9.6)') CP%omegac*(CP%H0/100)**2
        write(*,'("Om_nu h^2            = ",f9.6)') CP%omegan*(CP%H0/100)**2
        write(*,'("Om_Lambda            = ",f9.6)') CP%omegav
        write(*,'("Om_K                 = ",f9.6)') CP%omegak
        write(*,'("Om_m (1-Om_K-Om_L)   = ",f9.6)') 1-CP%omegak-CP%omegav
        write(*,'("100 theta (CosmoMC)  = ",f9.6)') 100*CosmomcTheta()
        if (CP%Num_Nu_Massive > 0) then
            write(*,'("N_eff (total)        = ",f9.6)') nu_massless_degeneracy + &
                sum(CP%Nu_mass_degeneracies(1:CP%Nu_mass_eigenstates))
            do nu_i=1, CP%Nu_mass_eigenstates
                conv = k_B*(8*grhor/grhog/7)**0.25*CP%tcmb/eV * &
                    (CP%nu_mass_degeneracies(nu_i)/CP%nu_mass_numbers(nu_i))**0.25 !approx 1.68e-4
                write(*,'(I2, " nu, g=",f7.4," m_nu*c^2/k_B/T_nu0= ",f9.2," (m_nu= ",f6.3," eV)")') &
                    CP%nu_mass_numbers(nu_i), CP%nu_mass_degeneracies(nu_i), nu_masses(nu_i),conv*nu_masses(nu_i)
            end do
        end if
    end if
    CP%chi0=rofChi(CP%tau0/CP%r)
    scale= CP%chi0*CP%r/CP%tau0  !e.g. change l sampling depending on approx peak spacing

    end subroutine CAMBParams_Set


    function GetTestTime()
    real(sp) GetTestTime
    real(sp) atime

    !           GetTestTime = etime(tarray)
    !Can replace this if etime gives problems
    !Or just comment out - only used if DebugMsgs = .true.
    call cpu_time(atime)
    GetTestTime = atime

    end function GetTestTime


    function rofChi(Chi) !sinh(chi) for open, sin(chi) for closed.
    real(dl) Chi,rofChi

    if (CP%closed) then
        rofChi=sin(chi)
    else if (CP%open) then
        rofChi=sinh(chi)
    else
        rofChi=chi
    endif
    end function rofChi


    function cosfunc (Chi)
    real(dl) Chi,cosfunc

    if (CP%closed) then
        cosfunc= cos(chi)
    else if (CP%open) then
        cosfunc=cosh(chi)
    else
        cosfunc = 1._dl
    endif
    end function cosfunc

    function tanfunc(Chi)
    real(dl) Chi,tanfunc
    if (CP%closed) then
        tanfunc=tan(Chi)
    else if (CP%open) then
        tanfunc=tanh(Chi)
    else
        tanfunc=Chi
    end if

    end  function tanfunc

    function invsinfunc(x)
    real(dl) invsinfunc,x

    if (CP%closed) then
        invsinfunc=asin(x)
    else if (CP%open) then
        invsinfunc=log((x+sqrt(1._dl+x**2)))
    else
        invsinfunc = x
    endif
    end function invsinfunc

    function f_K(x)
    real(dl) :: f_K
    real(dl), intent(in) :: x
    f_K = CP%r*rofChi(x/CP%r)

    end function f_K


    function DeltaTime(a1,a2, in_tol)
    implicit none
    real(dl) DeltaTime, atol
    real(dl), intent(IN) :: a1,a2
    real(dl), optional, intent(in) :: in_tol
    real(dl) dtauda, rombint !diff of tau w.CP%r.t a and integration
    external dtauda, rombint

    if (present(in_tol)) then
        atol = in_tol
    else
        atol = tol/1000/exp(AccuracyBoost-1)
    end if
    DeltaTime=rombint(dtauda,a1,a2,atol)

    end function DeltaTime

    function TimeOfz(z)
    implicit none
    real(dl) TimeOfz
    real(dl), intent(IN) :: z

    TimeOfz=DeltaTime(0._dl,1._dl/(z+1._dl))
    end function TimeOfz

    function DeltaPhysicalTimeGyr(a1,a2, in_tol)
    use constants
    real(dl), intent(in) :: a1, a2
    real(dl), optional, intent(in) :: in_tol
    real(dl) rombint,DeltaPhysicalTimeGyr, atol
    external rombint

    if (present(in_tol)) then
        atol = in_tol
    else
        atol = 1d-4/exp(AccuracyBoost-1)
    end if
    DeltaPhysicalTimeGyr = rombint(dtda,a1,a2,atol)*Mpc/c/Gyr
    end function DeltaPhysicalTimeGyr

    function AngularDiameterDistance(z)
    !This is the physical (non-comoving) angular diameter distance in Mpc
    real(dl) AngularDiameterDistance
    real(dl), intent(in) :: z

    AngularDiameterDistance = CP%r/(1+z)*rofchi(ComovingRadialDistance(z) /CP%r)

    end function AngularDiameterDistance

    function AngularDiameterDistance2(z1, z2) ! z1 < z2
    !From http://www.slac.stanford.edu/~amantz/work/fgas14/#cosmomc
    real(dl) AngularDiameterDistance2
    real(dl), intent(in) :: z1, z2

    AngularDiameterDistance2 = CP%r/(1+z2)*rofchi(ComovingRadialDistance(z2)/CP%r - ComovingRadialDistance(z1)/CP%r)

    end function AngularDiameterDistance2

    function LuminosityDistance(z)
    real(dl) LuminosityDistance
    real(dl), intent(in) :: z

    LuminosityDistance = AngularDiameterDistance(z)*(1+z)**2

    end function LuminosityDistance

    function ComovingRadialDistance(z)
    real(dl) ComovingRadialDistance
    real(dl), intent(in) :: z

    ComovingRadialDistance = DeltaTime(1/(1+z),1._dl)

    end function ComovingRadialDistance

    function Hofz(z)
    !!non-comoving Hubble in MPC units, divide by MPC_in_sec to get in SI units
    real(dl) Hofz, dtauda,a
    real(dl), intent(in) :: z
    external dtauda

    a = 1/(1+z)
    Hofz = 1/(a**2*dtauda(a))

    end function Hofz

    real(dl) function BAO_D_v_from_DA_H(z, DA, Hz)
    real(dl), intent(in) :: z, DA, Hz
    real(dl) ADD

    ADD = DA*(1.d0+z)
    BAO_D_v_from_DA_H = ((ADD)**2.d0*z/Hz)**(1.d0/3.d0)

    end function BAO_D_v_from_DA_H

    real(dl) function BAO_D_v(z)
    real(dl), intent(IN) :: z

    BAO_D_v = BAO_D_v_from_DA_H(z,AngularDiameterDistance(z), Hofz(z))

    end function BAO_D_v

    function dsound_da_exact(a)
    implicit none
    real(dl) dsound_da_exact,dtauda,a,R,cs
    external dtauda

    R = 3*grhob*a / (4*grhog)
    cs=1.0d0/sqrt(3*(1+R))
    dsound_da_exact=dtauda(a)*cs

    end function dsound_da_exact


    function dsound_da(a)
    !approximate form used e.g. by CosmoMC for theta
    implicit none
    real(dl) dsound_da,dtauda,a,R,cs
    external dtauda

    R=3.0d4*a*CP%omegab*(CP%h0/100.0d0)**2
    !          R = 3*grhob*a / (4*grhog) //above is mostly within 0.2% and used for previous consistency
    cs=1.0d0/sqrt(3*(1+R))
    dsound_da=dtauda(a)*cs

    end function dsound_da

    function dtda(a)
    real(dl) dtda,dtauda,a
    external dtauda
    dtda= dtauda(a)*a
    end function

    function CosmomcTheta()
    real(dl) zstar, astar, atol, rs, DA
    real(dl) CosmomcTheta
    real(dl) ombh2, omdmh2
    real(dl) rombint
    external rombint

    ombh2 = CP%omegab*(CP%h0/100.0d0)**2
    omdmh2 = (CP%omegac+CP%omegan)*(CP%h0/100.0d0)**2

    !!From Hu & Sugiyama
    zstar =  1048*(1+0.00124*ombh2**(-0.738))*(1+ &
        (0.0783*ombh2**(-0.238)/(1+39.5*ombh2**0.763)) * &
        (omdmh2+ombh2)**(0.560/(1+21.1*ombh2**1.81)))

    astar = 1/(1+zstar)
    atol = 1e-6
    rs = rombint(dsound_da,1d-8,astar,atol)
    DA = AngularDiameterDistance(zstar)/astar
    CosmomcTheta = rs/DA
    !       print *,'z* = ',zstar, 'r_s = ',rs, 'DA = ',DA, rs/DA

    end function CosmomcTheta

    end module ModelParams



    !ccccccccccccccccccccccccccccccccccccccccccccccccccc

    module lvalues
    use precision
    use ModelParams
    implicit none
    public

    Type lSamples
        integer l0
        integer l(lmax_arr)
    end Type lSamples

    Type(lSamples) :: lSamp
    !Sources
    logical :: Log_lvalues  = .false.

    contains

    function lvalues_indexOf(lSet,l)
    type(lSamples) :: lSet
    integer, intent(in) :: l
    integer lvalues_indexOf, i

    do i=2,lSet%l0
        if (l < lSet%l(i)) then
            lvalues_indexOf = i-1
            return
        end if
    end do
    lvalues_indexOf = lSet%l0

    end function  lvalues_indexOf

    subroutine initlval(lSet,max_l)

    ! This subroutines initializes lSet%l arrays. Other values will be interpolated.

    implicit none
    type(lSamples) :: lSet

    integer, intent(IN) :: max_l
    integer lind, lvar, step,top,bot,ls(lmax_arr)
    real(dl) AScale

    Ascale=scale/lSampleBoost

    if (lSampleBoost >=50) then
        !just do all of them
        lind=0
        do lvar=lmin, max_l
            lind=lind+1
            ls(lind)=lvar
        end do
        lSet%l0=lind
        lSet%l(1:lind) = ls(1:lind)
        return
    end if

    lind=0
    do lvar=lmin, 10
        lind=lind+1
        ls(lind)=lvar
    end do

    if (CP%AccurateReionization) then
        if (lSampleBoost > 1) then
            do lvar=11, 37,1
                lind=lind+1
                ls(lind)=lvar
            end do
        else
            do lvar=11, 37,2
                lind=lind+1
                ls(lind)=lvar
            end do
        end if

        step = max(nint(5*Ascale),2)
        bot=40
        top=bot + step*10
    else
        if (lSampleBoost >1) then
            do lvar=11, 15
                lind=lind+1
                ls(lind)=lvar
            end do
        else
            lind=lind+1
            ls(lind)=12
            lind=lind+1
            ls(lind)=15
        end if
        step = max(nint(10*Ascale),3)
        bot=15+max(step/2,2)
        top=bot + step*7
    end if

    do lvar=bot, top, step
        lind=lind+1
        ls(lind)=lvar
    end do

    !Sources
    if (Log_lvalues) then
        !Useful for generating smooth things like 21cm to high l
        step=max(nint(20*Ascale),4)
        do
            lvar = lvar + step
            if (lvar > max_l) exit
            lind=lind+1
            ls(lind)=lvar
            step = nint(step*1.2) !log spacing
        end do
    else
        step=max(nint(20*Ascale),4)
        bot=ls(lind)+step
        top=bot+step*2

        do lvar = bot,top,step
            lind=lind+1
            ls(lind)=lvar
        end do

        if (ls(lind)>=max_l) then
            do lvar=lind,1,-1
                if (ls(lvar)<=max_l) exit
            end do
            lind=lvar
            if (ls(lind)<max_l) then
                lind=lind+1
                ls(lind)=max_l
            end if
        else
            step=max(nint(25*Ascale),4)
            !Get EE right around l=200 by putting extra point at 175
            bot=ls(lind)+step
            top=bot+step

            do lvar = bot,top,step
                lind=lind+1
                ls(lind)=lvar
            end do

            if (ls(lind)>=max_l) then
                do lvar=lind,1,-1
                    if (ls(lvar)<=max_l) exit
                end do
                lind=lvar
                if (ls(lind)<max_l) then
                    lind=lind+1
                    ls(lind)=max_l
                end if
            else
                if (HighAccuracyDefault .and. .not. use_spline_template) then
                    step=max(nint(42*Ascale),7)
                else
                    step=max(nint(50*Ascale),7)
                end if
                bot=ls(lind)+step
                top=min(5000,max_l)

                do lvar = bot,top,step
                    lind=lind+1
                    ls(lind)=lvar
                end do

                if (max_l > 5000) then
                    !Should be pretty smooth or tiny out here
                    step=max(nint(400*Ascale),50)
                    lvar = ls(lind)
                    do
                        lvar = lvar + step
                        if (lvar > max_l) exit
                        lind=lind+1
                        ls(lind)=lvar
                        step = nint(step*1.5) !log spacing
                    end do
                end if
                !Sources
            end if !log_lvalues

            if (ls(lind) /=max_l) then
                lind=lind+1
                ls(lind)=max_l
            end if
            if (.not. CP%flat) ls(lind-1)=int(max_l+ls(lind-2))/2
            !Not in CP%flat case so interpolation table is the same when using lower l_max
        end if
    end if
    lSet%l0=lind
    lSet%l(1:lind) = ls(1:lind)

    end subroutine initlval

    subroutine InterpolateClArr(lSet,iCl, all_Cl, max_ind)
    type (lSamples), intent(in) :: lSet
    real(dl), intent(in) :: iCl(*)
    real(dl), intent(out):: all_Cl(lmin:*)
    integer, intent(in) :: max_ind
    integer il,llo,lhi, xi
    real(dl) ddCl(lSet%l0)
    real(dl) xl(lSet%l0)

    real(dl) a0,b0,ho
    real(dl), parameter :: cllo=1.e30_dl,clhi=1.e30_dl

    if (max_ind > lSet%l0) stop 'Wrong max_ind in InterpolateClArr'

    xl = real(lSet%l(1:lSet%l0),dl)
    call spline(xl,iCL(1),max_ind,cllo,clhi,ddCl(1))

    llo=1
    do il=lmin,lSet%l(max_ind)
        xi=il
        if ((xi > lSet%l(llo+1)).and.(llo < max_ind)) then
            llo=llo+1
        end if
        lhi=llo+1
        ho=lSet%l(lhi)-lSet%l(llo)
        a0=(lSet%l(lhi)-xi)/ho
        b0=(xi-lSet%l(llo))/ho

        all_Cl(il) = a0*iCl(llo)+ b0*iCl(lhi)+((a0**3-a0)* ddCl(llo) &
            +(b0**3-b0)*ddCl(lhi))*ho**2/6
    end do

    end subroutine InterpolateClArr

    subroutine InterpolateClArrTemplated(lSet,iCl, all_Cl, max_ind, template_index)
    type (lSamples), intent(in) :: lSet
    real(dl), intent(in) :: iCl(*)
    real(dl), intent(out):: all_Cl(lmin:*)
    integer, intent(in) :: max_ind
    integer, intent(in), optional :: template_index
    integer maxdelta, il
    real(dl) DeltaCL(lSet%l0)
    real(dl), allocatable :: tmpall(:)

    if (max_ind > lSet%l0) stop 'Wrong max_ind in InterpolateClArrTemplated'

    if (use_spline_template .and. present(template_index)) then
        if (template_index<=3) then
            !interpolate only the difference between the C_l and an accurately interpolated template. Temp only for the mo.
            !Using unlensed for template, seems to be good enough
            maxdelta=max_ind
            do while (lSet%l(maxdelta) > lmax_extrap_highl)
                maxdelta=maxdelta-1
            end do
            DeltaCL(1:maxdelta)=iCL(1:maxdelta)- highL_CL_template(lSet%l(1:maxdelta), template_index)

            call InterpolateClArr(lSet,DeltaCl, all_Cl, maxdelta)

            do il=lmin,lSet%l(maxdelta)
                all_Cl(il) = all_Cl(il) +  highL_CL_template(il,template_index)
            end do

            if (maxdelta < max_ind) then
                !directly interpolate high L where no template (doesn't effect lensing spectrum much anyway)
                allocate(tmpall(lmin:lSet%l(max_ind)))
                call InterpolateClArr(lSet,iCl, tmpall, max_ind)
                !overlap to reduce interpolation artefacts
                all_cl(lSet%l(maxdelta-2):lSet%l(max_ind) ) = tmpall(lSet%l(maxdelta-2):lSet%l(max_ind))
                deallocate(tmpall)
            end if
            return
        end if
    end if

    call InterpolateClArr(lSet,iCl, all_Cl, max_ind)


    end subroutine InterpolateClArrTemplated

    end module lvalues


    !ccccccccccccccccccccccccccccccccccccccccccccccccccc

    module ModelData
    use precision
    use ModelParams
    use InitialPower
    use lValues
    use Ranges
    use AMlUtils
    implicit none
    public

    Type LimberRec
        integer n1,n2 !corresponding time step array indices
        real(dl), dimension(:), pointer :: k
        real(dl), dimension(:), pointer :: Source
    end Type LimberRec

    Type ClTransferData
        !Cl transfer function variables
        !values of q for integration over q to get C_ls
        Type (lSamples) :: ls ! scalar and tensor l that are computed
        integer :: NumSources
        !Changes -scalars:  2 for just CMB, 3 for lensing
        !- tensors: T and E and phi (for lensing), and T, E, B respectively

        Type (Regions) :: q
        real(dl), dimension(:,:,:), pointer :: Delta_p_l_k => NULL()

        !The L index of the lowest L to use for Limber
        integer, dimension(:), pointer :: Limber_l_min => NULL()
        !For each l, the set of k in each limber window
        !indices LimberWindow(SourceNum,l)
        Type(LimberRec), dimension(:,:), pointer :: Limber_windows => NULL()

        !The maximum L needed for non-Limber
        integer max_index_nonlimber

    end Type ClTransferData

    Type(ClTransferData), save, target :: CTransScal, CTransTens, CTransVec

    !Computed output power spectra data

    integer, parameter :: C_Temp = 1, C_E = 2, C_Cross =3, C_Phi = 4, C_PhiTemp = 5, C_PhiE=6
    integer :: C_last = C_PhiE
    integer, parameter :: CT_Temp =1, CT_E = 2, CT_B = 3, CT_Cross=  4

    logical :: has_cl_2D_array = .false.

    real(dl), dimension (:,:,:), allocatable :: Cl_scalar, Cl_tensor, Cl_vector
    !Indices are Cl_xxx( l , intial_power_index, Cl_type)
    !where Cl_type is one of the above constants

    real(dl), dimension (:,:,:,:), allocatable :: Cl_Scalar_Array
    !Indices are Cl_xxx( l , intial_power_index, field1,field2)
    !where ordering of fields is T, E, \psi (CMB lensing potential), window_1, window_2...

    !The following are set only if doing lensing
    integer lmax_lensed !Only accurate to rather less than this
    real(dl) , dimension (:,:,:), allocatable :: Cl_lensed
    !Cl_lensed(l, power_index, Cl_type) are the interpolated Cls

    contains

    subroutine Init_ClTransfer(CTrans)
    !Need to set the Ranges array q before calling this
    Type(ClTransferData) :: CTrans
    integer st

    deallocate(CTrans%Delta_p_l_k, STAT = st)
    call Ranges_getArray(CTrans%q, .true.)

    allocate(CTrans%Delta_p_l_k(CTrans%NumSources,&
        min(CTrans%max_index_nonlimber,CTrans%ls%l0), CTrans%q%npoints),  STAT = st)
    if (st /= 0) stop 'Init_ClTransfer: Error allocating memory for transfer functions'
    CTrans%Delta_p_l_k = 0

    end subroutine Init_ClTransfer

    subroutine Init_Limber(CTrans)
    Type(ClTransferData) :: CTrans

    allocate(CTrans%Limber_l_min(CTrans%NumSources))
    CTrans%Limber_l_min = 0
    if (num_redshiftwindows>0 .or. limber_phiphi>0) then
        allocate(CTrans%Limber_windows(CTrans%NumSources,CTrans%ls%l0))
    end if

    end subroutine Init_Limber

    subroutine Free_ClTransfer(CTrans)
    Type(ClTransferData) :: CTrans
    integer st

    deallocate(CTrans%Delta_p_l_k, STAT = st)
    nullify(CTrans%Delta_p_l_k)
    call Ranges_Free(CTrans%q)
    call Free_Limber(CTrans)

    end subroutine Free_ClTransfer

    subroutine Free_Limber(CTrans)
    Type(ClTransferData) :: CTrans
    integer st,i,j

    if (associated(CTrans%Limber_l_min)) then
        do i=1, CTrans%NumSources
            if (CTrans%Limber_l_min(i)/=0) then
                do j=CTrans%Limber_l_min(i), CTrans%ls%l0
                    deallocate(CTrans%Limber_windows(i, j)%k, STAT = st)
                    deallocate(CTrans%Limber_windows(i, j)%Source, STAT = st)
                end do
            end if
        end do
        deallocate(CTrans%Limber_l_min, STAT = st)
    end if
    deallocate(CTrans%Limber_windows, STAT = st)
    nullify(CTrans%Limber_l_min)
    nullify(CTrans%Limber_windows)

    end subroutine Free_Limber

    subroutine CheckLoadedHighLTemplate
    integer L
    real(dl) array(7)

    if (.not. allocated(highL_CL_template)) then
        allocate(highL_CL_template(lmin:lmax_extrap_highl, C_Temp:C_Phi))
        call OpenTxtFile(highL_unlensed_cl_template,fileio_unit)
        if (lmin==1) highL_CL_template(lmin,:)=0
        do
            read(fileio_unit,*, end=500) L , array
            if (L>lmax_extrap_highl) exit
            !  array = array * (2*l+1)/(4*pi) * 2*pi/(l*(l+1))
            highL_CL_template(L, C_Temp:C_E) =array(1:2)
            highL_CL_template(L, C_Cross) =array(4)
            highL_CL_template(L, C_Phi) =array(5)
        end do

500     if (L< lmax_extrap_highl) &
            stop 'CheckLoadedHighLTemplate: template file does not go up to lmax_extrap_highl'
        close(fileio_unit)
    end if

    end subroutine CheckLoadedHighLTemplate


    subroutine Init_Cls

    call CheckLoadedHighLTemplate
    if (CP%WantScalars) then
        if (allocated(Cl_scalar)) deallocate(Cl_scalar)
        allocate(Cl_scalar(lmin:CP%Max_l, CP%InitPower%nn, C_Temp:C_last))
        Cl_scalar = 0
        if (has_cl_2D_array) then
            if (allocated(Cl_scalar_array)) deallocate(Cl_scalar_array)
            allocate(Cl_scalar_Array(lmin:CP%Max_l, CP%InitPower%nn, 3+num_redshiftwindows,3+num_redshiftwindows))
            Cl_scalar_array = 0
        end if
    end if

    if (CP%WantVectors) then
        if (allocated(Cl_vector)) deallocate(Cl_vector)
        allocate(Cl_vector(lmin:CP%Max_l, CP%InitPower%nn, CT_Temp:CT_Cross))
        Cl_vector = 0
    end if


    if (CP%WantTensors) then
        if (allocated(Cl_tensor)) deallocate(Cl_tensor)
        allocate(Cl_tensor(lmin:CP%Max_l_tensor, CP%InitPower%nn, CT_Temp:CT_Cross))
        Cl_tensor = 0
    end if

    end subroutine Init_Cls

    subroutine output_cl_files(ScalFile,ScalCovFile,TensFile, TotFile, LensFile, LensTotFile, factor)
    implicit none
    integer in,il
    character(LEN=*) ScalFile, TensFile, TotFile, LensFile, LensTotFile,ScalCovfile
    real(dl), intent(in), optional :: factor
    real(dl) fact
    integer last_C
    real(dl), allocatable :: outarr(:,:)


    if (present(factor)) then
        fact = factor
    else
        fact =1
    end if

    if (CP%WantScalars .and. ScalFile /= '') then
        last_C=min(C_PhiTemp,C_last)
        open(unit=fileio_unit,file=ScalFile,form='formatted',status='replace')
        do in=1,CP%InitPower%nn
            do il=lmin,min(10000,CP%Max_l)
                write(fileio_unit,trim(numcat('(1I6,',last_C))//'E15.5)')il ,fact*Cl_scalar(il,in,C_Temp:last_C)
            end do
            do il=10100,CP%Max_l, 100
                write(fileio_unit,trim(numcat('(1E15.5,',last_C))//'E15.5)') real(il),&
                    fact*Cl_scalar(il,in,C_Temp:last_C)
            end do
        end do
        close(fileio_unit)
    end if

    if (CP%WantScalars .and. has_cl_2D_array .and. ScalCovFile /= '' .and. CTransScal%NumSources>2) then
        allocate(outarr(1:3+num_redshiftwindows,1:3+num_redshiftwindows))
        open(unit=fileio_unit,file=ScalCovFile,form='formatted',status='replace')
        do in=1,CP%InitPower%nn
            do il=lmin,min(10000,CP%Max_l)
                outarr=Cl_scalar_array(il,in,1:3+num_redshiftwindows,1:3+num_redshiftwindows)
                outarr(1:2,:)=sqrt(fact)*outarr(1:2,:)
                outarr(:,1:2)=sqrt(fact)*outarr(:,1:2)
                write(fileio_unit,trim(numcat('(1I6,',(3+num_redshiftwindows)**2))//'E15.5)') il, outarr
            end do
            do il=10100,CP%Max_l, 100
                outarr=Cl_scalar_array(il,in,1:3+num_redshiftwindows,1:3+num_redshiftwindows)
                outarr(1:2,:)=sqrt(fact)*outarr(1:2,:)
                outarr(:,1:2)=sqrt(fact)*outarr(:,1:2)
                write(fileio_unit,trim(numcat('(1E15.5,',(3+num_redshiftwindows)**2))//'E15.5)') real(il), outarr
            end do
        end do
        close(fileio_unit)
        deallocate(outarr)
    end if

    if (CP%WantTensors .and. TensFile /= '') then
        open(unit=fileio_unit,file=TensFile,form='formatted',status='replace')
        do in=1,CP%InitPower%nn
            do il=lmin,CP%Max_l_tensor
                write(fileio_unit,'(1I6,4E15.5)')il, fact*Cl_tensor(il, in, CT_Temp:CT_Cross)
            end do
        end do
        close(fileio_unit)
    end if

    if (CP%WantTensors .and. CP%WantScalars .and. TotFile /= '') then
        open(unit=fileio_unit,file=TotFile,form='formatted',status='replace')
        do in=1,CP%InitPower%nn
            do il=lmin,CP%Max_l_tensor
                write(fileio_unit,'(1I6,4E15.5)')il, fact*(Cl_scalar(il, in, C_Temp:C_E)+ Cl_tensor(il,in, C_Temp:C_E)), &
                    fact*Cl_tensor(il,in, CT_B), fact*(Cl_scalar(il, in, C_Cross) + Cl_tensor(il, in, CT_Cross))
            end do
            do il=CP%Max_l_tensor+1,CP%Max_l
                write(fileio_unit,'(1I6,4E15.5)')il ,fact*Cl_scalar(il,in,C_Temp:C_E), 0._dl, fact*Cl_scalar(il,in,C_Cross)
            end do
        end do
        close(fileio_unit)
    end if

    if (CP%WantScalars .and. CP%DoLensing .and. LensFile /= '') then
        open(unit=fileio_unit,file=LensFile,form='formatted',status='replace')
        do in=1,CP%InitPower%nn
            do il=lmin, lmax_lensed
                write(fileio_unit,'(1I6,4E15.5)')il, fact*Cl_lensed(il, in, CT_Temp:CT_Cross)
            end do
        end do
        close(fileio_unit)
    end if


    if (CP%WantScalars .and. CP%WantTensors .and. CP%DoLensing .and. LensTotFile /= '') then
        open(unit=fileio_unit,file=LensTotFile,form='formatted',status='replace')
        do in=1,CP%InitPower%nn
            do il=lmin,min(CP%Max_l_tensor,lmax_lensed)
                write(fileio_unit,'(1I6,4E15.5)')il, fact*(Cl_lensed(il, in, CT_Temp:CT_Cross)+ Cl_tensor(il,in, CT_Temp:CT_Cross))
            end do
            do il=min(CP%Max_l_tensor,lmax_lensed)+1,lmax_lensed
                write(fileio_unit,'(1I6,4E15.5)')il, fact*Cl_lensed(il, in, CT_Temp:CT_Cross)
            end do
        end do
    end if
    end subroutine output_cl_files

    subroutine output_lens_pot_files(LensPotFile, factor)
    !Write out L TT EE BB TE PP PT PE where P is the lensing potential, all unlensed
    !This input supported by LensPix from 2010
    implicit none
    integer in,il
    real(dl), intent(in), optional :: factor
    real(dl) fact, scale, BB, TT, TE, EE
    character(LEN=*) LensPotFile
    !output file of dimensionless [l(l+1)]^2 C_phi_phi/2pi and [l(l+1)]^(3/2) C_phi_T/2pi
    !This is the format used by Planck_like but original LensPix uses scalar_output_file.

    !(Cl_scalar and scalar_output_file numbers are instead l^4 C_phi and l^3 C_phi
    ! - for historical reasons)

    if (present(factor)) then
        fact = factor
    else
        fact =1
    end if

    if (CP%WantScalars .and. CP%DoLensing .and. LensPotFile/='') then
        open(unit=fileio_unit,file=LensPotFile,form='formatted',status='replace')
        do in=1,CP%InitPower%nn
            do il=lmin,min(10000,CP%Max_l)
                TT = Cl_scalar(il, in, C_Temp)
                EE = Cl_scalar(il, in, C_E)
                TE = Cl_scalar(il, in, C_Cross)
                if (CP%WantTensors .and. il <= CP%Max_l_tensor) then
                    TT= TT+Cl_tensor(il,in, CT_Temp)
                    EE= EE+Cl_tensor(il,in, CT_E)
                    TE= TE+Cl_tensor(il,in, CT_Cross)
                    BB= Cl_tensor(il,in, CT_B)
                else
                    BB=0
                end if
                scale = (real(il+1)/il)**2/OutputDenominator !Factor to go from old l^4 factor to new

                write(fileio_unit,'(1I6,7E15.5)') il , fact*TT, fact*EE, fact*BB, fact*TE, scale*Cl_scalar(il,in,C_Phi),&
                    (real(il+1)/il)**1.5/OutputDenominator*sqrt(fact)*Cl_scalar(il,in,C_PhiTemp:C_PhiE)
            end do
            do il=10100,CP%Max_l, 100
                scale = (real(il+1)/il)**2/OutputDenominator
                write(fileio_unit,'(1E15.5,7E15.5)') real(il), fact*Cl_scalar(il,in,C_Temp:C_E),0.,fact*Cl_scalar(il,in,C_Cross), &
                    scale*Cl_scalar(il,in,C_Phi),&
                    (real(il+1)/il)**1.5/OutputDenominator*sqrt(fact)*Cl_scalar(il,in,C_PhiTemp:C_PhiE)
            end do
        end do
        close(fileio_unit)
    end if
    end subroutine output_lens_pot_files


    subroutine output_veccl_files(VecFile, factor)
    implicit none
    integer in,il
    character(LEN=*) VecFile
    real(dl), intent(in), optional :: factor
    real(dl) fact


    if (present(factor)) then
        fact = factor
    else
        fact =1
    end if


    if (CP%WantVectors .and. VecFile /= '') then
        open(unit=fileio_unit,file=VecFile,form='formatted',status='replace')
        do in=1,CP%InitPower%nn
            do il=lmin,CP%Max_l
                write(fileio_unit,'(1I5,4E15.5)')il, fact*Cl_vector(il, in, CT_Temp:CT_Cross)
            end do
        end do

        close(fileio_unit)
    end if

    end subroutine output_veccl_files

    subroutine NormalizeClsAtL(lnorm)
    implicit none
    integer, intent(IN) :: lnorm
    integer in
    real(dl) Norm

    do in=1,CP%InitPower%nn
        if (CP%WantScalars) then
            Norm=1/Cl_scalar(lnorm,in, C_Temp)
            Cl_scalar(lmin:CP%Max_l, in, C_Temp:C_Cross) = Cl_scalar(lmin:CP%Max_l, in, C_Temp:C_Cross) * Norm
        end if

        if (CP%WantTensors) then
            if (.not.CP%WantScalars) Norm = 1/Cl_tensor(lnorm,in, C_Temp)
            !Otherwise Norm already set correctly
            Cl_tensor(lmin:CP%Max_l_tensor, in, CT_Temp:CT_Cross) =  &
                Cl_tensor(lmin:CP%Max_l_tensor, in, CT_Temp:CT_Cross) * Norm
        end if
    end do

    end  subroutine NormalizeClsAtL

    subroutine ModelData_Free

    call Free_ClTransfer(CTransScal)
    call Free_ClTransfer(CTransVec)
    call Free_ClTransfer(CTransTens)
    if (allocated(Cl_vector)) deallocate(Cl_vector)
    if (allocated(Cl_tensor)) deallocate(Cl_tensor)
    if (allocated(Cl_scalar)) deallocate(Cl_scalar)
    if (allocated(Cl_lensed)) deallocate(Cl_lensed)
    if (allocated(Cl_scalar_array)) deallocate(Cl_scalar_array)

    end subroutine ModelData_Free

    end module ModelData


    !ccccccccccccccccccccccccccccccccccccccccccccccccccccccccccccccccccccc
    module MassiveNu
    use precision
    use ModelParams
    implicit none
    private

    real(dl), parameter  :: const  = 7._dl/120*pi**4 ! 5.68219698_dl
    !const = int q^3 F(q) dq = 7/120*pi^4
    real(dl), parameter  :: const2 = 5._dl/7/pi**2   !0.072372274_dl
    real(dl), parameter  :: zeta3  = 1.2020569031595942853997_dl
    real(dl), parameter  :: zeta5  = 1.0369277551433699263313_dl
    real(dl), parameter  :: zeta7  = 1.0083492773819228268397_dl

    integer, parameter  :: nrhopn=2000
    real(dl), parameter :: am_min = 0.01_dl  !0.02_dl
    !smallest a*m_nu to integrate distribution function rather than using series
    real(dl), parameter :: am_max = 600._dl
    !max a*m_nu to integrate

    real(dl),parameter  :: am_minp=am_min*1.1
    real(dl), parameter :: am_maxp=am_max*0.9

    real(dl) dlnam

    real(dl), dimension(:), allocatable ::  r1,p1,dr1,dp1,ddr1

    !Sample for massive neutrino momentum
    !These settings appear to be OK for P_k accuate at 1e-3 level
    integer, parameter :: nqmax0=80 !maximum array size of q momentum samples
    real(dl) :: nu_q(nqmax0), nu_int_kernel(nqmax0)

    integer nqmax !actual number of q modes evolves

    public const,Nu_Init,Nu_background, Nu_rho, Nu_drho,  nqmax0, nqmax, &
        nu_int_kernel, nu_q
    contains
    !cccccccccccccccccccccccccccccccccccccccccccccccccccccccccccccccccccccc

    subroutine Nu_init

    !  Initialize interpolation tables for massive neutrinos.
    !  Use cubic splines interpolation of log rhonu and pnu vs. log a*m.

    integer i
    real(dl) dq,dlfdlq, q, am, rhonu,pnu
    real(dl) spline_data(nrhopn)

    !  nu_masses=m_nu(i)*c**2/(k_B*T_nu0).
    !  Get number density n of neutrinos from
    !  rho_massless/n = int q^3/(1+e^q) / int q^2/(1+e^q)=7/180 pi^4/Zeta(3)
    !  then m = Omega_nu/N_nu rho_crit /n
    !  Error due to velocity < 1e-5

    do i=1, CP%Nu_mass_eigenstates
        nu_masses(i)=const/(1.5d0*zeta3)*grhom/grhor*CP%omegan*CP%Nu_mass_fractions(i) &
            /CP%Nu_mass_degeneracies(i)
    end do

    if (allocated(r1)) return
    allocate(r1(nrhopn),p1(nrhopn),dr1(nrhopn),dp1(nrhopn),ddr1(nrhopn))


    nqmax=3
    if (AccuracyBoost >1) nqmax=4
    if (AccuracyBoost >2) nqmax=5
    if (AccuracyBoost >3) nqmax=nint(AccuracyBoost*10)
    !note this may well be worse than the 5 optimized points

    if (nqmax > nqmax0) call MpiStop('Nu_Init: qmax > nqmax0')

    !We evolve evolve 4F_l/dlfdlq(i), so kernel includes dlfdlnq factor
    !Integration scheme gets (Fermi-Dirac thing)*q^n exact,for n=-4, -2..2
    !see CAMB notes
    if (nqmax==3) then
        !Accurate at 2e-4 level
        nu_q(1:3) = (/0.913201, 3.37517, 7.79184/)
        nu_int_kernel(1:3) = (/0.0687359, 3.31435, 2.29911/)
    else if (nqmax==4) then
        !This seems to be very accurate (limited by other numerics)
        nu_q(1:4) = (/0.7, 2.62814, 5.90428, 12.0/)
        nu_int_kernel(1:4) = (/0.0200251, 1.84539, 3.52736, 0.289427/)
    else if (nqmax==5) then
        !exact for n=-4,-2..3
        !This seems to be very accurate (limited by other numerics)
        nu_q(1:5) = (/0.583165, 2.0, 4.0, 7.26582, 13.0/)
        nu_int_kernel(1:5) = (/0.0081201, 0.689407, 2.8063, 2.05156, 0.126817/)
    else
        dq = (12 + nqmax/5)/real(nqmax)
        do i=1,nqmax
            q=(i-0.5d0)*dq
            nu_q(i) = q
            dlfdlq=-q/(1._dl+exp(-q))
            nu_int_kernel(i)=dq*q**3/(exp(q)+1._dl) * (-0.25_dl*dlfdlq) !now evolve 4F_l/dlfdlq(i)
        end do
    end if
    nu_int_kernel=nu_int_kernel/const

    dlnam=-(log(am_min/am_max))/(nrhopn-1)


    !$OMP PARALLEL DO DEFAULT(SHARED),SCHEDULE(STATIC) &
    !$OMP & PRIVATE(am, rhonu,pnu)
    do i=1,nrhopn
    am=am_min*exp((i-1)*dlnam)
    call nuRhoPres(am,rhonu,pnu)
    r1(i)=log(rhonu)
    p1(i)=log(pnu)
    end do
    !$OMP END PARALLEL DO


    call splini(spline_data,nrhopn)
    call splder(r1,dr1,nrhopn,spline_data)
    call splder(p1,dp1,nrhopn,spline_data)
    call splder(dr1,ddr1,nrhopn,spline_data)


    end subroutine Nu_init

    !cccccccccccccccccccccccccccccccccccccccccccccccccccccccccccccccccccccc
    subroutine nuRhoPres(am,rhonu,pnu)
    !  Compute the density and pressure of one eigenstate of massive neutrinos,
    !  in units of the mean density of one flavor of massless neutrinos.

    real(dl),  parameter :: qmax=30._dl
    integer, parameter :: nq=100
    real(dl) dum1(nq+1),dum2(nq+1)
    real(dl), intent(in) :: am
    real(dl), intent(out) ::  rhonu,pnu
    integer i
    real(dl) q,aq,v,aqdn,adq


    !  q is the comoving momentum in units of k_B*T_nu0/c.
    !  Integrate up to qmax and then use asymptotic expansion for remainder.
    adq=qmax/nq
    dum1(1)=0._dl
    dum2(1)=0._dl
    do  i=1,nq
        q=i*adq
        aq=am/q
        v=1._dl/sqrt(1._dl+aq*aq)
        aqdn=adq*q*q*q/(exp(q)+1._dl)
        dum1(i+1)=aqdn/v
        dum2(i+1)=aqdn*v
    end do
    call splint(dum1,rhonu,nq+1)
    call splint(dum2,pnu,nq+1)
    !  Apply asymptotic corrrection for q>qmax and normalize by relativistic
    !  energy density.
    rhonu=(rhonu+dum1(nq+1)/adq)/const
    pnu=(pnu+dum2(nq+1)/adq)/const/3._dl

    end subroutine nuRhoPres

    !cccccccccccccccccccccccccccccccccccccccccc
    subroutine Nu_background(am,rhonu,pnu)
    use precision
    use ModelParams
    real(dl), intent(in) :: am
    real(dl), intent(out) :: rhonu, pnu

    !  Compute massive neutrino density and pressure in units of the mean
    !  density of one eigenstate of massless neutrinos.  Use cubic splines to
    !  interpolate from a table.

    real(dl) d
    integer i

    if (am <= am_minp) then
        rhonu=1._dl + const2*am**2
        pnu=(2-rhonu)/3._dl
        return
    else if (am >= am_maxp) then
        rhonu = 3/(2*const)*(zeta3*am + (15*zeta5)/2/am)
        pnu = 900._dl/120._dl/const*(zeta5-63._dl/4*Zeta7/am**2)/am
        return
    end if


    d=log(am/am_min)/dlnam+1._dl
    i=int(d)
    d=d-i

    !  Cubic spline interpolation.
    rhonu=r1(i)+d*(dr1(i)+d*(3._dl*(r1(i+1)-r1(i))-2._dl*dr1(i) &
        -dr1(i+1)+d*(dr1(i)+dr1(i+1)+2._dl*(r1(i)-r1(i+1)))))
    pnu=p1(i)+d*(dp1(i)+d*(3._dl*(p1(i+1)-p1(i))-2._dl*dp1(i) &
        -dp1(i+1)+d*(dp1(i)+dp1(i+1)+2._dl*(p1(i)-p1(i+1)))))
    rhonu=exp(rhonu)
    pnu=exp(pnu)

    end subroutine Nu_background

    !cccccccccccccccccccccccccccccccccccccccccc
    subroutine Nu_rho(am,rhonu)
    use precision
    use ModelParams
    real(dl), intent(in) :: am
    real(dl), intent(out) :: rhonu

    !  Compute massive neutrino density in units of the mean
    !  density of one eigenstate of massless neutrinos.  Use cubic splines to
    !  interpolate from a table.

    real(dl) d
    integer i

    if (am <= am_minp) then
        rhonu=1._dl + const2*am**2
        return
    else if (am >= am_maxp) then
        rhonu = 3/(2*const)*(zeta3*am + (15*zeta5)/2/am)
        return
    end if

    d=log(am/am_min)/dlnam+1._dl
    i=int(d)
    d=d-i

    !  Cubic spline interpolation.
    rhonu=r1(i)+d*(dr1(i)+d*(3._dl*(r1(i+1)-r1(i))-2._dl*dr1(i) &
        -dr1(i+1)+d*(dr1(i)+dr1(i+1)+2._dl*(r1(i)-r1(i+1)))))
    rhonu=exp(rhonu)
    end subroutine Nu_rho

    !ccccccccccccccccccccccccccccccccccccccccccccccccccccccccccccccccccccc

    function Nu_drho(am,adotoa,rhonu) result (rhonudot)
    use precision
    use ModelParams

    !  Compute the time derivative of the mean density in massive neutrinos
    !  and the shear perturbation.
    real(dl) adotoa,rhonu,rhonudot
    real(dl) d
    real(dl), intent(IN) :: am
    integer i

    if (am< am_minp) then
        rhonudot = 2*const2*am**2*adotoa
    else if (am>am_maxp) then
        rhonudot = 3/(2*const)*(zeta3*am - (15*zeta5)/2/am)*adotoa
    else
        d=log(am/am_min)/dlnam+1._dl
        i=int(d)
        d=d-i
        !  Cubic spline interpolation for rhonudot.
        rhonudot=dr1(i)+d*(ddr1(i)+d*(3._dl*(dr1(i+1)-dr1(i)) &
            -2._dl*ddr1(i)-ddr1(i+1)+d*(ddr1(i)+ddr1(i+1) &
            +2._dl*(dr1(i)-dr1(i+1)))))

        rhonudot=rhonu*adotoa*rhonudot/dlnam
    end if

    end function Nu_drho

    end module MassiveNu

    ! wrapper function to avoid cirular module references
    subroutine init_massive_nu(has_massive_nu)
    use MassiveNu
    use ModelParams
    implicit none
    logical, intent(IN) :: has_massive_nu

    if (has_massive_nu) then
        call Nu_Init
    else
        nu_masses = 0
    end if
    end subroutine init_massive_nu


    !ccccccccccccccccccccccccccccccccccccccccccccccccccc

    module Transfer
    use ModelData
    use Errors
    implicit none
    public
    integer, parameter :: Transfer_kh =1, Transfer_cdm=2,Transfer_b=3,Transfer_g=4, &
        Transfer_r=5, Transfer_nu = 6,  & !massless and massive neutrino
    Transfer_tot=7, Transfer_nonu=8, Transfer_tot_de=9,  &
        ! total perturbations with and without neutrinos, with neutrinos+dark energy in the numerator
        Transfer_Weyl = 10, & ! the Weyl potential, for lensing and ISW
    Transfer_Newt_vel_cdm=11, Transfer_Newt_vel_baryon=12,   & ! -k v_Newtonian/H
    Transfer_vel_baryon_cdm = 13 !relative velocity of baryons and CDM

    integer, parameter :: Transfer_max = Transfer_vel_baryon_cdm

    logical :: transfer_interp_matterpower  = .true. !output regular grid in log k
    !set to false to output calculated values for later interpolation

    integer :: transfer_power_var = Transfer_tot
    !What to use to calulcate the output matter power spectrum and sigma_8
    !Transfer_tot uses total matter perturbation

    logical :: get_growth_sigma8 = .true.
    !gets sigma_vdelta, like sigma8 but using velocity-density cross power,
    !in late LCDM f*sigma8 = sigma_vdelta^2/sigma8

    Type MatterTransferData
        !Computed data
        integer   ::  num_q_trans   !    number of steps in k for transfer calculation
        real(dl), dimension (:), pointer :: q_trans => NULL()
        real(dl), dimension (:,:), pointer ::  sigma_8 => NULL()
        real(dl), dimension (:,:), pointer ::  sigma2_vdelta_8 => NULL() !growth from sigma_{v delta}
        real, dimension(:,:,:), pointer :: TransferData => NULL()
        real, dimension(:,:), pointer :: TransferWeyl => NULL()
        !TransferData(entry,k_index,z_index) for entry=Tranfer_kh.. Transfer_tot
    end Type MatterTransferData

    Type MatterPowerData
        !everything is a function of k/h
        integer   ::  num_k, num_z
        real(dl), dimension(:), pointer :: log_kh => NULL(), redshifts => NULL()
        !matpower is log(P_k)
        real(dl), dimension(:,:), allocatable :: matpower, ddmat
        !if NonLinear, nonlin_ratio =  sqrt(P_nonlinear/P_linear)
        !function of k and redshift NonLinearScaling(k_index,z_index)
        real(dl), dimension(:,:), pointer :: nonlin_ratio => NULL()
    end Type MatterPowerData

    Type (MatterTransferData), save :: MT

    interface Transfer_GetMatterPower
    module procedure Transfer_GetMatterPowerD,Transfer_GetMatterPowerS
    end interface

    contains

    subroutine Transfer_GetMatterPowerData(MTrans, PK_data, in, itf_only, var1, var2)
    !Does *NOT* include non-linear corrections
    !Get total matter power spectrum in units of (h Mpc^{-1})^3 ready for interpolation.
    !Here there definition is < Delta^2(x) > = 1/(2 pi)^3 int d^3k P_k(k)
    !We are assuming that Cls are generated so any baryonic wiggles are well sampled and that matter power
    !sepctrum is generated to beyond the CMB k_max
    Type(MatterTransferData), intent(in) :: MTrans
    Type(MatterPowerData) :: PK_data
    integer, intent(in) :: in
    integer, intent(in), optional :: itf_only
    integer, intent(in), optional :: var1, var2
    real(dl) h, kh, k, power
    integer ik
    integer nz,itf, itf_start, itf_end
    integer :: s1,s2

    s1 = transfer_power_var
    if (present(var1))  s1 = var1
    s2 = transfer_power_var
    if (present(var2))  s2 = var2

    if (present(itf_only)) then
        itf_start=itf_only
        itf_end = itf_only
        nz = 1
    else
        itf_start=1
        nz= size(MTrans%TransferData,3)
        itf_end = nz
    end if
    PK_data%num_k = MTrans%num_q_trans
    PK_Data%num_z = nz

    allocate(PK_data%matpower(PK_data%num_k,nz))
    allocate(PK_data%ddmat(PK_data%num_k,nz))
    allocate(PK_data%nonlin_ratio(PK_data%num_k,nz))
    allocate(PK_data%log_kh(PK_data%num_k))
    allocate(PK_data%redshifts(nz))
    PK_data%redshifts = CP%Transfer%Redshifts(itf_start:itf_end)

    h = CP%H0/100

    do ik=1,MTrans%num_q_trans
        kh = MTrans%TransferData(Transfer_kh,ik,1)
        k = kh*h
        PK_data%log_kh(ik) = log(kh)
        power = ScalarPower(k,in)
        if (global_error_flag/=0) then
            call MatterPowerdata_Free(PK_data)
            return
        end if
        do itf = 1, nz
            PK_data%matpower(ik,itf) = &
                log(MTrans%TransferData(s1,ik,itf_start+itf-1)*&
                MTrans%TransferData(s2,ik,itf_start+itf-1)*k &
                *pi*twopi*h**3*power)
        end do
    end do

    call MatterPowerdata_getsplines(PK_data)

    end subroutine Transfer_GetMatterPowerData

    subroutine MatterPowerData_Load(PK_data,fname)
    !Loads in kh, P_k from file for one redshiftr and one initial power spectrum
    !Not redshift is not stored in file, so not set correctly
    !Also note that output _matterpower file is already interpolated, so re-interpolating is probs not a good idea

    !Get total matter power spectrum in units of (h Mpc^{-1})^3 ready for interpolation.
    !Here there definition is < Delta^2(x) > = 1/(2 pi)^3 int d^3k P_k(k)
    use AmlUtils
    character(LEN=*) :: fname
    Type(MatterPowerData) :: PK_data
    real(dl)kh, Pk
    integer ik
    integer nz


    nz = 1
    call openTxtFile(fname, fileio_unit)

    PK_data%num_k = FileLines(fileio_unit)
    PK_Data%num_z = 1

    allocate(PK_data%matpower(PK_data%num_k,nz))
    allocate(PK_data%ddmat(PK_data%num_k,nz))
    allocate(PK_data%nonlin_ratio(PK_data%num_k,nz))
    allocate(PK_data%log_kh(PK_data%num_k))

    allocate(PK_data%redshifts(nz))
    PK_data%redshifts = 0

    do ik=1,PK_data%num_k
        read (fileio_unit,*) kh, Pk
        PK_data%matpower(ik,1) = log(Pk)
        PK_data%log_kh(ik) = log(kh)
    end do

    call MatterPowerdata_getsplines(PK_data)

    end subroutine MatterPowerData_Load


    subroutine MatterPowerdata_getsplines(PK_data)
    Type(MatterPowerData) :: PK_data
    integer i
    real(dl), parameter :: cllo=1.e30_dl,clhi=1.e30_dl

    do i = 1,PK_Data%num_z
        call spline(PK_data%log_kh,PK_data%matpower(1,i),PK_data%num_k,&
            cllo,clhi,PK_data%ddmat(1,i))
    end do

    end subroutine MatterPowerdata_getsplines

    subroutine MatterPowerdata_MakeNonlinear(PK_data)
    Type(MatterPowerData) :: PK_data

    call NonLinear_GetRatios(PK_data)
    PK_data%matpower = PK_data%matpower +  2*log(PK_data%nonlin_ratio)
    call MatterPowerdata_getsplines(PK_data)

    end subroutine MatterPowerdata_MakeNonlinear

    subroutine MatterPowerdata_Free(PK_data)
    Type(MatterPowerData) :: PK_data
    integer i

    deallocate(PK_data%log_kh,stat=i)
    deallocate(PK_data%matpower,stat=i)
    deallocate(PK_data%ddmat,stat=i)
    deallocate(PK_data%nonlin_ratio,stat=i)
    deallocate(PK_data%redshifts,stat=i)
    call MatterPowerdata_Nullify(PK_data)
 
    end subroutine MatterPowerdata_Free

    subroutine MatterPowerdata_Nullify(PK_data)
    Type(MatterPowerData) :: PK_data

    nullify(PK_data%log_kh)
    nullify(PK_data%nonlin_ratio)
    nullify(PK_data%redshifts)

    end subroutine MatterPowerdata_Nullify

    function MatterPowerData_k(PK,  kh, itf) result(outpower)
    !Get matter power spectrum at particular k/h by interpolation
    Type(MatterPowerData) :: PK
    integer, intent(in) :: itf
    real (dl), intent(in) :: kh
    real(dl) :: logk
    integer llo,lhi
    real(dl) outpower, dp
    real(dl) ho,a0,b0
    integer, save :: i_last = 1

    logk = log(kh)
    if (logk < PK%log_kh(1)) then
        dp = (PK%matpower(2,itf) -  PK%matpower(1,itf)) / &
            ( PK%log_kh(2)-PK%log_kh(1) )
        outpower = PK%matpower(1,itf) + dp*(logk - PK%log_kh(1))
    else if (logk > PK%log_kh(PK%num_k)) then
        !Do dodgy linear extrapolation on assumption accuracy of result won't matter

        dp = (PK%matpower(PK%num_k,itf) -  PK%matpower(PK%num_k-1,itf)) / &
            ( PK%log_kh(PK%num_k)-PK%log_kh(PK%num_k-1) )
        outpower = PK%matpower(PK%num_k,itf) + dp*(logk - PK%log_kh(PK%num_k))
    else
        llo=min(i_last,PK%num_k)
        do while (PK%log_kh(llo) > logk)
            llo=llo-1
        end do
        do while (PK%log_kh(llo+1)< logk)
            llo=llo+1
        end do
        i_last =llo
        lhi=llo+1
        ho=PK%log_kh(lhi)-PK%log_kh(llo)
        a0=(PK%log_kh(lhi)-logk)/ho
        b0=1-a0

        outpower = a0*PK%matpower(llo,itf)+ b0*PK%matpower(lhi,itf)+&
            ((a0**3-a0)* PK%ddmat(llo,itf) &
            +(b0**3-b0)*PK%ddmat(lhi,itf))*ho**2/6
    end if

    outpower = exp(max(-30._dl,outpower))

    end function MatterPowerData_k

    subroutine Transfer_GetMatterPowerS(MTrans,outpower, itf, in, minkh, dlnkh, npoints, var1, var2)
    Type(MatterTransferData), intent(in) :: MTrans
    integer, intent(in) :: itf, in, npoints
    integer, intent(in), optional :: var1, var2
    real, intent(out) :: outpower(*)
    real, intent(in) :: minkh, dlnkh
    real(dl) :: outpowerd(npoints)
    real(dl):: minkhd, dlnkhd

    minkhd = minkh; dlnkhd = dlnkh
    call Transfer_GetMatterPowerD(MTrans,outpowerd, itf, in, minkhd, dlnkhd, npoints,var1, var2)
    outpower(1:npoints) = outpowerd(1:npoints)

    end subroutine Transfer_GetMatterPowerS

    !JD 08/13 for nonlinear lensing of CMB + LSS compatibility
    !Changed input variable from itf to itf_PK because we are looking for the itf_PK'th
    !redshift in the PK_redshifts array.  The position of this redshift in the master redshift
    !array, itf, is given by itf = CP%Transfer%Pk_redshifts_index(itf_PK)
    !Also changed (CP%NonLinear/=NonLinear_None) to
    !CP%NonLinear/=NonLinear_none .and. CP%NonLinear/=NonLinear_Lens)
    subroutine Transfer_GetMatterPowerD(MTrans,outpower, itf_PK, in, minkh, dlnkh, npoints, var1, var2)
    !Allows for non-smooth priordial spectra
    !if CP%Nonlinear/ = NonLinear_none includes non-linear evolution
    !Get total matter power spectrum at logarithmically equal intervals dlnkh of k/h starting at minkh
    !in units of (h Mpc^{-1})^3.
    !Here there definition is < Delta^2(x) > = 1/(2 pi)^3 int d^3k P_k(k)
    !We are assuming that Cls are generated so any baryonic wiggles are well sampled and that matter power
    !sepctrum is generated to beyond the CMB k_max
    Type(MatterTransferData), intent(in) :: MTrans
    Type(MatterPowerData) :: PK

    integer, intent(in) :: itf_PK, in, npoints
    real(dl), intent(out) :: outpower(npoints)
    real(dl), intent(in) :: minkh, dlnkh
    integer, intent(in), optional :: var1, var2

    real(dl), parameter :: cllo=1.e30_dl,clhi=1.e30_dl
    integer ik, llo,il,lhi,lastix
    real(dl) matpower(MTrans%num_q_trans), kh, kvals(MTrans%num_q_trans), ddmat(MTrans%num_q_trans)
    real(dl) atransfer,xi, a0, b0, ho, logmink,k, h
    integer itf
    integer :: s1,s2

    s1 = transfer_power_var
    if (present(var1))  s1 = var1
    s2 = transfer_power_var
    if (present(var2))  s2 = var2

    itf = CP%Transfer%PK_redshifts_index(itf_PK)

    if (npoints < 2) stop 'Need at least 2 points in Transfer_GetMatterPower'

    !         if (minkh < MTrans%TransferData(Transfer_kh,1,itf)) then
    !            stop 'Transfer_GetMatterPower: kh out of computed region'
    !          end if
    if (minkh*exp((npoints-1)*dlnkh) > MTrans%TransferData(Transfer_kh,MTrans%num_q_trans,itf) &
        .and. FeedbackLevel > 0 ) &
        write(*,*) 'Warning: extrapolating matter power in Transfer_GetMatterPower'


    if (CP%NonLinear/=NonLinear_none .and. CP%NonLinear/=NonLinear_Lens) then
        call Transfer_GetMatterPowerData(MTrans, PK, in, itf, s1,s2)
        call NonLinear_GetRatios(PK)
    end if

    h = CP%H0/100
    logmink = log(minkh)
    do ik=1,MTrans%num_q_trans
        kh = MTrans%TransferData(Transfer_kh,ik,itf)
        k = kh*h
        kvals(ik) = log(kh)
        atransfer=MTrans%TransferData(s1,ik,itf)*MTrans%TransferData(s2,ik,itf)
        if (CP%NonLinear/=NonLinear_none .and. CP%NonLinear/=NonLinear_Lens) &
            atransfer = atransfer* PK%nonlin_ratio(ik,1)**2 !only one element, this itf
        matpower(ik) = log(atransfer*k*pi*twopi*h**3)
        !Put in power spectrum later: transfer functions should be smooth, initial power may not be
    end do

    call spline(kvals,matpower,MTrans%num_q_trans,cllo,clhi,ddmat)

    llo=1
    lastix = npoints + 1
    do il=1, npoints
        xi=logmink + dlnkh*(il-1)
        if (xi < kvals(1)) then
            outpower(il)=-30.
            cycle
        end if
        do while ((xi > kvals(llo+1)).and.(llo < MTrans%num_q_trans))
            llo=llo+1
            if (llo >= MTrans%num_q_trans) exit
        end do
        if (llo == MTrans%num_q_trans) then
            lastix = il
            exit
        end if
        lhi=llo+1
        ho=kvals(lhi)-kvals(llo)
        a0=(kvals(lhi)-xi)/ho
        b0=(xi-kvals(llo))/ho

        outpower(il) = a0*matpower(llo)+ b0*matpower(lhi)+((a0**3-a0)* ddmat(llo) &
            +(b0**3-b0)*ddmat(lhi))*ho**2/6
    end do

    do while (lastix <= npoints)
        !Do linear extrapolation in the log
        !Obviouly inaccurate, non-linear etc, but OK if only using in tails of window functions
        outpower(lastix) = 2*outpower(lastix-1) - outpower(lastix-2)
        lastix = lastix+1
    end do

    outpower = exp(max(-30.d0,outpower))

    do il = 1, npoints
        k = exp(logmink + dlnkh*(il-1))*h
        outpower(il) = outpower(il) * ScalarPower(k,in)
        if (global_error_flag /= 0) exit
    end do

    if (CP%NonLinear/=NonLinear_none .and. CP%NonLinear/=NonLinear_Lens) call MatterPowerdata_Free(PK)

    end subroutine Transfer_GetMatterPowerD

    subroutine Transfer_Get_SigmaR(MTrans, R, outvals, var1, var2, power_ix, root)
    !Calculate MTrans%sigma_8^2 = int dk/k win**2 T_k**2 P(k), where win is the FT of a spherical top hat
    !of radius R h^{-1} Mpc, for all requested redshifts
    !set va1, var2 e.g. to get the value from some combination of transfer functions rather than total
    Type(MatterTransferData) :: MTrans
    real(dl), intent(in) :: R
    integer, intent(in), optional :: var1, var2
    integer, intent(in), optional :: power_ix
    logical, intent(in), optional :: root !if true, give sigma8, otherwise sigma8^2
    real(dl), intent(out) :: outvals(:)
    integer ik
    real(dl) kh, k, h, x, win
    real(dl) lnk, dlnk, lnko
    real(dl), dimension(CP%Transfer%PK_num_redshifts) ::  dsig8, dsig8o, sig8, sig8o
    real(dl) powers
    integer s1,s2
    integer :: ix = 1

    s1 = transfer_power_var
    if (present(var1))  s1 = var1
    s2 = transfer_power_var
    if (present(var2))  s2 = var2
    if (present(power_ix)) ix =power_ix

    H=CP%h0/100._dl
    lnko=0
    dsig8o=0
    sig8=0
    sig8o=0
    do ik=1, MTrans%num_q_trans
        kh = MTrans%TransferData(Transfer_kh,ik,1)
        if (kh==0) cycle
        k = kh*H

        dsig8 = MTrans%TransferData(s1,ik, &
            CP%Transfer%PK_redshifts_index(1:CP%Transfer%PK_num_redshifts))
        if (s1==s2) then
            dsig8 = dsig8**2
        else
            dsig8 = dsig8*MTrans%TransferData(s2,ik, &
                CP%Transfer%PK_redshifts_index(1:CP%Transfer%PK_num_redshifts))
        end if
        x= kh *R
        win =3*(sin(x)-x*cos(x))/x**3
        lnk=log(k)
        if (ik==1) then
            dlnk=0.5_dl
            !Approx for 2._dl/(CP%InitPower%an(in)+3)  [From int_0^k_1 dk/k k^4 P(k)]
            !Contribution should be very small in any case
        else
            dlnk=lnk-lnko
        end if
        powers = ScalarPower(k,power_ix)
        dsig8=(win*k**2)**2*powers*dsig8
        sig8=sig8+(dsig8+dsig8o)*dlnk/2
        dsig8o=dsig8
        lnko=lnk
    end do

    if (present(root)) then
        if (root) sig8 =sqrt(sig8)
    else
        sig8 =sqrt(sig8)
    end if
    outvals(1:CP%Transfer%PK_num_redshifts) = sig8

    end subroutine Transfer_Get_SigmaR

    subroutine Transfer_Get_sigma8(MTrans, R, var1, var2)
    !Calculate MTrans%sigma_8^2 = int dk/k win**2 T_k**2 P(k), where win is the FT of a spherical top hat
    !of radius R h^{-1} Mpc
    ! set va1, var2 e.g. to get the value from some combination of transfer functions rather than total
    Type(MatterTransferData) :: MTrans
    real(dl), intent(in), optional :: R
    integer, intent(in), optional :: var1, var2
    integer ix
    real(dl) :: radius = 8._dl

    if (global_error_flag /= 0) return

    if (present(R)) radius = R

    do ix = 1, CP%InitPower%nn
        call Transfer_Get_SigmaR(MTrans, radius, MTrans%sigma_8(:,ix), var1,var2, ix)
    end do

    end subroutine Transfer_Get_sigma8

    subroutine Transfer_Get_sigmas(MTrans, R, var_delta, var_v)
    !Get sigma8 and sigma_{delta v} (for growth, like f sigma8 in LCDM)
    Type(MatterTransferData) :: MTrans
    real(dl), intent(in), optional :: R
    integer, intent(in), optional :: var_delta,var_v
    real(dl) :: radius = 8._dl
    integer s1, s2, ix

    if (global_error_flag /= 0) return

    if (present(R)) radius = R
    s1 = transfer_power_var
    if (present(var_delta))  s1 = var_delta
    s2 = Transfer_Newt_vel_cdm
    if (present(var_v))  s2 = var_v

    do ix = 1, CP%InitPower%nn
        call Transfer_Get_SigmaR(MTrans, radius, MTrans%sigma_8(:,ix), s1,s1, ix)
        if (get_growth_sigma8) call Transfer_Get_SigmaR(MTrans, radius, &
            MTrans%sigma2_vdelta_8(:,ix), s1, s2, ix, root=.false.)
    end do

    end subroutine Transfer_Get_sigmas

    subroutine Transfer_output_Sig8(MTrans)
    Type(MatterTransferData), intent(in) :: MTrans
    integer in, j
    !JD 08/13 Changes in here to PK arrays and variables
    integer j_PK

    do in=1, CP%InitPower%nn
        if (CP%InitPower%nn>1)  write(*,*) 'Power spectrum : ', in
        do j_PK=1, CP%Transfer%PK_num_redshifts
            j = CP%Transfer%PK_redshifts_index(j_PK)
            write(*,'("at z =",f7.3," sigma8 (all matter) = ",f6.4)') &
                CP%Transfer%redshifts(j), MTrans%sigma_8(j_PK,in)
        end do
        if (get_growth_sigma8) then
            do j_PK=1, CP%Transfer%PK_num_redshifts
                j = CP%Transfer%PK_redshifts_index(j_PK)
                write(*,'("at z =",f7.3," sigma8^2_vd/sigma8  = ",f6.4)') &
                    CP%Transfer%redshifts(j), MTrans%sigma2_vdelta_8(j_PK,in)/MTrans%sigma_8(j_PK,in)
            end do
        end if
    end do

    end subroutine Transfer_output_Sig8

    subroutine Transfer_Allocate(MTrans)
    Type(MatterTransferData) :: MTrans
    integer st

    deallocate(MTrans%q_trans, STAT = st)
    deallocate(MTrans%TransferData, STAT = st)
    deallocate(MTrans%sigma_8, STAT = st)
<<<<<<< HEAD
    deallocate(MTrans%TransferWeyl, STAT = st)
=======
    if (get_growth_sigma8) deallocate(MTrans%sigma2_vdelta_8, STAT = st)
>>>>>>> 7209cb9b
    allocate(MTrans%q_trans(MTrans%num_q_trans))
    allocate(MTrans%TransferData(Transfer_max,MTrans%num_q_trans,CP%Transfer%num_redshifts))
    !JD 08/13 Changes in here to PK arrays and variables
    allocate(MTrans%sigma_8(CP%Transfer%PK_num_redshifts, CP%InitPower%nn))
<<<<<<< HEAD
    allocate(MTrans%TransferWeyl(MTrans%num_q_trans,CP%Transfer%num_redshifts))
=======
    if (get_growth_sigma8) allocate(MTrans%sigma2_vdelta_8(CP%Transfer%PK_num_redshifts, CP%InitPower%nn))
>>>>>>> 7209cb9b

    end  subroutine Transfer_Allocate

    subroutine Transfer_Free(MTrans)
    Type(MatterTransferData):: MTrans
    integer st

    deallocate(MTrans%q_trans, STAT = st)
    deallocate(MTrans%TransferData, STAT = st)
    deallocate(MTrans%sigma_8, STAT = st)
<<<<<<< HEAD
    deallocate(MTrans%TransferWeyl, STAT = st)
    nullify(MTrans%q_trans)
    nullify(MTrans%TransferData)
    nullify(MTrans%sigma_8)
    nullify(MTrans%TransferWeyl)
=======
    if (get_growth_sigma8) deallocate(MTrans%sigma2_vdelta_8, STAT = st)
    nullify(MTrans%q_trans)
    nullify(MTrans%TransferData)
    nullify(MTrans%sigma_8)
    nullify(MTrans%sigma2_vdelta_8)
>>>>>>> 7209cb9b

    end subroutine Transfer_Free

    !JD 08/13 Changes for nonlinear lensing of CMB + MPK compatibility
    !Changed function below to write to only P%NLL_*redshifts* variables
    subroutine Transfer_SetForNonlinearLensing(P)
    Type(TransferParams) :: P
    integer i
    real maxRedshift

    P%kmax = max(P%kmax,5*AccuracyBoost)
    P%k_per_logint  = 0
    maxRedshift = 10
    P%NLL_num_redshifts =  nint(10*AccuracyBoost)
    if (HighAccuracyDefault .and. AccuracyBoost>=2) then
        !only notionally more accuracy, more stable for RS
        maxRedshift =15
    end if
    if (P%NLL_num_redshifts > max_transfer_redshifts) &
        stop 'Transfer_SetForNonlinearLensing: Too many redshifts'
    do i=1,P%NLL_num_redshifts
        P%NLL_redshifts(i) = real(P%NLL_num_redshifts-i)/(P%NLL_num_redshifts/maxRedshift)
    end do

    end subroutine Transfer_SetForNonlinearLensing



    subroutine Transfer_SaveToFiles(MTrans,FileNames)
    use IniFile
    Type(MatterTransferData), intent(in) :: MTrans
    integer i,ik
    character(LEN=Ini_max_string_len), intent(IN) :: FileNames(*)
    !JD 08/13 Changes in here to PK arrays and variables
    integer i_PK
    character(len=20) fmt


    write (fmt,*) Transfer_max
    fmt = '('//trim(adjustl(fmt))//'E14.6)'

    do i_PK=1, CP%Transfer%PK_num_redshifts
        if (FileNames(i_PK) /= '') then
            i = CP%Transfer%PK_redshifts_index(i_PK)
            open(unit=fileio_unit,file=FileNames(i_PK),form='formatted',status='replace')
            do ik=1,MTrans%num_q_trans
                if (MTrans%TransferData(Transfer_kh,ik,i)/=0) then
                    write(fileio_unit,fmt) MTrans%TransferData(Transfer_kh:Transfer_max,ik,i)
                end if
            end do
            close(fileio_unit)
        end if
    end do

    end subroutine Transfer_SaveToFiles

    subroutine Transfer_SaveMatterPower(MTrans, FileNames)
    use IniFile
    !Export files of total  matter power spectra in h^{-1} Mpc units, against k/h.
    Type(MatterTransferData), intent(in) :: MTrans
    character(LEN=Ini_max_string_len), intent(IN) :: FileNames(*)
    integer itf,in,i
    integer points
    real, dimension(:,:,:), allocatable :: outpower
    character(LEN=80) fmt
    real minkh,dlnkh
    Type(MatterPowerData) :: PK_data
    integer ncol
    !JD 08/13 Changes in here to PK arrays and variables
    integer itf_PK

    ncol=1

    write (fmt,*) CP%InitPower%nn+1
    fmt = '('//trim(adjustl(fmt))//'E15.5)'
    do itf=1, CP%Transfer%PK_num_redshifts
        if (FileNames(itf) /= '') then
            if (.not. transfer_interp_matterpower ) then
                itf_PK = CP%Transfer%PK_redshifts_index(itf)

                points = MTrans%num_q_trans
                allocate(outpower(points,CP%InitPower%nn,ncol))

                do in = 1, CP%InitPower%nn
                    call Transfer_GetMatterPowerData(MTrans, PK_data, in, itf_PK)
                    !JD 08/13 for nonlinear lensing of CMB + LSS compatibility
                    !Changed (CP%NonLinear/=NonLinear_None) to CP%NonLinear/=NonLinear_none .and. CP%NonLinear/=NonLinear_Lens)
                    if(CP%NonLinear/=NonLinear_none .and. CP%NonLinear/=NonLinear_Lens)&
                        call MatterPowerdata_MakeNonlinear(PK_Data)

                    outpower(:,in,1) = exp(PK_data%matpower(:,1))
                    call MatterPowerdata_Free(PK_Data)
                end do

                open(unit=fileio_unit,file=FileNames(itf),form='formatted',status='replace')
                do i=1,points
                    write (fileio_unit, fmt) MTrans%TransferData(Transfer_kh,i,1),outpower(i,1:CP%InitPower%nn,:)
                end do
                close(fileio_unit)
            else
                minkh = 1e-4
                dlnkh = 0.02
                points = log(MTrans%TransferData(Transfer_kh,MTrans%num_q_trans,itf)/minkh)/dlnkh+1
                !             dlnkh = log(MTrans%TransferData(Transfer_kh,MTrans%num_q_trans,itf)/minkh)/(points-0.999)
                allocate(outpower(points,CP%InitPower%nn,1))
                do in = 1, CP%InitPower%nn
                    call Transfer_GetMatterPowerS(MTrans,outpower(1,in,1), itf, in, minkh,dlnkh, points)
                end do

                open(unit=fileio_unit,file=FileNames(itf),form='formatted',status='replace')
                do i=1,points
                    write (fileio_unit, fmt) minkh*exp((i-1)*dlnkh),outpower(i,1:CP%InitPower%nn,1)
                end do
                close(fileio_unit)
            end if

            deallocate(outpower)
        end if
    end do

    end subroutine Transfer_SaveMatterPower

    !JD 08/13 New function for nonlinear lensing of CMB + MPK compatibility
    !Build master redshift array from array of desired Nonlinear lensing (NLL)
    !redshifts and an array of desired Power spectrum (PK) redshifts.
    !At the same time fill arrays for NLL and PK that indicate indices
    !of their desired redshifts in the master redshift array.
    !Finally define number of redshifts in master array. This is usually given by:
    !P%num_redshifts = P%PK_num_redshifts + P%NLL_num_redshifts - 1.  The -1 comes
    !from the fact that z=0 is in both arrays (when non-linear is on)
    subroutine Transfer_SortAndIndexRedshifts(P)
    Type(TransferParams) :: P
    integer i, iPK, iNLL
    real(dl), parameter :: tol = 1.d-5

    i=0
    iPK=1
    iNLL=1
    do while (iPk<=P%PK_num_redshifts .or. iNLL<=P%NLL_num_redshifts)
        !JD write the next line like this to account for roundoff issues with ==. Preference given to PK_Redshift
        i=i+1
        if (i > max_transfer_redshifts) &
            call Mpistop('Transfer_SortAndIndexRedshifts: Too many redshifts')

        if(iNLL>P%NLL_num_redshifts .or. P%PK_redshifts(iPK)>P%NLL_redshifts(iNLL)+tol) then
            P%redshifts(i)=P%PK_redshifts(iPK)
            P%PK_redshifts_index(iPK)=i
            iPK=iPK+1
        else if(iPK>P%PK_num_redshifts .or. P%NLL_redshifts(iNLL)>P%PK_redshifts(iPK)+tol) then
            P%redshifts(i)=P%NLL_redshifts(iNLL)
            P%NLL_redshifts_index(iNLL)=i
            iNLL=iNLL+1
        else
            P%redshifts(i)=P%PK_redshifts(iPK)
            P%PK_redshifts_index(iPK)=i
            P%NLL_redshifts_index(iNLL)=i
            iPK=iPK+1
            iNLL=iNLL+1
        end if
    end do
    P%num_redshifts=i

    end subroutine Transfer_SortAndIndexRedshifts

    end module Transfer


    !ccccccccccccccccccccccccccccccccccccccccccccccccccc

    module ThermoData
    use ModelData
    implicit none
    private
    integer,parameter :: nthermo=20000

    real(dl) tb(nthermo),cs2(nthermo),xe(nthermo)
    real(dl) dcs2(nthermo)
    real(dl) dotmu(nthermo), ddotmu(nthermo)
    real(dl) sdotmu(nthermo),emmu(nthermo)
    real(dl) demmu(nthermo)
    real(dl) dddotmu(nthermo),ddddotmu(nthermo)
    real(dl) winlens(nthermo),dwinlens(nthermo), scalefactor(nthermo)
    real(dl) tauminn,dlntau,Maxtau
    real(dl), dimension(:), allocatable :: vis,dvis,ddvis,expmmu,dopac, opac, lenswin
    logical, parameter :: dowinlens = .false.

    real(dl) :: tight_tau, actual_opt_depth
    !Times when 1/(opacity*tau) = 0.01, for use switching tight coupling approximation
    real(dl) :: matter_verydom_tau
    real(dl) :: r_drag0, z_star, z_drag  !!JH for updated BAO likelihood.

    public thermo,inithermo,vis,opac,expmmu,dvis,dopac,ddvis,lenswin, tight_tau,&
        Thermo_OpacityToTime,matter_verydom_tau, ThermoData_Free,&
        z_star, z_drag  !!JH for updated BAO likelihood.
    contains

    subroutine thermo(tau,cs2b,opacity, dopacity)
    !Compute unperturbed sound speed squared,
    !and ionization fraction by interpolating pre-computed tables.
    !If requested also get time derivative of opacity
    implicit none
    real(dl) tau,cs2b,opacity
    real(dl), intent(out), optional :: dopacity

    integer i
    real(dl) d

    d=log(tau/tauminn)/dlntau+1._dl
    i=int(d)
    d=d-i
    if (i < 1) then
        !Linear interpolation if out of bounds (should not occur).
        cs2b=cs2(1)+(d+i-1)*dcs2(1)
        opacity=dotmu(1)+(d-1)*ddotmu(1)
        stop 'thermo out of bounds'
    else if (i >= nthermo) then
        cs2b=cs2(nthermo)+(d+i-nthermo)*dcs2(nthermo)
        opacity=dotmu(nthermo)+(d-nthermo)*ddotmu(nthermo)
        if (present(dopacity)) then
            dopacity = 0
            stop 'thermo: shouldn''t happen'
        end if
    else
        !Cubic spline interpolation.
        cs2b=cs2(i)+d*(dcs2(i)+d*(3*(cs2(i+1)-cs2(i))  &
            -2*dcs2(i)-dcs2(i+1)+d*(dcs2(i)+dcs2(i+1)  &
            +2*(cs2(i)-cs2(i+1)))))
        opacity=dotmu(i)+d*(ddotmu(i)+d*(3*(dotmu(i+1)-dotmu(i)) &
            -2*ddotmu(i)-ddotmu(i+1)+d*(ddotmu(i)+ddotmu(i+1) &
            +2*(dotmu(i)-dotmu(i+1)))))

        if (present(dopacity)) then
            dopacity=(ddotmu(i)+d*(dddotmu(i)+d*(3*(ddotmu(i+1)  &
                -ddotmu(i))-2*dddotmu(i)-dddotmu(i+1)+d*(dddotmu(i) &
                +dddotmu(i+1)+2*(ddotmu(i)-ddotmu(i+1))))))/(tau*dlntau)
        end if
    end if
    end subroutine thermo


    function Thermo_OpacityToTime(opacity)
    real(dl), intent(in) :: opacity
    integer j
    real(dl) Thermo_OpacityToTime
    !Do this the bad slow way for now..
    !The answer is approximate
    j =1
    do while(dotmu(j)> opacity)
        j=j+1
    end do

    Thermo_OpacityToTime = exp((j-1)*dlntau)*tauminn

    end function Thermo_OpacityToTime

    subroutine inithermo(taumin,taumax)
    !  Compute and save unperturbed baryon temperature and ionization fraction
    !  as a function of time.  With nthermo=10000, xe(tau) has a relative
    ! accuracy (numerical integration precision) better than 1.e-5.
    use constants
    use precision
    use ModelParams
    use MassiveNu
    real(dl) taumin,taumax


    real(dl) tau01,adot0,a0,a02,x1,x2,barssc,dtau
    real(dl) xe0,tau,a,a2
    real(dl) adot,tg0,ahalf,adothalf,fe,thomc,thomc0,etc,a2t
    real(dl) dtbdla,vfi,cf1,maxvis, vis
    integer ncount,i,j1,j2,iv,ns
    real(dl) spline_data(nthermo)
    real(dl) last_dotmu
    real(dl) dtauda  !diff of tau w.CP%r.t a and integration
    external dtauda
    real(dl) a_verydom
    real(dl) awin_lens1p,awin_lens2p,dwing_lens, rs, DA
    real(dl) rombint
    integer noutput
    external rombint

    call Recombination_Init(CP%Recomb, CP%omegac, CP%omegab,CP%Omegan, CP%Omegav, &
        CP%h0,CP%tcmb,CP%yhe,CP%Num_Nu_massless + CP%Num_Nu_massive)
    !almost all the time spent here
    if (global_error_flag/=0) return
    Maxtau=taumax
    tight_tau = 0
    actual_opt_depth = 0
    ncount=0
    z_star=0.d0
    z_drag=0.d0
    thomc0= Compton_CT * CP%tcmb**4
    r_drag0 = 3.d0/4.d0*CP%omegab*grhom/grhog
    !thomc0=5.0577d-8*CP%tcmb**4

    tauminn=0.05d0*taumin
    dlntau=log(CP%tau0/tauminn)/(nthermo-1)
    last_dotmu = 0

    matter_verydom_tau = 0
    a_verydom = AccuracyBoost*5*(grhog+grhornomass)/(grhoc+grhob)

    !  Initial conditions: assume radiation-dominated universe.
    tau01=tauminn
    adot0=adotrad
    a0=adotrad*tauminn
    a02=a0*a0
    !  Assume that any entropy generation occurs before tauminn.
    !  This gives wrong temperature before pair annihilation, but
    !  the error is harmless.
    tb(1)=CP%tcmb/a0
    xe0=1._dl
    x1=0._dl
    x2=1._dl
    xe(1)=xe0+0.25d0*CP%yhe/(1._dl-CP%yhe)*(x1+2*x2)
    barssc=barssc0*(1._dl-0.75d0*CP%yhe+(1._dl-CP%yhe)*xe(1))
    cs2(1)=4._dl/3._dl*barssc*tb(1)
    dotmu(1)=xe(1)*akthom/a02
    sdotmu(1)=0

    do i=2,nthermo
        tau=tauminn*exp((i-1)*dlntau)
        dtau=tau-tau01
        !  Integrate Friedmann equation using inverse trapezoidal rule.

        a=a0+adot0*dtau
        scaleFactor(i)=a
        a2=a*a

        adot=1/dtauda(a)

        if (matter_verydom_tau ==0 .and. a > a_verydom) then
            matter_verydom_tau = tau
        end if

        a=a0+2._dl*dtau/(1._dl/adot0+1._dl/adot)
        !  Baryon temperature evolution: adiabatic except for Thomson cooling.
        !  Use  quadrature solution.
        ! This is redundant as also calculated in REFCAST, but agrees well before reionization
        tg0=CP%tcmb/a0
        ahalf=0.5d0*(a0+a)
        adothalf=0.5d0*(adot0+adot)
        !  fe=number of free electrons divided by total number of free baryon
        !  particles (e+p+H+He).  Evaluate at timstep i-1 for convenience; if
        !  more accuracy is required (unlikely) then this can be iterated with
        !  the solution of the ionization equation.
        fe=(1._dl-CP%yhe)*xe(i-1)/(1._dl-0.75d0*CP%yhe+(1._dl-CP%yhe)*xe(i-1))
        thomc=thomc0*fe/adothalf/ahalf**3
        etc=exp(-thomc*(a-a0))
        a2t=a0*a0*(tb(i-1)-tg0)*etc-CP%tcmb/thomc*(1._dl-etc)
        tb(i)=CP%tcmb/a+a2t/(a*a)

        ! If there is re-ionization, smoothly increase xe to the
        ! requested value.
        if (CP%Reion%Reionization .and. tau > CP%ReionHist%tau_start) then
            if(ncount == 0) then
                ncount=i-1
            end if
            xe(i) = Reionization_xe(a, tau, xe(ncount))
            !print *,1/a-1,xe(i)
            if (CP%AccurateReionization .and. CP%DerivedParameters) then
                dotmu(i)=(Recombination_xe(a) - xe(i))*akthom/a2

                if (last_dotmu /=0) then
                    actual_opt_depth = actual_opt_depth - 2._dl*dtau/(1._dl/dotmu(i)+1._dl/last_dotmu)
                end if
                last_dotmu = dotmu(i)
            end if
        else
            xe(i)=Recombination_xe(a)
        end if

        !  Baryon sound speed squared (over c**2).
        dtbdla=-2._dl*tb(i)-thomc*adothalf/adot*(a*tb(i)-CP%tcmb)
        barssc=barssc0*(1._dl-0.75d0*CP%yhe+(1._dl-CP%yhe)*xe(i))
        cs2(i)=barssc*tb(i)*(1-dtbdla/tb(i)/3._dl)


        ! Calculation of the visibility function
        dotmu(i)=xe(i)*akthom/a2

        if (tight_tau==0 .and. 1/(tau*dotmu(i)) > 0.005) tight_tau = tau !0.005
        !Tight coupling switch time when k/opacity is smaller than 1/(tau*opacity)

        if (tau < 0.001) then
            sdotmu(i)=0
        else
            sdotmu(i)=sdotmu(i-1)+2._dl*dtau/(1._dl/dotmu(i)+1._dl/dotmu(i-1))
        end if

        a0=a
        tau01=tau
        adot0=adot
    end do !i

    if (CP%Reion%Reionization .and. (xe(nthermo) < 0.999d0)) then
        write(*,*)'Warning: xe at redshift zero is < 1'
        write(*,*) 'Check input parameters an Reionization_xe'
        write(*,*) 'function in the Reionization module'
    end if

    do j1=1,nthermo
        if (sdotmu(j1) - sdotmu(nthermo)< -69) then
            emmu(j1)=1.d-30
        else
            emmu(j1)=exp(sdotmu(j1)-sdotmu(nthermo))
            if (.not. CP%AccurateReionization .and. &
                actual_opt_depth==0 .and. xe(j1) < 1e-3) then
            actual_opt_depth = -sdotmu(j1)+sdotmu(nthermo)
            end if
            if (CP%AccurateReionization .and. CP%DerivedParameters .and. z_star==0.d0) then
                if (sdotmu(nthermo)-sdotmu(j1) - actual_opt_depth < 1) then
                    tau01=1-(sdotmu(nthermo)-sdotmu(j1) - actual_opt_depth)
                    tau01=tau01*(1._dl/dotmu(j1)+1._dl/dotmu(j1-1))/2
                    z_star = 1/(scaleFactor(j1)- tau01/dtauda(scaleFactor(j1))) -1
                end if
            end if
        end if
    end do

    if (CP%AccurateReionization .and. FeedbackLevel > 0 .and. CP%DerivedParameters) then
        write(*,'("Reion opt depth      = ",f7.4)') actual_opt_depth
    end if


    iv=0
    vfi=0._dl
    ! Getting the starting and finishing times for decoupling and time of maximum visibility
    if (ncount == 0) then
        cf1=1._dl
        ns=nthermo
    else
        cf1=exp(sdotmu(nthermo)-sdotmu(ncount))
        ns=ncount
    end if
    maxvis = 0
    do j1=1,ns
        vis = emmu(j1)*dotmu(j1)
        tau = tauminn*exp((j1-1)*dlntau)
        vfi=vfi+vis*cf1*dlntau*tau
        if ((iv == 0).and.(vfi > 1.0d-7/AccuracyBoost)) then
            taurst=9._dl/10._dl*tau
            iv=1
        elseif (iv == 1) then
            if (vis > maxvis) then
                maxvis=vis
                tau_maxvis = tau
            end if
            if (vfi > 0.995) then
                taurend=tau
                iv=2
                exit
            end if
        end if
    end do

    if (iv /= 2) then
        call GlobalError('inithermo: failed to find end of recombination',error_reionization)
        return
    end if

    if (dowinlens) then
        vfi=0
        awin_lens1p=0
        awin_lens2p=0
        winlens=0
        do j1=1,nthermo-1
            vis = emmu(j1)*dotmu(j1)
            tau = tauminn*exp((j1-1)*dlntau)
            vfi=vfi+vis*cf1*dlntau*tau
            if (vfi < 0.995) then
                dwing_lens =  vis*cf1*dlntau*tau / 0.995

                awin_lens1p = awin_lens1p + dwing_lens
                awin_lens2p = awin_lens2p + dwing_lens/(CP%tau0-tau)
            end if
            winlens(j1)= awin_lens1p/(CP%tau0-tau) - awin_lens2p
        end do
    end if

    ! Calculating the timesteps during recombination.

    if (CP%WantTensors) then
        dtaurec=min(dtaurec,taurst/160)/AccuracyBoost
    else
        dtaurec=min(dtaurec,taurst/40)/AccuracyBoost
        if (do_bispectrum .and. hard_bispectrum) dtaurec = dtaurec / 4
    end if

    if (CP%Reion%Reionization) taurend=min(taurend,CP%ReionHist%tau_start)

    if (DebugMsgs) then
        write (*,*) 'taurst, taurend = ', taurst, taurend
    end if

    call splini(spline_data,nthermo)
    call splder(cs2,dcs2,nthermo,spline_data)
    call splder(dotmu,ddotmu,nthermo,spline_data)
    call splder(ddotmu,dddotmu,nthermo,spline_data)
    call splder(dddotmu,ddddotmu,nthermo,spline_data)
    call splder(emmu,demmu,nthermo,spline_data)
    if (dowinlens) call splder(winlens,dwinlens,nthermo,spline_data)

    call SetTimeSteps

    !$OMP PARALLEL DO DEFAULT(SHARED),SCHEDULE(STATIC)
    do j2=1,TimeSteps%npoints
        call DoThermoSpline(j2,TimeSteps%points(j2))
    end do
    !$OMP END PARALLEL DO


    if ((CP%want_zstar .or. CP%DerivedParameters) .and. z_star==0.d0) call find_z(optdepth,z_star)
    if (CP%want_zdrag .or. CP%DerivedParameters) call find_z(dragoptdepth,z_drag)

    if (CP%DerivedParameters) then
        rs =rombint(dsound_da_exact,1d-8,1/(z_star+1),1d-6)
        DA = AngularDiameterDistance(z_star)/(1/(z_star+1))

        ThermoDerivedParams( derived_Age ) = DeltaPhysicalTimeGyr(0.0_dl,1.0_dl)
        ThermoDerivedParams( derived_zstar ) = z_star
        ThermoDerivedParams( derived_rstar ) = rs
        ThermoDerivedParams( derived_thetastar ) = 100*rs/DA
        ThermoDerivedParams( derived_zdrag ) = z_drag
        rs =rombint(dsound_da_exact,1d-8,1/(z_drag+1),1d-6)
        ThermoDerivedParams( derived_rdrag ) = rs
        ThermoDerivedParams( derived_kD ) =  sqrt(1.d0/(rombint(ddamping_da, 1d-8, 1/(z_star+1), 1d-6)/6))
        ThermoDerivedParams( derived_thetaD ) =  100*pi/ThermoDerivedParams( derived_kD )/DA
        ThermoDerivedParams( derived_zEQ ) = (grhob+grhoc)/(grhog+grhornomass+sum(grhormass(1:CP%Nu_mass_eigenstates))) -1
        ThermoDerivedParams( derived_thetaEQ ) = 100*timeOfz( ThermoDerivedParams( derived_zEQ ))/DA

        if (associated(BackgroundOutputs%z_outputs)) then
            if (allocated(BackgroundOutputs%H)) &
                deallocate(BackgroundOutputs%H, BackgroundOutputs%DA, BackgroundOutputs%rs_by_D_v)
            noutput = size(BackgroundOutputs%z_outputs)
            allocate(BackgroundOutputs%H(noutput), BackgroundOutputs%DA(noutput), BackgroundOutputs%rs_by_D_v(noutput))
            do i=1,noutput
                BackgroundOutputs%H(i) = HofZ(BackgroundOutputs%z_outputs(i))
                BackgroundOutputs%DA(i) = AngularDiameterDistance(BackgroundOutputs%z_outputs(i))
                BackgroundOutputs%rs_by_D_v(i) = rs/BAO_D_v_from_DA_H(BackgroundOutputs%z_outputs(i), &
                    BackgroundOutputs%DA(i),BackgroundOutputs%H(i))
            end do
        end if

        if (FeedbackLevel > 0) then
            write(*,'("Age of universe/GYr  = ",f7.3)') ThermoDerivedParams( derived_Age )
            write(*,'("zstar                = ",f8.2)') ThermoDerivedParams( derived_zstar )
            write(*,'("r_s(zstar)/Mpc       = ",f7.2)') ThermoDerivedParams( derived_rstar )
            write(*,'("100*theta            = ",f9.6)') ThermoDerivedParams( derived_thetastar )

            write(*,'("zdrag                = ",f8.2)') ThermoDerivedParams( derived_zdrag )
            write(*,'("r_s(zdrag)/Mpc       = ",f7.2)') ThermoDerivedParams( derived_rdrag )

            write(*,'("k_D(zstar) Mpc       = ",f7.4)') ThermoDerivedParams( derived_kD )
            write(*,'("100*theta_D          = ",f9.6)') ThermoDerivedParams( derived_thetaD )

            write(*,'("z_EQ (if v_nu=1)     = ",f8.2)') ThermoDerivedParams( derived_zEQ )
            write(*,'("100*theta_EQ         = ",f9.6)') ThermoDerivedParams( derived_thetaEQ )
        end if
    end if

    end subroutine inithermo


    subroutine SetTimeSteps
    real(dl) dtau0
    integer nri0, nstep

    call Ranges_Init(TimeSteps)

    call Ranges_Add_delta(TimeSteps, taurst, taurend, dtaurec)

    ! Calculating the timesteps after recombination
    if (CP%WantTensors) then
        dtau0=max(taurst/40,Maxtau/2000._dl/AccuracyBoost)
    else
        dtau0=Maxtau/500._dl/AccuracyBoost
        if (do_bispectrum) dtau0 = dtau0/3
        !Don't need this since adding in Limber on small scales
        !  if (CP%DoLensing) dtau0=dtau0/2
        !  if (CP%AccurateBB) dtau0=dtau0/3 !Need to get C_Phi accurate on small scales
    end if

    call Ranges_Add_delta(TimeSteps,taurend, CP%tau0, dtau0)

    if (CP%Reion%Reionization) then
        nri0=int(Reionization_timesteps(CP%ReionHist)*AccuracyBoost)
        !Steps while reionization going from zero to maximum
        call Ranges_Add(TimeSteps,CP%ReionHist%tau_start,CP%ReionHist%tau_complete,nri0)
    end if

    !Create arrays out of the region information.
    call Ranges_GetArray(TimeSteps)
    nstep = TimeSteps%npoints

    if (allocated(vis)) then
        deallocate(vis,dvis,ddvis,expmmu,dopac, opac)
        if (dowinlens) deallocate(lenswin)
    end if
    allocate(vis(nstep),dvis(nstep),ddvis(nstep),expmmu(nstep),dopac(nstep),opac(nstep))
    if (dowinlens) allocate(lenswin(nstep))

    if (DebugMsgs .and. FeedbackLevel > 0) write(*,*) 'Set ',nstep, ' time steps'

    end subroutine SetTimeSteps


    subroutine ThermoData_Free
    if (allocated(vis)) then
        deallocate(vis,dvis,ddvis,expmmu,dopac, opac)
        if (dowinlens) deallocate(lenswin)
    end if
    call Ranges_Free(TimeSteps)

    end subroutine ThermoData_Free

    !cccccccccccccc
    subroutine DoThermoSpline(j2,tau)
    integer j2,i
    real(dl) d,ddopac,tau

    !     Cubic-spline interpolation.
    d=log(tau/tauminn)/dlntau+1._dl
    i=int(d)

    d=d-i
    if (i < nthermo) then
        opac(j2)=dotmu(i)+d*(ddotmu(i)+d*(3._dl*(dotmu(i+1)-dotmu(i)) &
            -2._dl*ddotmu(i)-ddotmu(i+1)+d*(ddotmu(i)+ddotmu(i+1) &
            +2._dl*(dotmu(i)-dotmu(i+1)))))
        dopac(j2)=(ddotmu(i)+d*(dddotmu(i)+d*(3._dl*(ddotmu(i+1)  &
            -ddotmu(i))-2._dl*dddotmu(i)-dddotmu(i+1)+d*(dddotmu(i) &
            +dddotmu(i+1)+2._dl*(ddotmu(i)-ddotmu(i+1))))))/(tau &
            *dlntau)
        ddopac=(dddotmu(i)+d*(ddddotmu(i)+d*(3._dl*(dddotmu(i+1) &
            -dddotmu(i))-2._dl*ddddotmu(i)-ddddotmu(i+1)  &
            +d*(ddddotmu(i)+ddddotmu(i+1)+2._dl*(dddotmu(i) &
            -dddotmu(i+1)))))-(dlntau**2)*tau*dopac(j2)) &
            /(tau*dlntau)**2
        expmmu(j2)=emmu(i)+d*(demmu(i)+d*(3._dl*(emmu(i+1)-emmu(i)) &
            -2._dl*demmu(i)-demmu(i+1)+d*(demmu(i)+demmu(i+1) &
            +2._dl*(emmu(i)-emmu(i+1)))))

        if (dowinlens) then
            lenswin(j2)=winlens(i)+d*(dwinlens(i)+d*(3._dl*(winlens(i+1)-winlens(i)) &
                -2._dl*dwinlens(i)-dwinlens(i+1)+d*(dwinlens(i)+dwinlens(i+1) &
                +2._dl*(winlens(i)-winlens(i+1)))))
        end if
        vis(j2)=opac(j2)*expmmu(j2)
        dvis(j2)=expmmu(j2)*(opac(j2)**2+dopac(j2))
        ddvis(j2)=expmmu(j2)*(opac(j2)**3+3*opac(j2)*dopac(j2)+ddopac)
    else
        opac(j2)=dotmu(nthermo)
        dopac(j2)=ddotmu(nthermo)
        ddopac=dddotmu(nthermo)
        expmmu(j2)=emmu(nthermo)
        vis(j2)=opac(j2)*expmmu(j2)
        dvis(j2)=expmmu(j2)*(opac(j2)**2+dopac(j2))
        ddvis(j2)=expmmu(j2)*(opac(j2)**3+3._dl*opac(j2)*dopac(j2)+ddopac)
    end if
    end subroutine DoThermoSpline


    function ddamping_da(a)
    real(dl) :: ddamping_da
    real(dl), intent(in) :: a
    real(dl) :: R
    real(dl) :: dtauda
    external dtauda

    R=r_drag0*a
    !ignoring reionisation, not relevant for distance measures
    ddamping_da = (R**2 + 16*(1+R)/15)/(1+R)**2*dtauda(a)*a**2/(Recombination_xe(a)*akthom)

    end function ddamping_da


    !!!!!!!!!!!!!!!!!!!
    !JH: functions and subroutines for calculating z_star and z_drag

    function doptdepth_dz(z)
    real(dl) :: doptdepth_dz
    real(dl), intent(in) :: z
    real(dl) :: a
    real(dl) :: dtauda
    external dtauda

    a = 1._dl/(1._dl+z)

    !ignoring reionisation, not relevant for distance measures
    doptdepth_dz = Recombination_xe(a)*akthom*dtauda(a)

    end function doptdepth_dz

    function optdepth(z)
    real(dl) :: rombint2
    external rombint2
    real(dl) optdepth
    real(dl),intent(in) :: z

    optdepth = rombint2(doptdepth_dz, 0.d0, z, 1d-5, 20, 100)

    end function optdepth


    function ddragoptdepth_dz(z)
    real(dl) :: ddragoptdepth_dz
    real(dl), intent(in) :: z
    real(dl) :: a
    real(dl) :: dtauda
    external dtauda

    a = 1._dl/(1._dl+z)
    ddragoptdepth_dz = doptdepth_dz(z)/r_drag0/a

    end function ddragoptdepth_dz


    function dragoptdepth(z)
    real(dl) :: rombint2
    external rombint2
    real(dl) dragoptdepth
    real(dl),intent(in) :: z

    dragoptdepth =  rombint2(ddragoptdepth_dz, 0.d0, z, 1d-5, 20, 100)

    end function dragoptdepth


    subroutine find_z(func,zout)  !find redshift at which (photon/drag) optical depth = 1
    real(dl), external :: func
    real(dl), intent(out) :: zout
    real(dl) :: try1,try2,diff,avg
    integer :: i

    try1 = 0.d0
    try2 = 10000.d0

    i=0
    diff = 10.d0
    do while (diff .gt. 1d-3)
        i=i+1
        if (i .eq. 100) then
            call GlobalError('optical depth redshift finder did not converge',error_reionization)
            zout=0
            return
        end if

        diff = func(try2)-func(try1)
        avg = 0.5d0*(try2+try1)
        if (func(avg) .gt. 1.d0) then
            try2 = avg
        else
            try1 = avg
        end if
    end do

    zout = avg

    end subroutine find_z

    !!!!!!!!!!!!!!!!!!! end JH

    end module ThermoData<|MERGE_RESOLUTION|>--- conflicted
+++ resolved
@@ -58,7 +58,7 @@
     !Nu_best: automatically use mixture which is fastest and most accurate
 
     integer, parameter :: max_Nu = 5 !Maximum number of neutrino species
-    integer, parameter :: max_transfer_redshifts = 250
+    integer, parameter :: max_transfer_redshifts = 150
     integer, parameter :: fileio_unit = 13 !Any number not used elsewhere will do
     integer, parameter :: outNone=1
 
@@ -1651,7 +1651,6 @@
         real(dl), dimension (:,:), pointer ::  sigma_8 => NULL()
         real(dl), dimension (:,:), pointer ::  sigma2_vdelta_8 => NULL() !growth from sigma_{v delta}
         real, dimension(:,:,:), pointer :: TransferData => NULL()
-        real, dimension(:,:), pointer :: TransferWeyl => NULL()
         !TransferData(entry,k_index,z_index) for entry=Tranfer_kh.. Transfer_tot
     end Type MatterTransferData
 
@@ -1673,6 +1672,42 @@
     end interface
 
     contains
+
+    subroutine Transfer_GetUnsplinedPower(M,PK,var1,var2, hubble_units)
+    !Get 2pi^2/k^3 T_1 T_2 P_R(k)
+    Type(MatterTransferData) :: M
+    real(dl), intent(inout):: PK(:,:)
+    integer, optional, intent(in) :: var1
+    integer, optional, intent(in) :: var2
+    logical, optional, intent(in) :: hubble_units
+    real(dl) h, k
+    integer nz, nk, zix, ik
+    integer s1, s2
+    logical hnorm
+
+    s1 = transfer_power_var
+    if (present(var1))  s1 = var1
+    s2 = transfer_power_var
+    if (present(var2))  s2 = var2
+    hnorm = .true.
+    if (present(hubble_units)) hnorm = hubble_units
+
+    nk=M%num_q_trans
+    nz=CP%Transfer%PK_num_redshifts
+    if (nk/= size(PK,1) .or. nz/=size(PK,2)) stop 'Trasfer_GetUnsplinedPower wrong size'
+
+    h = CP%H0/100
+
+    do ik=1,nk
+        k = M%TransferData(Transfer_kh,ik,1)*h
+        do zix=1,nz
+            PK(ik,zix) = M%TransferData(s1,ik,CP%Transfer%PK_redshifts_index(nz-zix+1))*&
+                M%TransferData(s2,ik,CP%Transfer%PK_redshifts_index(nz-zix+1))*k*pi*twopi*scalarPower(k,1)
+        end do
+    end do
+    if (hnorm) PK=  PK * h**3
+
+    end subroutine Transfer_GetUnsplinedPower
 
     subroutine Transfer_GetMatterPowerData(MTrans, PK_data, in, itf_only, var1, var2)
     !Does *NOT* include non-linear corrections
@@ -1808,7 +1843,7 @@
     deallocate(PK_data%nonlin_ratio,stat=i)
     deallocate(PK_data%redshifts,stat=i)
     call MatterPowerdata_Nullify(PK_data)
- 
+
     end subroutine MatterPowerdata_Free
 
     subroutine MatterPowerdata_Nullify(PK_data)
@@ -2133,20 +2168,12 @@
     deallocate(MTrans%q_trans, STAT = st)
     deallocate(MTrans%TransferData, STAT = st)
     deallocate(MTrans%sigma_8, STAT = st)
-<<<<<<< HEAD
-    deallocate(MTrans%TransferWeyl, STAT = st)
-=======
     if (get_growth_sigma8) deallocate(MTrans%sigma2_vdelta_8, STAT = st)
->>>>>>> 7209cb9b
     allocate(MTrans%q_trans(MTrans%num_q_trans))
     allocate(MTrans%TransferData(Transfer_max,MTrans%num_q_trans,CP%Transfer%num_redshifts))
     !JD 08/13 Changes in here to PK arrays and variables
     allocate(MTrans%sigma_8(CP%Transfer%PK_num_redshifts, CP%InitPower%nn))
-<<<<<<< HEAD
-    allocate(MTrans%TransferWeyl(MTrans%num_q_trans,CP%Transfer%num_redshifts))
-=======
     if (get_growth_sigma8) allocate(MTrans%sigma2_vdelta_8(CP%Transfer%PK_num_redshifts, CP%InitPower%nn))
->>>>>>> 7209cb9b
 
     end  subroutine Transfer_Allocate
 
@@ -2157,19 +2184,11 @@
     deallocate(MTrans%q_trans, STAT = st)
     deallocate(MTrans%TransferData, STAT = st)
     deallocate(MTrans%sigma_8, STAT = st)
-<<<<<<< HEAD
-    deallocate(MTrans%TransferWeyl, STAT = st)
-    nullify(MTrans%q_trans)
-    nullify(MTrans%TransferData)
-    nullify(MTrans%sigma_8)
-    nullify(MTrans%TransferWeyl)
-=======
     if (get_growth_sigma8) deallocate(MTrans%sigma2_vdelta_8, STAT = st)
     nullify(MTrans%q_trans)
     nullify(MTrans%TransferData)
     nullify(MTrans%sigma_8)
     nullify(MTrans%sigma2_vdelta_8)
->>>>>>> 7209cb9b
 
     end subroutine Transfer_Free
 
