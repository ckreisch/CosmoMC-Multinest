--- conflicted
+++ resolved
@@ -35,11 +35,7 @@
     implicit none
     public
 
-<<<<<<< HEAD
-    character(LEN=*), parameter :: version = 'Jan15'
-=======
     character(LEN=*), parameter :: version = 'Feb15'
->>>>>>> 73881f8f
 
     integer :: FeedbackLevel = 0 !if >0 print out useful information about the model
 
