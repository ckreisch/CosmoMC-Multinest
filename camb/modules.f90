    ! Modules used by cmbmain and other routines.

    !     Code for Anisotropies in the Microwave Background
    !     by Antony Lewis (http://cosmologist.info) and Anthony Challinor
    !     See readme.html for documentation.
    !
    !     Based on CMBFAST  by  Uros Seljak and Matias Zaldarriaga, itself based
    !     on Boltzmann code written by Edmund Bertschinger, Chung-Pei Ma and Paul Bode.
    !     Original CMBFAST copyright and disclaimer:
    !
    !     Copyright 1996 by Harvard-Smithsonian Center for Astrophysics and
    !     the Massachusetts Institute of Technology.  All rights reserved.
    !
    !     THIS SOFTWARE IS PROVIDED "AS IS", AND M.I.T. OR C.f.A. MAKE NO
    !     REPRESENTATIONS OR WARRANTIES, EXPRESS OR IMPLIED.
    !     By way of example, but not limitation,
    !     M.I.T. AND C.f.A MAKE NO REPRESENTATIONS OR WARRANTIES OF
    !     MERCHANTABILITY OR FITNESS FOR ANY PARTICULAR PURPOSE OR THAT
    !     THE USE OF THE LICENSED SOFTWARE OR DOCUMENTATION WILL NOT INFRINGE
    !     ANY THIRD PARTY PATENTS, COPYRIGHTS, TRADEMARKS OR OTHER RIGHTS.
    !
    !     portions of this software are based on the COSMICS package of
    !     E. Bertschinger.  See the LICENSE file of the COSMICS distribution
    !     for restrictions on the modification and distribution of this software.


    module ModelParams
    use precision
    use Ranges
    use InitialPower
    use Reionization
    use Recombination
    use Errors

    implicit none
    public

<<<<<<< HEAD
    character(LEN=*), parameter :: version = 'Oct13_23rd'
=======
    character(LEN=*), parameter :: version = 'Nov13'
>>>>>>> a48d48aa

    integer :: FeedbackLevel = 0 !if >0 print out useful information about the model

    logical, parameter :: DebugMsgs=.false. !Set to true to view progress and timing

    logical, parameter :: DebugEvolution = .false. !Set to true to do all the evolution for all k

    real(dl) :: DebugParam = 0._dl !not used but read in, useful for parameter-dependent tests

    logical ::  do_bispectrum  = .false.
    logical, parameter :: hard_bispectrum = .false. ! e.g. warm inflation where delicate cancellations

    logical, parameter :: full_bessel_integration = .false. !(go into the tails when calculating the sources)

    integer, parameter :: Nu_int = 0, Nu_trunc=1, Nu_approx = 2, Nu_best = 3
    !For CAMBparams%MassiveNuMethod
    !Nu_int: always integrate distribution function
    !Nu_trunc: switch to expansion in velocity once non-relativistic
    !Nu_approx: approximate scheme - good for CMB, but not formally correct and no good for matter power
    !Nu_best: automatically use mixture which is fastest and most accurate

    integer, parameter :: max_Nu = 5 !Maximum number of neutrino species
    integer, parameter :: max_transfer_redshifts = 150
    integer, parameter :: fileio_unit = 13 !Any number not used elsewhere will do
    integer, parameter :: outNone=1

    integer :: max_bessels_l_index  = 1000000
    real(dl) :: max_bessels_etak = 1000000*2

    real(dl), parameter ::  OutputDenominator =twopi
    !When using outNone the output is l(l+1)Cl/OutputDenominator

    Type(Regions) :: TimeSteps

    type TransferParams
        logical     ::  high_precision
        integer     ::  num_redshifts
        real(dl)    ::  kmax         !these are acutally q values, but same as k for flat
        integer     ::  k_per_logint ! ..
        real(dl)    ::  redshifts(max_transfer_redshifts)
        !JD 08/13 Added so both NL lensing and PK can be run at the same time
        real(dl)    ::  PK_redshifts(max_transfer_redshifts)
        real(dl)    ::  NLL_redshifts(max_transfer_redshifts)
        integer     ::  PK_redshifts_index(max_transfer_redshifts)
        integer     ::  NLL_redshifts_index(max_transfer_redshifts)
        integer     ::  PK_num_redshifts
        integer     ::  NLL_num_redshifts

    end type TransferParams

    !other variables, options, derived variables, etc.

    integer, parameter :: NonLinear_none=0, NonLinear_Pk =1, NonLinear_Lens=2
    integer, parameter :: NonLinear_both=3  !JD 08/13 added so both can be done

    ! Main parameters type
    type CAMBparams

    logical   :: WantCls, WantTransfer
    logical   :: WantScalars, WantTensors, WantVectors
    logical   :: DoLensing
    logical   :: want_zstar, want_zdrag     !!JH for updated BAO likelihood.
    logical   :: PK_WantTransfer             !JD 08/13 Added so both NL lensing and PK can be run at the same time
    integer   :: NonLinear
    logical   :: Want_CMB

    integer   :: Max_l, Max_l_tensor
    real(dl)  :: Max_eta_k, Max_eta_k_tensor
    ! _tensor settings only used in initialization,
    !Max_l and Max_eta_k are set to the tensor variables if only tensors requested

    real(dl)  :: omegab, omegac, omegav, omegan
    !Omega baryon, CDM, Lambda and massive neutrino
    real(dl)  :: H0,TCMB,yhe,Num_Nu_massless
    integer   :: Num_Nu_massive !sum of Nu_mass_numbers below
    integer   :: Nu_mass_eigenstates  !1 for degenerate masses
    logical   :: share_delta_neff !take fractional part to heat all eigenstates the same
    real(dl)  :: Nu_mass_degeneracies(max_nu)
    real(dl)  :: Nu_mass_fractions(max_nu) !The ratios of the total densities
    integer   :: Nu_mass_numbers(max_nu) !physical number per eigenstate

    integer   :: Scalar_initial_condition
    !must be one of the initial_xxx values defined in GaugeInterface

    integer   :: OutputNormalization
    !outNone, or C_OutputNormalization=1 if > 1

    logical   :: AccuratePolarization
    !Do you care about the accuracy of the polarization Cls?

    logical   :: AccurateBB
    !Do you care about BB accuracy (e.g. in lensing)

    !Reionization settings - used if Reion%Reionization=.true.
    logical   :: AccurateReionization
    !Do you care about pecent level accuracy on EE signal from reionization?

    integer   :: MassiveNuMethod

    type(InitialPowerParams) :: InitPower  !see power_tilt.f90 - you can change this
    type(ReionizationParams) :: Reion
    type(RecombinationParams):: Recomb
    type(TransferParams)     :: Transfer

    real(dl) ::  InitialConditionVector(1:10) !Allow up to 10 for future extensions
    !ignored unless Scalar_initial_condition == initial_vector

    logical OnlyTransfers !Don't use initial power spectrum data, instead get Delta_q_l array
    !If true, sigma_8 is not calculated either

    logical DerivedParameters !calculate various derived parameters  (ThermoDerivedParams)

    !Derived parameters, not set initially
    type(ReionizationHistory) :: ReionHist

    logical flat,closed,open
    real(dl) omegak
    real(dl) curv,r, Ksign !CP%r = 1/sqrt(|CP%curv|), CP%Ksign = 1,0 or -1
    real(dl) tau0,chi0 !time today and rofChi(CP%tau0/CP%r)

    end type CAMBparams

    type(CAMBparams) CP  !Global collection of parameters

    real(dl) scale !relative to CP%flat. e.g. for scaling lSamp%l sampling.

    logical ::call_again = .false.
    !if being called again with same parameters to get different thing

    !     grhom =kappa*a^2*rho_m0
    !     grhornomass=grhor*number of massless neutrino species
    !     taurst,taurend - time at start/end of recombination
    !     dtaurec - dtau during recombination
    !     adotrad - a(tau) in radiation era

    real(dl) grhom,grhog,grhor,grhob,grhoc,grhov,grhornomass,grhok
    real(dl) taurst,dtaurec,taurend, tau_maxvis,adotrad

    !Neutrinos
    real(dl) grhormass(max_nu)

    !     nu_masses=m_nu*c**2/(k_B*T_nu0)
    real(dl) :: nu_masses(max_nu)

    real(dl) akthom !sigma_T * (number density of protons now)
    real(dl) fHe !n_He_tot / n_H_tot
    real(dl) Nnow


    integer :: ThreadNum = 0
    !If zero assigned automatically, obviously only used if parallelised

    !Parameters for checking/changing overall accuracy
    !If HighAccuracyDefault=.false., the other parameters equal to 1 corresponds to ~0.3% scalar C_l accuracy
    !If HighAccuracyDefault=.true., the other parameters equal to 1 corresponds to ~0.1% scalar C_l accuracy (at L>600)
    logical :: HighAccuracyDefault = .false.

    real(dl) :: lSampleBoost=1._dl
    !Increase lSampleBoost to increase sampling in lSamp%l for Cl interpolation

    real(dl) :: AccuracyBoost =1._dl

    !Decrease step sizes, etc. by this parameter. Useful for checking accuracy.
    !Can also be used to improve speed significantly if less accuracy is required.
    !or improving accuracy for extreme models.
    !Note this does not increase lSamp%l sampling or massive neutrino q-sampling

    real(sp) :: lAccuracyBoost=1.
    !Boost number of multipoles integrated in Boltzman heirarchy

    integer :: limber_phiphi = 0 !for l>limber_phiphi use limber approx for lensing potential
    integer :: num_redshiftwindows = 0
    integer :: num_extra_redshiftwindows = 0

    integer, parameter :: lmin = 2
    !must be either 1 or 2

    real(dl), parameter :: OmegaKFlat = 5e-7_dl !Value at which to use flat code

    real(dl),parameter :: tol=1.0d-4 !Base tolerance for integrations

    !     used as parameter for spline - tells it to use 'natural' end values
    real(dl), parameter :: spl_large=1.e40_dl

    integer, parameter:: l0max=4000

    !     lmax is max possible number of l's evaluated
    integer, parameter :: lmax_arr = l0max

    character(LEN=1024) :: highL_unlensed_cl_template = 'HighLExtrapTemplate_lenspotentialCls.dat'
    !fiducial high-accuracy high-L C_L used for making small cosmology-independent numerical corrections
    !to lensing and C_L interpolation. Ideally close to models of interest, but dependence is weak.
    logical :: use_spline_template = .true.
    integer, parameter :: lmax_extrap_highl = 8000
    real(dl), allocatable :: highL_CL_template(:,:)

    integer, parameter :: derived_age=1, derived_zstar=2, derived_rstar=3, derived_thetastar=4,derived_zdrag=5, &
    derived_rdrag=6,derived_kD=7,derived_thetaD=8 , derived_zEQ =9, derived_thetaEQ=10
    integer, parameter :: nthermo_derived = 10

    real(dl) ThermoDerivedParams(nthermo_derived)

    Type TBackgroundOutputs
        real(dl), pointer :: z_outputs(:) => null()
        real(dl), allocatable :: H(:), DA(:), rs_by_D_v(:)
    end Type TBackgroundOutputs

    Type(TBackgroundOutputs), save :: BackgroundOutputs

    contains


    subroutine CAMBParams_Set(P, error, DoReion)
    use constants
    type(CAMBparams), intent(in) :: P
    real(dl) GetOmegak, fractional_number, conv
    integer, optional :: error !Zero if OK
    logical, optional :: DoReion
    logical WantReion
    integer nu_i,actual_massless
    real(dl) nu_massless_degeneracy, neff_i
    external GetOmegak
    real(dl), save :: last_tau0
    !Constants in SI units

    global_error_flag = 0

    if ((P%WantTensors .or. P%WantVectors).and. P%WantTransfer .and. .not. P%WantScalars) then
        call GlobalError( 'Cannot generate tensor C_l and transfer without scalar C_l',error_unsupported_params)
    end if

    if (present(error)) error = global_error_flag
    if (global_error_flag/=0) return

    if (present(DoReion)) then
        WantReion = DoReion
    else
        WantReion = .true.
    end if

    CP=P
    if (call_again) CP%DerivedParameters = .false.

    CP%Max_eta_k = max(CP%Max_eta_k,CP%Max_eta_k_tensor)

    if (CP%WantTransfer) then
        CP%WantScalars=.true.
        if (.not. CP%WantCls) then
            CP%AccuratePolarization = .false.
            CP%Reion%Reionization = .false.
        end if
    else
        CP%transfer%num_redshifts=0
    end if

    if (CP%Num_Nu_Massive /= sum(CP%Nu_mass_numbers(1:CP%Nu_mass_eigenstates))) then
        if (sum(CP%Nu_mass_numbers(1:CP%Nu_mass_eigenstates))/=0) stop 'Num_Nu_Massive is not sum of Nu_mass_numbers'
    end if
    if (CP%Omegan == 0 .and. CP%Num_Nu_Massive /=0) then
        if (CP%share_delta_neff) then
            CP%Num_Nu_Massless = CP%Num_Nu_Massless + CP%Num_Nu_Massive
        else
            CP%Num_Nu_Massless = CP%Num_Nu_Massless + sum(CP%Nu_mass_degeneracies(1:CP%Nu_mass_eigenstates))
        end if
        CP%Num_Nu_Massive  = 0
        CP%Nu_mass_numbers = 0
    end if

    nu_massless_degeneracy = CP%Num_Nu_massless !N_eff for massless neutrinos
    if (CP%Num_nu_massive > 0) then
        if (CP%Nu_mass_eigenstates==0) stop 'Have Num_nu_massive>0 but no nu_mass_eigenstates'
        if (CP%Nu_mass_eigenstates==1 .and. CP%Nu_mass_numbers(1)==0) CP%Nu_mass_numbers(1) = CP%Num_Nu_Massive
        if (all(CP%Nu_mass_numbers(1:CP%Nu_mass_eigenstates)==0)) CP%Nu_mass_numbers=1 !just assume one for all
        if (CP%share_delta_neff) then
            !default case of equal heating of all neutrinos
            fractional_number = CP%Num_Nu_massless + CP%Num_Nu_massive
            actual_massless = int(CP%Num_Nu_massless + 1e-6_dl)
            neff_i = fractional_number/(actual_massless + CP%Num_Nu_massive)
            nu_massless_degeneracy = neff_i*actual_massless
            CP%Nu_mass_degeneracies(1:CP%Nu_mass_eigenstates) = CP%Nu_mass_numbers(1:CP%Nu_mass_eigenstates)*neff_i
        end if
        if (abs(sum(CP%Nu_mass_fractions(1:CP%Nu_mass_eigenstates))-1) > 1e-4) &
        stop 'Nu_mass_fractions do not add up to 1'
    else
        CP%Nu_mass_eigenstates = 0
    end if

    if ((CP%WantTransfer).and. CP%MassiveNuMethod==Nu_approx) then
        CP%MassiveNuMethod = Nu_trunc
    end if

    CP%omegak = GetOmegak()

    CP%flat = (abs(CP%omegak) <= OmegaKFlat)
    CP%closed = CP%omegak < -OmegaKFlat

    CP%open = .not.CP%flat.and..not.CP%closed
    if (CP%flat) then
        CP%curv=0
        CP%Ksign=0
        CP%r=1._dl !so we can use tau/CP%r, etc, where CP%r's cancel
    else
        CP%curv=-CP%omegak/((c/1000)/CP%h0)**2
        CP%Ksign =sign(1._dl,CP%curv)
        CP%r=1._dl/sqrt(abs(CP%curv))
    end if
    !  grho gives the contribution to the expansion rate from: (g) photons,
    !  (r) one flavor of relativistic neutrino (2 degrees of freedom),
    !  (m) nonrelativistic matter (for Omega=1).  grho is actually
    !  8*pi*G*rho/c^2 at a=1, with units of Mpc**(-2).
    !  a=tau(Mpc)*adotrad, with a=1 today, assuming 3 neutrinos.
    !  (Used only to set the initial conformal time.)

    !H0 is in km/s/Mpc

    grhom = 3*CP%h0**2/c**2*1000**2 !3*h0^2/c^2 (=8*pi*G*rho_crit/c^2)

    !grhom=3.3379d-11*h0*h0
    grhog = kappa/c**2*4*sigma_boltz/c**3*CP%tcmb**4*Mpc**2 !8*pi*G/c^2*4*sigma_B/c^3 T^4
    ! grhog=1.4952d-13*tcmb**4
    grhor = 7._dl/8*(4._dl/11)**(4._dl/3)*grhog !7/8*(4/11)^(4/3)*grhog (per neutrino species)
    !grhor=3.3957d-14*tcmb**4

    !correction for fractional number of neutrinos, e.g. 3.04 to give slightly higher T_nu hence rhor
    !for massive Nu_mass_degeneracies parameters account for heating from grhor

    grhornomass=grhor*nu_massless_degeneracy
    grhormass=0
    do nu_i = 1, CP%Nu_mass_eigenstates
        grhormass(nu_i)=grhor*CP%Nu_mass_degeneracies(nu_i)
    end do
    grhoc=grhom*CP%omegac
    grhob=grhom*CP%omegab
    grhov=grhom*CP%omegav
    grhok=grhom*CP%omegak
    !  adotrad gives the relation a(tau) in the radiation era:
    adotrad = sqrt((grhog+grhornomass+sum(grhormass(1:CP%Nu_mass_eigenstates)))/3)


    Nnow = CP%omegab*(1-CP%yhe)*grhom*c**2/kappa/m_H/Mpc**2

    akthom = sigma_thomson*Nnow*Mpc
    !sigma_T * (number density of protons now)

    fHe = CP%YHe/(mass_ratio_He_H*(1.d0-CP%YHe))  !n_He_tot / n_H_tot

    if (.not.call_again) then
        call init_massive_nu(CP%omegan /=0)
        call init_background
        if (global_error_flag==0) then
            CP%tau0=TimeOfz(0._dl)
            ! print *, 'chi = ',  (CP%tau0 - TimeOfz(0.15_dl)) * CP%h0/100
            last_tau0=CP%tau0
            if (WantReion) call Reionization_Init(CP%Reion,CP%ReionHist, CP%YHe, akthom, CP%tau0, FeedbackLevel)
        end if
    else
        CP%tau0=last_tau0
    end if

    !JD 08/13 Changes for nonlinear lensing of CMB + MPK compatibility
    !if ( CP%NonLinear==NonLinear_Lens) then
    if (CP%NonLinear==NonLinear_Lens .or. CP%NonLinear==NonLinear_both ) then
        CP%Transfer%kmax = max(CP%Transfer%kmax, CP%Max_eta_k/CP%tau0)
        if (FeedbackLevel > 0 .and. CP%Transfer%kmax== CP%Max_eta_k/CP%tau0) &
        write (*,*) 'max_eta_k changed to ', CP%Max_eta_k
    end if

    if (CP%closed .and. CP%tau0/CP%r >3.14) then
        call GlobalError('chi >= pi in closed model not supported',error_unsupported_params)
    end if

    if (global_error_flag/=0) then
        if (present(error)) error = global_error_flag
        return
    end if

    if (present(error)) then
        error = 0
    else if (FeedbackLevel > 0 .and. .not. call_again) then
        write(*,'("Om_b h^2             = ",f9.6)') CP%omegab*(CP%H0/100)**2
        write(*,'("Om_c h^2             = ",f9.6)') CP%omegac*(CP%H0/100)**2
        write(*,'("Om_nu h^2            = ",f9.6)') CP%omegan*(CP%H0/100)**2
        write(*,'("Om_Lambda            = ",f9.6)') CP%omegav
        write(*,'("Om_K                 = ",f9.6)') CP%omegak
        write(*,'("Om_m (1-Om_K-Om_L)   = ",f9.6)') 1-CP%omegak-CP%omegav
        write(*,'("100 theta (CosmoMC)  = ",f9.6)') 100*CosmomcTheta()
        if (CP%Num_Nu_Massive > 0) then
            write(*,'("N_eff (total)        = ",f9.6)') nu_massless_degeneracy + &
            sum(CP%Nu_mass_degeneracies(1:CP%Nu_mass_eigenstates))
            do nu_i=1, CP%Nu_mass_eigenstates
                conv = k_B*(8*grhor/grhog/7)**0.25*CP%tcmb/eV * &
                (CP%nu_mass_degeneracies(nu_i)/CP%nu_mass_numbers(nu_i))**0.25 !approx 1.68e-4
                write(*,'(I2, " nu, g=",f7.4," m_nu*c^2/k_B/T_nu0= ",f9.2," (m_nu= ",f6.3," eV)")') &
                CP%nu_mass_numbers(nu_i), CP%nu_mass_degeneracies(nu_i), nu_masses(nu_i),conv*nu_masses(nu_i)
            end do
        end if
    end if
    CP%chi0=rofChi(CP%tau0/CP%r)
    scale= CP%chi0*CP%r/CP%tau0  !e.g. change l sampling depending on approx peak spacing

    end subroutine CAMBParams_Set


    function GetTestTime()
    real(sp) GetTestTime
    real(sp) atime

    !           GetTestTime = etime(tarray)
    !Can replace this if etime gives problems
    !Or just comment out - only used if DebugMsgs = .true.
    call cpu_time(atime)
    GetTestTime = atime

    end function GetTestTime


    function rofChi(Chi) !sinh(chi) for open, sin(chi) for closed.
    real(dl) Chi,rofChi

    if (CP%closed) then
        rofChi=sin(chi)
    else if (CP%open) then
        rofChi=sinh(chi)
    else
        rofChi=chi
    endif
    end function rofChi


    function cosfunc (Chi)
    real(dl) Chi,cosfunc

    if (CP%closed) then
        cosfunc= cos(chi)
    else if (CP%open) then
        cosfunc=cosh(chi)
    else
        cosfunc = 1._dl
    endif
    end function cosfunc

    function tanfunc(Chi)
    real(dl) Chi,tanfunc
    if (CP%closed) then
        tanfunc=tan(Chi)
    else if (CP%open) then
        tanfunc=tanh(Chi)
    else
        tanfunc=Chi
    end if

    end  function tanfunc

    function invsinfunc(x)
    real(dl) invsinfunc,x

    if (CP%closed) then
        invsinfunc=asin(x)
    else if (CP%open) then
        invsinfunc=log((x+sqrt(1._dl+x**2)))
    else
        invsinfunc = x
    endif
    end function invsinfunc

    function f_K(x)
    real(dl) :: f_K
    real(dl), intent(in) :: x
    f_K = CP%r*rofChi(x/CP%r)

    end function f_K


    function DeltaTime(a1,a2, in_tol)
    implicit none
    real(dl) DeltaTime, atol
    real(dl), intent(IN) :: a1,a2
    real(dl), optional, intent(in) :: in_tol
    real(dl) dtauda, rombint !diff of tau w.CP%r.t a and integration
    external dtauda, rombint

    if (present(in_tol)) then
        atol = in_tol
    else
        atol = tol/1000/exp(AccuracyBoost-1)
    end if
    DeltaTime=rombint(dtauda,a1,a2,atol)

    end function DeltaTime

    function TimeOfz(z)
    implicit none
    real(dl) TimeOfz
    real(dl), intent(IN) :: z

    TimeOfz=DeltaTime(0._dl,1._dl/(z+1._dl))
    end function TimeOfz

    function DeltaPhysicalTimeGyr(a1,a2, in_tol)
    use constants
    real(dl), intent(in) :: a1, a2
    real(dl), optional, intent(in) :: in_tol
    real(dl) rombint,DeltaPhysicalTimeGyr, atol
    external rombint

    if (present(in_tol)) then
        atol = in_tol
    else
        atol = 1d-4/exp(AccuracyBoost-1)
    end if
    DeltaPhysicalTimeGyr = rombint(dtda,a1,a2,atol)*Mpc/c/Gyr
    end function DeltaPhysicalTimeGyr

    function AngularDiameterDistance(z)
    !This is the physical (non-comoving) angular diameter distance in Mpc
    real(dl) AngularDiameterDistance
    real(dl), intent(in) :: z

    AngularDiameterDistance = CP%r/(1+z)*rofchi(ComovingRadialDistance(z) /CP%r)

    end function AngularDiameterDistance

    function LuminosityDistance(z)
    real(dl) LuminosityDistance
    real(dl), intent(in) :: z

    LuminosityDistance = AngularDiameterDistance(z)*(1+z)**2

    end function LuminosityDistance

    function ComovingRadialDistance(z)
    real(dl) ComovingRadialDistance
    real(dl), intent(in) :: z

    ComovingRadialDistance = DeltaTime(1/(1+z),1._dl)

    end function ComovingRadialDistance

    function Hofz(z)
    !!non-comoving Hubble in MPC units, divide by MPC_in_sec to get in SI units
    real(dl) Hofz, dtauda,a
    real(dl), intent(in) :: z
    external dtauda

    a = 1/(1+z)
    Hofz = 1/(a**2*dtauda(a))

    end function Hofz

    real(dl) function BAO_D_v_from_DA_H(z, DA, Hz)
    real(dl), intent(in) :: z, DA, Hz
    real(dl) ADD

    ADD = DA*(1.d0+z)
    BAO_D_v_from_DA_H = ((ADD)**2.d0*z/Hz)**(1.d0/3.d0)

    end function BAO_D_v_from_DA_H

    real(dl) function BAO_D_v(z)
    real(dl), intent(IN) :: z

    BAO_D_v = BAO_D_v_from_DA_H(z,AngularDiameterDistance(z), Hofz(z))

    end function BAO_D_v

    function dsound_da_exact(a)
    implicit none
    real(dl) dsound_da_exact,dtauda,a,R,cs
    external dtauda

    R = 3*grhob*a / (4*grhog)
    cs=1.0d0/sqrt(3*(1+R))
    dsound_da_exact=dtauda(a)*cs

    end function dsound_da_exact


    function dsound_da(a)
    !approximate form used e.g. by CosmoMC for theta
    implicit none
    real(dl) dsound_da,dtauda,a,R,cs
    external dtauda

    R=3.0d4*a*CP%omegab*(CP%h0/100.0d0)**2
    !          R = 3*grhob*a / (4*grhog) //above is mostly within 0.2% and used for previous consistency
    cs=1.0d0/sqrt(3*(1+R))
    dsound_da=dtauda(a)*cs

    end function dsound_da

    function dtda(a)
    real(dl) dtda,dtauda,a
    external dtauda
    dtda= dtauda(a)*a
    end function

    function CosmomcTheta()
    real(dl) zstar, astar, atol, rs, DA
    real(dl) CosmomcTheta
    real(dl) ombh2, omdmh2
    real(dl) rombint
    external rombint

    ombh2 = CP%omegab*(CP%h0/100.0d0)**2
    omdmh2 = (CP%omegac+CP%omegan)*(CP%h0/100.0d0)**2

    !!From Hu & Sugiyama
    zstar =  1048*(1+0.00124*ombh2**(-0.738))*(1+ &
    (0.0783*ombh2**(-0.238)/(1+39.5*ombh2**0.763)) * &
    (omdmh2+ombh2)**(0.560/(1+21.1*ombh2**1.81)))

    astar = 1/(1+zstar)
    atol = 1e-6
    rs = rombint(dsound_da,1d-8,astar,atol)
    DA = AngularDiameterDistance(zstar)/astar
    CosmomcTheta = rs/DA
    !       print *,'z* = ',zstar, 'r_s = ',rs, 'DA = ',DA, rs/DA

    end function CosmomcTheta

    end module ModelParams



    !ccccccccccccccccccccccccccccccccccccccccccccccccccc

    module lvalues
    use precision
    use ModelParams
    implicit none
    public

    Type lSamples
        integer l0
        integer l(lmax_arr)
    end Type lSamples

    Type(lSamples) :: lSamp
    !Sources
    logical :: Log_lvalues  = .false.

    contains

    function lvalues_indexOf(lSet,l)
    type(lSamples) :: lSet
    integer, intent(in) :: l
    integer lvalues_indexOf, i

    do i=2,lSet%l0
        if (l < lSet%l(i)) then
            lvalues_indexOf = i-1
            return
        end if
    end do
    lvalues_indexOf = lSet%l0

    end function  lvalues_indexOf

    subroutine initlval(lSet,max_l)

    ! This subroutines initializes lSet%l arrays. Other values will be interpolated.

    implicit none
    type(lSamples) :: lSet

    integer, intent(IN) :: max_l
    integer lind, lvar, step,top,bot,ls(lmax_arr)
    real(dl) AScale

    Ascale=scale/lSampleBoost

    if (lSampleBoost >=50) then
        !just do all of them
        lind=0
        do lvar=lmin, max_l
            lind=lind+1
            ls(lind)=lvar
        end do
        lSet%l0=lind
        lSet%l(1:lind) = ls(1:lind)
        return
    end if

    lind=0
    do lvar=lmin, 10
        lind=lind+1
        ls(lind)=lvar
    end do

    if (CP%AccurateReionization) then
        if (lSampleBoost > 1) then
            do lvar=11, 37,1
                lind=lind+1
                ls(lind)=lvar
            end do
        else
            do lvar=11, 37,2
                lind=lind+1
                ls(lind)=lvar
            end do
        end if

        step = max(nint(5*Ascale),2)
        bot=40
        top=bot + step*10
    else
        if (lSampleBoost >1) then
            do lvar=11, 15
                lind=lind+1
                ls(lind)=lvar
            end do
        else
            lind=lind+1
            ls(lind)=12
            lind=lind+1
            ls(lind)=15
        end if
        step = max(nint(10*Ascale),3)
        bot=15+max(step/2,2)
        top=bot + step*7
    end if

    do lvar=bot, top, step
        lind=lind+1
        ls(lind)=lvar
    end do

    !Sources
    if (Log_lvalues) then
        !Useful for generating smooth things like 21cm to high l
        step=max(nint(20*Ascale),4)
        do
            lvar = lvar + step
            if (lvar > max_l) exit
            lind=lind+1
            ls(lind)=lvar
            step = nint(step*1.2) !log spacing
        end do
    else
        step=max(nint(20*Ascale),4)
        bot=ls(lind)+step
        top=bot+step*2

        do lvar = bot,top,step
            lind=lind+1
            ls(lind)=lvar
        end do

        if (ls(lind)>=max_l) then
            do lvar=lind,1,-1
                if (ls(lvar)<=max_l) exit
            end do
            lind=lvar
            if (ls(lind)<max_l) then
                lind=lind+1
                ls(lind)=max_l
            end if
        else
            step=max(nint(25*Ascale),4)
            !Get EE right around l=200 by putting extra point at 175
            bot=ls(lind)+step
            top=bot+step

            do lvar = bot,top,step
                lind=lind+1
                ls(lind)=lvar
            end do

            if (ls(lind)>=max_l) then
                do lvar=lind,1,-1
                    if (ls(lvar)<=max_l) exit
                end do
                lind=lvar
                if (ls(lind)<max_l) then
                    lind=lind+1
                    ls(lind)=max_l
                end if
            else
                if (HighAccuracyDefault .and. .not. use_spline_template) then
                    step=max(nint(42*Ascale),7)
                else
                    step=max(nint(50*Ascale),7)
                end if
                bot=ls(lind)+step
                top=min(5000,max_l)

                do lvar = bot,top,step
                    lind=lind+1
                    ls(lind)=lvar
                end do

                if (max_l > 5000) then
                    !Should be pretty smooth or tiny out here
                    step=max(nint(400*Ascale),50)
                    lvar = ls(lind)
                    do
                        lvar = lvar + step
                        if (lvar > max_l) exit
                        lind=lind+1
                        ls(lind)=lvar
                        step = nint(step*1.5) !log spacing
                    end do
                end if
                !Sources
            end if !log_lvalues

            if (ls(lind) /=max_l) then
                lind=lind+1
                ls(lind)=max_l
            end if
            if (.not. CP%flat) ls(lind-1)=int(max_l+ls(lind-2))/2
            !Not in CP%flat case so interpolation table is the same when using lower l_max
        end if
    end if
    lSet%l0=lind
    lSet%l(1:lind) = ls(1:lind)

    end subroutine initlval

    subroutine InterpolateClArr(lSet,iCl, all_Cl, max_ind)
    type (lSamples), intent(in) :: lSet
    real(dl), intent(in) :: iCl(*)
    real(dl), intent(out):: all_Cl(lmin:*)
    integer, intent(in) :: max_ind
    integer il,llo,lhi, xi
    real(dl) ddCl(lSet%l0)
    real(dl) xl(lSet%l0)

    real(dl) a0,b0,ho
    real(dl), parameter :: cllo=1.e30_dl,clhi=1.e30_dl

    if (max_ind > lSet%l0) stop 'Wrong max_ind in InterpolateClArr'

    xl = real(lSet%l(1:lSet%l0),dl)
    call spline(xl,iCL(1),max_ind,cllo,clhi,ddCl(1))

    llo=1
    do il=lmin,lSet%l(max_ind)
        xi=il
        if ((xi > lSet%l(llo+1)).and.(llo < max_ind)) then
            llo=llo+1
        end if
        lhi=llo+1
        ho=lSet%l(lhi)-lSet%l(llo)
        a0=(lSet%l(lhi)-xi)/ho
        b0=(xi-lSet%l(llo))/ho

        all_Cl(il) = a0*iCl(llo)+ b0*iCl(lhi)+((a0**3-a0)* ddCl(llo) &
        +(b0**3-b0)*ddCl(lhi))*ho**2/6
    end do

    end subroutine InterpolateClArr

    subroutine InterpolateClArrTemplated(lSet,iCl, all_Cl, max_ind, template_index)
    type (lSamples), intent(in) :: lSet
    real(dl), intent(in) :: iCl(*)
    real(dl), intent(out):: all_Cl(lmin:*)
    integer, intent(in) :: max_ind
    integer, intent(in), optional :: template_index
    integer maxdelta, il
    real(dl) DeltaCL(lSet%l0)
    real(dl), allocatable :: tmpall(:)

    if (max_ind > lSet%l0) stop 'Wrong max_ind in InterpolateClArrTemplated'

    if (use_spline_template .and. present(template_index)) then
        if (template_index<=3) then
            !interpolate only the difference between the C_l and an accurately interpolated template. Temp only for the mo.
            !Using unlensed for template, seems to be good enough
            maxdelta=max_ind
            do while (lSet%l(maxdelta) > lmax_extrap_highl)
                maxdelta=maxdelta-1
            end do
            DeltaCL(1:maxdelta)=iCL(1:maxdelta)- highL_CL_template(lSet%l(1:maxdelta), template_index)

            call InterpolateClArr(lSet,DeltaCl, all_Cl, maxdelta)

            do il=lmin,lSet%l(maxdelta)
                all_Cl(il) = all_Cl(il) +  highL_CL_template(il,template_index)
            end do

            if (maxdelta < max_ind) then
                !directly interpolate high L where no template (doesn't effect lensing spectrum much anyway)
                allocate(tmpall(lmin:lSet%l(max_ind)))
                call InterpolateClArr(lSet,iCl, tmpall, max_ind)
                !overlap to reduce interpolation artefacts
                all_cl(lSet%l(maxdelta-2):lSet%l(max_ind) ) = tmpall(lSet%l(maxdelta-2):lSet%l(max_ind))
                deallocate(tmpall)
            end if
            return
        end if
    end if

    call InterpolateClArr(lSet,iCl, all_Cl, max_ind)


    end subroutine InterpolateClArrTemplated

    end module lvalues


    !ccccccccccccccccccccccccccccccccccccccccccccccccccc

    module ModelData
    use precision
    use ModelParams
    use InitialPower
    use lValues
    use Ranges
    use AMlUtils
    implicit none
    public

    Type LimberRec
        integer n1,n2 !corresponding time step array indices
        real(dl), dimension(:), pointer :: k
        real(dl), dimension(:), pointer :: Source
    end Type LimberRec

    Type ClTransferData
        !Cl transfer function variables
        !values of q for integration over q to get C_ls
        Type (lSamples) :: ls ! scalar and tensor l that are computed
        integer :: NumSources
        !Changes -scalars:  2 for just CMB, 3 for lensing
        !- tensors: T and E and phi (for lensing), and T, E, B respectively

        Type (Regions) :: q
        real(dl), dimension(:,:,:), pointer :: Delta_p_l_k => NULL()

        !The L index of the lowest L to use for Limber
        integer, dimension(:), pointer :: Limber_l_min => NULL()
        !For each l, the set of k in each limber window
        !indices LimberWindow(SourceNum,l)
        Type(LimberRec), dimension(:,:), pointer :: Limber_windows => NULL()

        !The maximum L needed for non-Limber
        integer max_index_nonlimber

    end Type ClTransferData

    Type(ClTransferData), save, target :: CTransScal, CTransTens, CTransVec

    !Computed output power spectra data

    integer, parameter :: C_Temp = 1, C_E = 2, C_Cross =3, C_Phi = 4, C_PhiTemp = 5, C_PhiE=6
    integer :: C_last = C_PhiE
    integer, parameter :: CT_Temp =1, CT_E = 2, CT_B = 3, CT_Cross=  4

    logical :: has_cl_2D_array = .false.

    real(dl), dimension (:,:,:), allocatable :: Cl_scalar, Cl_tensor, Cl_vector
    !Indices are Cl_xxx( l , intial_power_index, Cl_type)
    !where Cl_type is one of the above constants

    real(dl), dimension (:,:,:,:), allocatable :: Cl_Scalar_Array
    !Indices are Cl_xxx( l , intial_power_index, field1,field2)
    !where ordering of fields is T, E, \psi (CMB lensing potential), window_1, window_2...

    !The following are set only if doing lensing
    integer lmax_lensed !Only accurate to rather less than this
    real(dl) , dimension (:,:,:), allocatable :: Cl_lensed
    !Cl_lensed(l, power_index, Cl_type) are the interpolated Cls

    contains

    subroutine Init_ClTransfer(CTrans)
    !Need to set the Ranges array q before calling this
    Type(ClTransferData) :: CTrans
    integer st

    deallocate(CTrans%Delta_p_l_k, STAT = st)
    call Ranges_getArray(CTrans%q, .true.)

<<<<<<< HEAD
    allocate(CTrans%Delta_p_l_k(CTrans%NumSources,&
    min(CTrans%max_index_nonlimber,CTrans%ls%l0), CTrans%q%npoints),  STAT = st)
    if (st /= 0) stop 'Init_ClTransfer: Error allocating memory for transfer functions'
=======
    allocate(CTrans%Delta_p_l_k(CTrans%NumSources,min(CTrans%max_index_nonlimber,CTrans%ls%l0), CTrans%q%npoints))
>>>>>>> a48d48aa
    CTrans%Delta_p_l_k = 0

    end subroutine Init_ClTransfer

    subroutine Init_Limber(CTrans)
    Type(ClTransferData) :: CTrans

    allocate(CTrans%Limber_l_min(CTrans%NumSources))
    CTrans%Limber_l_min = 0
    if (num_redshiftwindows>0 .or. limber_phiphi>0) then
        allocate(CTrans%Limber_windows(CTrans%NumSources,CTrans%ls%l0))
    end if

    end subroutine Init_Limber

    subroutine Free_ClTransfer(CTrans)
    Type(ClTransferData) :: CTrans
    integer st

    deallocate(CTrans%Delta_p_l_k, STAT = st)
    nullify(CTrans%Delta_p_l_k)
    call Ranges_Free(CTrans%q)
    call Free_Limber(CTrans)

    end subroutine Free_ClTransfer

    subroutine Free_Limber(CTrans)
    Type(ClTransferData) :: CTrans
    integer st,i,j

    if (associated(CTrans%Limber_l_min)) then
        do i=1, CTrans%NumSources
            if (CTrans%Limber_l_min(i)/=0) then
                do j=CTrans%Limber_l_min(i), CTrans%ls%l0
                    deallocate(CTrans%Limber_windows(i, j)%k, STAT = st)
                    deallocate(CTrans%Limber_windows(i, j)%Source, STAT = st)
                end do
            end if
        end do
        deallocate(CTrans%Limber_l_min, STAT = st)
    end if
    deallocate(CTrans%Limber_windows, STAT = st)
    nullify(CTrans%Limber_l_min)
    nullify(CTrans%Limber_windows)

    end subroutine Free_Limber

    subroutine CheckLoadedHighLTemplate
    integer L
    real(dl) array(7)

    if (.not. allocated(highL_CL_template)) then
        allocate(highL_CL_template(lmin:lmax_extrap_highl, C_Temp:C_Phi))
        call OpenTxtFile(highL_unlensed_cl_template,fileio_unit)
        if (lmin==1) highL_CL_template(lmin,:)=0
        do
            read(fileio_unit,*, end=500) L , array
            if (L>lmax_extrap_highl) exit
            !  array = array * (2*l+1)/(4*pi) * 2*pi/(l*(l+1))
            highL_CL_template(L, C_Temp:C_E) =array(1:2)
            highL_CL_template(L, C_Cross) =array(4)
            highL_CL_template(L, C_Phi) =array(5)
        end do

500     if (L< lmax_extrap_highl) &
        stop 'CheckLoadedHighLTemplate: template file does not go up to lmax_extrap_highl'
        close(fileio_unit)
    end if

    end subroutine CheckLoadedHighLTemplate


    subroutine Init_Cls

    call CheckLoadedHighLTemplate
    if (CP%WantScalars) then
        if (allocated(Cl_scalar)) deallocate(Cl_scalar)
        allocate(Cl_scalar(lmin:CP%Max_l, CP%InitPower%nn, C_Temp:C_last))
        Cl_scalar = 0
        if (has_cl_2D_array) then
            if (allocated(Cl_scalar_array)) deallocate(Cl_scalar_array)
            allocate(Cl_scalar_Array(lmin:CP%Max_l, CP%InitPower%nn, 3+num_redshiftwindows,3+num_redshiftwindows))
            Cl_scalar_array = 0
        end if
    end if

    if (CP%WantVectors) then
        if (allocated(Cl_vector)) deallocate(Cl_vector)
        allocate(Cl_vector(lmin:CP%Max_l, CP%InitPower%nn, CT_Temp:CT_Cross))
        Cl_vector = 0
    end if


    if (CP%WantTensors) then
        if (allocated(Cl_tensor)) deallocate(Cl_tensor)
        allocate(Cl_tensor(lmin:CP%Max_l_tensor, CP%InitPower%nn, CT_Temp:CT_Cross))
        Cl_tensor = 0
    end if

    end subroutine Init_Cls

    subroutine output_cl_files(ScalFile,ScalCovFile,TensFile, TotFile, LensFile, LensTotFile, factor)
    implicit none
    integer in,il
    character(LEN=*) ScalFile, TensFile, TotFile, LensFile, LensTotFile,ScalCovfile
    real(dl), intent(in), optional :: factor
    real(dl) fact
    integer last_C
    real(dl), allocatable :: outarr(:,:)


    if (present(factor)) then
        fact = factor
    else
        fact =1
    end if

    if (CP%WantScalars .and. ScalFile /= '') then
        last_C=min(C_PhiTemp,C_last)
        open(unit=fileio_unit,file=ScalFile,form='formatted',status='replace')
        do in=1,CP%InitPower%nn
            do il=lmin,min(10000,CP%Max_l)
                write(fileio_unit,trim(numcat('(1I6,',last_C))//'E15.5)')il ,fact*Cl_scalar(il,in,C_Temp:last_C)
            end do
            do il=10100,CP%Max_l, 100
                write(fileio_unit,trim(numcat('(1E15.5,',last_C))//'E15.5)') real(il),&
                fact*Cl_scalar(il,in,C_Temp:last_C)
            end do
        end do
        close(fileio_unit)
    end if

    if (CP%WantScalars .and. has_cl_2D_array .and. ScalCovFile /= '' .and. CTransScal%NumSources>2) then
        allocate(outarr(1:3+num_redshiftwindows,1:3+num_redshiftwindows))
        open(unit=fileio_unit,file=ScalCovFile,form='formatted',status='replace')
        do in=1,CP%InitPower%nn
            do il=lmin,min(10000,CP%Max_l)
                outarr=Cl_scalar_array(il,in,1:3+num_redshiftwindows,1:3+num_redshiftwindows)
                outarr(1:2,:)=sqrt(fact)*outarr(1:2,:)
                outarr(:,1:2)=sqrt(fact)*outarr(:,1:2)
                write(fileio_unit,trim(numcat('(1I6,',(3+num_redshiftwindows)**2))//'E15.5)') il, outarr
            end do
            do il=10100,CP%Max_l, 100
                outarr=Cl_scalar_array(il,in,1:3+num_redshiftwindows,1:3+num_redshiftwindows)
                outarr(1:2,:)=sqrt(fact)*outarr(1:2,:)
                outarr(:,1:2)=sqrt(fact)*outarr(:,1:2)
                write(fileio_unit,trim(numcat('(1E15.5,',(3+num_redshiftwindows)**2))//'E15.5)') real(il), outarr
            end do
        end do
        close(fileio_unit)
        deallocate(outarr)
    end if

    if (CP%WantTensors .and. TensFile /= '') then
        open(unit=fileio_unit,file=TensFile,form='formatted',status='replace')
        do in=1,CP%InitPower%nn
            do il=lmin,CP%Max_l_tensor
                write(fileio_unit,'(1I6,4E15.5)')il, fact*Cl_tensor(il, in, CT_Temp:CT_Cross)
            end do
        end do
        close(fileio_unit)
    end if

    if (CP%WantTensors .and. CP%WantScalars .and. TotFile /= '') then
        open(unit=fileio_unit,file=TotFile,form='formatted',status='replace')
        do in=1,CP%InitPower%nn
            do il=lmin,CP%Max_l_tensor
                write(fileio_unit,'(1I6,4E15.5)')il, fact*(Cl_scalar(il, in, C_Temp:C_E)+ Cl_tensor(il,in, C_Temp:C_E)), &
                fact*Cl_tensor(il,in, CT_B), fact*(Cl_scalar(il, in, C_Cross) + Cl_tensor(il, in, CT_Cross))
            end do
            do il=CP%Max_l_tensor+1,CP%Max_l
                write(fileio_unit,'(1I6,4E15.5)')il ,fact*Cl_scalar(il,in,C_Temp:C_E), 0._dl, fact*Cl_scalar(il,in,C_Cross)
            end do
        end do
        close(fileio_unit)
    end if

    if (CP%WantScalars .and. CP%DoLensing .and. LensFile /= '') then
        open(unit=fileio_unit,file=LensFile,form='formatted',status='replace')
        do in=1,CP%InitPower%nn
            do il=lmin, lmax_lensed
                write(fileio_unit,'(1I6,4E15.5)')il, fact*Cl_lensed(il, in, CT_Temp:CT_Cross)
            end do
        end do
        close(fileio_unit)
    end if


    if (CP%WantScalars .and. CP%WantTensors .and. CP%DoLensing .and. LensTotFile /= '') then
        open(unit=fileio_unit,file=LensTotFile,form='formatted',status='replace')
        do in=1,CP%InitPower%nn
            do il=lmin,min(CP%Max_l_tensor,lmax_lensed)
                write(fileio_unit,'(1I6,4E15.5)')il, fact*(Cl_lensed(il, in, CT_Temp:CT_Cross)+ Cl_tensor(il,in, CT_Temp:CT_Cross))
            end do
            do il=min(CP%Max_l_tensor,lmax_lensed)+1,lmax_lensed
                write(fileio_unit,'(1I6,4E15.5)')il, fact*Cl_lensed(il, in, CT_Temp:CT_Cross)
            end do
        end do
    end if
    end subroutine output_cl_files

    subroutine output_lens_pot_files(LensPotFile, factor)
    !Write out L TT EE BB TE PP PT PE where P is the lensing potential, all unlensed
    !This input supported by LensPix from 2010
    implicit none
    integer in,il
    real(dl), intent(in), optional :: factor
    real(dl) fact, scale, BB, TT, TE, EE
    character(LEN=*) LensPotFile
    !output file of dimensionless [l(l+1)]^2 C_phi_phi/2pi and [l(l+1)]^(3/2) C_phi_T/2pi
    !This is the format used by Planck_like but original LensPix uses scalar_output_file.

    !(Cl_scalar and scalar_output_file numbers are instead l^4 C_phi and l^3 C_phi
    ! - for historical reasons)

    if (present(factor)) then
        fact = factor
    else
        fact =1
    end if

    if (CP%WantScalars .and. CP%DoLensing .and. LensPotFile/='') then
        open(unit=fileio_unit,file=LensPotFile,form='formatted',status='replace')
        do in=1,CP%InitPower%nn
            do il=lmin,min(10000,CP%Max_l)
                TT = Cl_scalar(il, in, C_Temp)
                EE = Cl_scalar(il, in, C_E)
                TE = Cl_scalar(il, in, C_Cross)
                if (CP%WantTensors .and. il <= CP%Max_l_tensor) then
                    TT= TT+Cl_tensor(il,in, CT_Temp)
                    EE= EE+Cl_tensor(il,in, CT_E)
                    TE= TE+Cl_tensor(il,in, CT_Cross)
                    BB= Cl_tensor(il,in, CT_B)
                else
                    BB=0
                end if
                scale = (real(il+1)/il)**2/OutputDenominator !Factor to go from old l^4 factor to new

                write(fileio_unit,'(1I6,7E15.5)') il , fact*TT, fact*EE, fact*BB, fact*TE, scale*Cl_scalar(il,in,C_Phi),&
                (real(il+1)/il)**1.5/OutputDenominator*sqrt(fact)*Cl_scalar(il,in,C_PhiTemp:C_PhiE)
            end do
            do il=10100,CP%Max_l, 100
                scale = (real(il+1)/il)**2/OutputDenominator
                write(fileio_unit,'(1E15.5,7E15.5)') real(il), fact*Cl_scalar(il,in,C_Temp:C_E),0.,fact*Cl_scalar(il,in,C_Cross), &
                scale*Cl_scalar(il,in,C_Phi),&
                (real(il+1)/il)**1.5/OutputDenominator*sqrt(fact)*Cl_scalar(il,in,C_PhiTemp:C_PhiE)
            end do
        end do
        close(fileio_unit)
    end if
    end subroutine output_lens_pot_files


    subroutine output_veccl_files(VecFile, factor)
    implicit none
    integer in,il
    character(LEN=*) VecFile
    real(dl), intent(in), optional :: factor
    real(dl) fact


    if (present(factor)) then
        fact = factor
    else
        fact =1
    end if


    if (CP%WantVectors .and. VecFile /= '') then
        open(unit=fileio_unit,file=VecFile,form='formatted',status='replace')
        do in=1,CP%InitPower%nn
            do il=lmin,CP%Max_l
                write(fileio_unit,'(1I5,4E15.5)')il, fact*Cl_vector(il, in, CT_Temp:CT_Cross)
            end do
        end do

        close(fileio_unit)
    end if

    end subroutine output_veccl_files

    subroutine NormalizeClsAtL(lnorm)
    implicit none
    integer, intent(IN) :: lnorm
    integer in
    real(dl) Norm

    do in=1,CP%InitPower%nn
        if (CP%WantScalars) then
            Norm=1/Cl_scalar(lnorm,in, C_Temp)
            Cl_scalar(lmin:CP%Max_l, in, C_Temp:C_Cross) = Cl_scalar(lmin:CP%Max_l, in, C_Temp:C_Cross) * Norm
        end if

        if (CP%WantTensors) then
            if (.not.CP%WantScalars) Norm = 1/Cl_tensor(lnorm,in, C_Temp)
            !Otherwise Norm already set correctly
            Cl_tensor(lmin:CP%Max_l_tensor, in, CT_Temp:CT_Cross) =  &
            Cl_tensor(lmin:CP%Max_l_tensor, in, CT_Temp:CT_Cross) * Norm
        end if
    end do

    end  subroutine NormalizeClsAtL

    subroutine ModelData_Free

    call Free_ClTransfer(CTransScal)
    call Free_ClTransfer(CTransVec)
    call Free_ClTransfer(CTransTens)
    if (allocated(Cl_vector)) deallocate(Cl_vector)
    if (allocated(Cl_tensor)) deallocate(Cl_tensor)
    if (allocated(Cl_scalar)) deallocate(Cl_scalar)
    if (allocated(Cl_lensed)) deallocate(Cl_lensed)
    if (allocated(Cl_scalar_array)) deallocate(Cl_scalar_array)

    end subroutine ModelData_Free

    end module ModelData


    !ccccccccccccccccccccccccccccccccccccccccccccccccccccccccccccccccccccc
    module MassiveNu
    use precision
    use ModelParams
    implicit none
    private

    real(dl), parameter  :: const  = 7._dl/120*pi**4 ! 5.68219698_dl
    !const = int q^3 F(q) dq = 7/120*pi^4
    real(dl), parameter  :: const2 = 5._dl/7/pi**2   !0.072372274_dl
    real(dl), parameter  :: zeta3  = 1.2020569031595942853997_dl
    real(dl), parameter  :: zeta5  = 1.0369277551433699263313_dl
    real(dl), parameter  :: zeta7  = 1.0083492773819228268397_dl

    integer, parameter  :: nrhopn=2000
    real(dl), parameter :: am_min = 0.01_dl  !0.02_dl
    !smallest a*m_nu to integrate distribution function rather than using series
    real(dl), parameter :: am_max = 600._dl
    !max a*m_nu to integrate

    real(dl),parameter  :: am_minp=am_min*1.1
    real(dl), parameter :: am_maxp=am_max*0.9

    real(dl) dlnam

    real(dl), dimension(:), allocatable ::  r1,p1,dr1,dp1,ddr1

    !Sample for massive neutrino momentum
    !These settings appear to be OK for P_k accuate at 1e-3 level
    integer, parameter :: nqmax0=80 !maximum array size of q momentum samples
    real(dl) :: nu_q(nqmax0), nu_int_kernel(nqmax0)

    integer nqmax !actual number of q modes evolves

    public const,Nu_Init,Nu_background, Nu_rho, Nu_drho,  nqmax0, nqmax, &
    nu_int_kernel, nu_q
    contains
    !cccccccccccccccccccccccccccccccccccccccccccccccccccccccccccccccccccccc

    subroutine Nu_init

    !  Initialize interpolation tables for massive neutrinos.
    !  Use cubic splines interpolation of log rhonu and pnu vs. log a*m.

    integer i
    real(dl) dq,dlfdlq, q, am, rhonu,pnu
    real(dl) spline_data(nrhopn)

    !  nu_masses=m_nu(i)*c**2/(k_B*T_nu0).
    !  Get number density n of neutrinos from
    !  rho_massless/n = int q^3/(1+e^q) / int q^2/(1+e^q)=7/180 pi^4/Zeta(3)
    !  then m = Omega_nu/N_nu rho_crit /n
    !  Error due to velocity < 1e-5

    do i=1, CP%Nu_mass_eigenstates
        nu_masses(i)=const/(1.5d0*zeta3)*grhom/grhor*CP%omegan*CP%Nu_mass_fractions(i) &
        /CP%Nu_mass_degeneracies(i)
    end do

    if (allocated(r1)) return
    allocate(r1(nrhopn),p1(nrhopn),dr1(nrhopn),dp1(nrhopn),ddr1(nrhopn))


    nqmax=3
    if (AccuracyBoost >1) nqmax=4
    if (AccuracyBoost >2) nqmax=5
    if (AccuracyBoost >3) nqmax=nint(AccuracyBoost*10)
    !note this may well be worse than the 5 optimized points

    if (nqmax > nqmax0) call MpiStop('Nu_Init: qmax > nqmax0')

    !We evolve evolve 4F_l/dlfdlq(i), so kernel includes dlfdlnq factor
    !Integration scheme gets (Fermi-Dirac thing)*q^n exact,for n=-4, -2..2
    !see CAMB notes
    if (nqmax==3) then
        !Accurate at 2e-4 level
        nu_q(1:3) = (/0.913201, 3.37517, 7.79184/)
        nu_int_kernel(1:3) = (/0.0687359, 3.31435, 2.29911/)
    else if (nqmax==4) then
        !This seems to be very accurate (limited by other numerics)
        nu_q(1:4) = (/0.7, 2.62814, 5.90428, 12.0/)
        nu_int_kernel(1:4) = (/0.0200251, 1.84539, 3.52736, 0.289427/)
    else if (nqmax==5) then
        !exact for n=-4,-2..3
        !This seems to be very accurate (limited by other numerics)
        nu_q(1:5) = (/0.583165, 2.0, 4.0, 7.26582, 13.0/)
        nu_int_kernel(1:5) = (/0.0081201, 0.689407, 2.8063, 2.05156, 0.126817/)
    else
        dq = (12 + nqmax/5)/real(nqmax)
        do i=1,nqmax
            q=(i-0.5d0)*dq
            nu_q(i) = q
            dlfdlq=-q/(1._dl+exp(-q))
            nu_int_kernel(i)=dq*q**3/(exp(q)+1._dl) * (-0.25_dl*dlfdlq) !now evolve 4F_l/dlfdlq(i)
        end do
    end if
    nu_int_kernel=nu_int_kernel/const

    dlnam=-(log(am_min/am_max))/(nrhopn-1)


    !$OMP PARALLEL DO DEFAULT(SHARED),SCHEDULE(STATIC) &
    !$OMP & PRIVATE(am, rhonu,pnu)
    do i=1,nrhopn
        am=am_min*exp((i-1)*dlnam)
        call nuRhoPres(am,rhonu,pnu)
        r1(i)=log(rhonu)
        p1(i)=log(pnu)
    end do
    !$OMP END PARALLEL DO


    call splini(spline_data,nrhopn)
    call splder(r1,dr1,nrhopn,spline_data)
    call splder(p1,dp1,nrhopn,spline_data)
    call splder(dr1,ddr1,nrhopn,spline_data)


    end subroutine Nu_init

    !cccccccccccccccccccccccccccccccccccccccccccccccccccccccccccccccccccccc
    subroutine nuRhoPres(am,rhonu,pnu)
    !  Compute the density and pressure of one eigenstate of massive neutrinos,
    !  in units of the mean density of one flavor of massless neutrinos.

    real(dl),  parameter :: qmax=30._dl
    integer, parameter :: nq=100
    real(dl) dum1(nq+1),dum2(nq+1)
    real(dl), intent(in) :: am
    real(dl), intent(out) ::  rhonu,pnu
    integer i
    real(dl) q,aq,v,aqdn,adq


    !  q is the comoving momentum in units of k_B*T_nu0/c.
    !  Integrate up to qmax and then use asymptotic expansion for remainder.
    adq=qmax/nq
    dum1(1)=0._dl
    dum2(1)=0._dl
    do  i=1,nq
        q=i*adq
        aq=am/q
        v=1._dl/sqrt(1._dl+aq*aq)
        aqdn=adq*q*q*q/(exp(q)+1._dl)
        dum1(i+1)=aqdn/v
        dum2(i+1)=aqdn*v
    end do
    call splint(dum1,rhonu,nq+1)
    call splint(dum2,pnu,nq+1)
    !  Apply asymptotic corrrection for q>qmax and normalize by relativistic
    !  energy density.
    rhonu=(rhonu+dum1(nq+1)/adq)/const
    pnu=(pnu+dum2(nq+1)/adq)/const/3._dl

    end subroutine nuRhoPres

    !cccccccccccccccccccccccccccccccccccccccccc
    subroutine Nu_background(am,rhonu,pnu)
    use precision
    use ModelParams
    real(dl), intent(in) :: am
    real(dl), intent(out) :: rhonu, pnu

    !  Compute massive neutrino density and pressure in units of the mean
    !  density of one eigenstate of massless neutrinos.  Use cubic splines to
    !  interpolate from a table.

    real(dl) d
    integer i

    if (am <= am_minp) then
        rhonu=1._dl + const2*am**2
        pnu=(2-rhonu)/3._dl
        return
    else if (am >= am_maxp) then
        rhonu = 3/(2*const)*(zeta3*am + (15*zeta5)/2/am)
        pnu = 900._dl/120._dl/const*(zeta5-63._dl/4*Zeta7/am**2)/am
        return
    end if


    d=log(am/am_min)/dlnam+1._dl
    i=int(d)
    d=d-i

    !  Cubic spline interpolation.
    rhonu=r1(i)+d*(dr1(i)+d*(3._dl*(r1(i+1)-r1(i))-2._dl*dr1(i) &
    -dr1(i+1)+d*(dr1(i)+dr1(i+1)+2._dl*(r1(i)-r1(i+1)))))
    pnu=p1(i)+d*(dp1(i)+d*(3._dl*(p1(i+1)-p1(i))-2._dl*dp1(i) &
    -dp1(i+1)+d*(dp1(i)+dp1(i+1)+2._dl*(p1(i)-p1(i+1)))))
    rhonu=exp(rhonu)
    pnu=exp(pnu)

    end subroutine Nu_background

    !cccccccccccccccccccccccccccccccccccccccccc
    subroutine Nu_rho(am,rhonu)
    use precision
    use ModelParams
    real(dl), intent(in) :: am
    real(dl), intent(out) :: rhonu

    !  Compute massive neutrino density in units of the mean
    !  density of one eigenstate of massless neutrinos.  Use cubic splines to
    !  interpolate from a table.

    real(dl) d
    integer i

    if (am <= am_minp) then
        rhonu=1._dl + const2*am**2
        return
    else if (am >= am_maxp) then
        rhonu = 3/(2*const)*(zeta3*am + (15*zeta5)/2/am)
        return
    end if

    d=log(am/am_min)/dlnam+1._dl
    i=int(d)
    d=d-i

    !  Cubic spline interpolation.
    rhonu=r1(i)+d*(dr1(i)+d*(3._dl*(r1(i+1)-r1(i))-2._dl*dr1(i) &
    -dr1(i+1)+d*(dr1(i)+dr1(i+1)+2._dl*(r1(i)-r1(i+1)))))
    rhonu=exp(rhonu)
    end subroutine Nu_rho

    !ccccccccccccccccccccccccccccccccccccccccccccccccccccccccccccccccccccc

    function Nu_drho(am,adotoa,rhonu) result (rhonudot)
    use precision
    use ModelParams

    !  Compute the time derivative of the mean density in massive neutrinos
    !  and the shear perturbation.
    real(dl) adotoa,rhonu,rhonudot
    real(dl) d
    real(dl), intent(IN) :: am
    integer i

    if (am< am_minp) then
        rhonudot = 2*const2*am**2*adotoa
    else if (am>am_maxp) then
        rhonudot = 3/(2*const)*(zeta3*am - (15*zeta5)/2/am)*adotoa
    else
        d=log(am/am_min)/dlnam+1._dl
        i=int(d)
        d=d-i
        !  Cubic spline interpolation for rhonudot.
        rhonudot=dr1(i)+d*(ddr1(i)+d*(3._dl*(dr1(i+1)-dr1(i)) &
        -2._dl*ddr1(i)-ddr1(i+1)+d*(ddr1(i)+ddr1(i+1) &
        +2._dl*(dr1(i)-dr1(i+1)))))

        rhonudot=rhonu*adotoa*rhonudot/dlnam
    end if

    end function Nu_drho

    end module MassiveNu

    ! wrapper function to avoid cirular module references
    subroutine init_massive_nu(has_massive_nu)
    use MassiveNu
    use ModelParams
    implicit none
    logical, intent(IN) :: has_massive_nu

    if (has_massive_nu) then
        call Nu_Init
    else
        nu_masses = 0
    end if
    end subroutine init_massive_nu


    !ccccccccccccccccccccccccccccccccccccccccccccccccccc

    module Transfer
    use ModelData
    use Errors
    implicit none
    public
    integer, parameter :: Transfer_kh =1, Transfer_cdm=2,Transfer_b=3,Transfer_g=4, &
    Transfer_r=5, Transfer_nu = 6,  & !massless and massive neutrino
    Transfer_tot=7

    integer, parameter :: Transfer_max = Transfer_tot

    logical :: transfer_interp_matterpower  = .true. !output regular grid in log k
    !set to false to output calculated values for later interpolation

    integer :: transfer_power_var = Transfer_tot
    !What to use to calulcate the output matter power spectrum and sigma_8
    !Transfer_tot uses total matter perturbation

    Type MatterTransferData
        !Computed data
        integer   ::  num_q_trans   !    number of steps in k for transfer calculation
        real(dl), dimension (:), pointer :: q_trans => NULL()
        real(dl), dimension (:,:), pointer ::  sigma_8 => NULL()
        real, dimension(:,:,:), pointer :: TransferData => NULL()
        !TransferData(entry,k_index,z_index) for entry=Tranfer_kh.. Transfer_tot
    end Type MatterTransferData

    Type MatterPowerData
        !everything is a function of k/h
        integer   ::  num_k, num_z
        real(dl), dimension(:), pointer :: log_kh => NULL(), redshifts => NULL()
        !matpower is log(P_k)
        real(dl), dimension(:,:), allocatable :: matpower, ddmat
        !if NonLinear, nonlin_ratio =  sqrt(P_nonlinear/P_linear)
        !function of k and redshift NonLinearScaling(k_index,z_index)
        real(dl), dimension(:,:), pointer :: nonlin_ratio => NULL()
    end Type MatterPowerData

    Type (MatterTransferData), save :: MT

    interface Transfer_GetMatterPower
    module procedure Transfer_GetMatterPowerD,Transfer_GetMatterPowerS
    end interface

    contains

    subroutine Transfer_GetMatterPowerData(MTrans, PK_data, in, itf_only)
    !Does *NOT* include non-linear corrections
    !Get total matter power spectrum in units of (h Mpc^{-1})^3 ready for interpolation.
    !Here there definition is < Delta^2(x) > = 1/(2 pi)^3 int d^3k P_k(k)
    !We are assuming that Cls are generated so any baryonic wiggles are well sampled and that matter power
    !sepctrum is generated to beyond the CMB k_max
    Type(MatterTransferData), intent(in) :: MTrans
    Type(MatterPowerData) :: PK_data
    integer, intent(in) :: in
    integer, intent(in), optional :: itf_only
    real(dl) h, kh, k, power
    integer ik
    integer nz,itf, itf_start, itf_end

    if (present(itf_only)) then
        itf_start=itf_only
        itf_end = itf_only
        nz = 1
    else
        itf_start=1
        nz= size(MTrans%TransferData,3)
        itf_end = nz
    end if
    PK_data%num_k = MTrans%num_q_trans
    PK_Data%num_z = nz

    allocate(PK_data%matpower(PK_data%num_k,nz))
    allocate(PK_data%ddmat(PK_data%num_k,nz))
    allocate(PK_data%nonlin_ratio(PK_data%num_k,nz))
    allocate(PK_data%log_kh(PK_data%num_k))
    allocate(PK_data%redshifts(nz))
    PK_data%redshifts = CP%Transfer%Redshifts(itf_start:itf_end)

    h = CP%H0/100

    do ik=1,MTrans%num_q_trans
        kh = MTrans%TransferData(Transfer_kh,ik,1)
        k = kh*h
        PK_data%log_kh(ik) = log(kh)
        power = ScalarPower(k,in)
        if (global_error_flag/=0) then
            call MatterPowerdata_Free(PK_data)
            return
        end if
        do itf = 1, nz
            PK_data%matpower(ik,itf) = &
            log(MTrans%TransferData(transfer_power_var,ik,itf_start+itf-1)**2*k &
            *pi*twopi*h**3*power)
        end do
    end do

    call MatterPowerdata_getsplines(PK_data)

    end subroutine Transfer_GetMatterPowerData

    subroutine MatterPowerData_Load(PK_data,fname)
    !Loads in kh, P_k from file for one redshiftr and one initial power spectrum
    !Not redshift is not stored in file, so not set correctly
    !Also note that output _matterpower file is already interpolated, so re-interpolating is probs not a good idea

    !Get total matter power spectrum in units of (h Mpc^{-1})^3 ready for interpolation.
    !Here there definition is < Delta^2(x) > = 1/(2 pi)^3 int d^3k P_k(k)
    use AmlUtils
    character(LEN=*) :: fname
    Type(MatterPowerData) :: PK_data
    real(dl)kh, Pk
    integer ik
    integer nz


    nz = 1
    call openTxtFile(fname, fileio_unit)

    PK_data%num_k = FileLines(fileio_unit)
    PK_Data%num_z = 1

    allocate(PK_data%matpower(PK_data%num_k,nz))
    allocate(PK_data%ddmat(PK_data%num_k,nz))
    allocate(PK_data%nonlin_ratio(PK_data%num_k,nz))
    allocate(PK_data%log_kh(PK_data%num_k))

    allocate(PK_data%redshifts(nz))
    PK_data%redshifts = 0

    do ik=1,PK_data%num_k
        read (fileio_unit,*) kh, Pk
        PK_data%matpower(ik,1) = log(Pk)
        PK_data%log_kh(ik) = log(kh)
    end do

    call MatterPowerdata_getsplines(PK_data)

    end subroutine MatterPowerData_Load


    subroutine MatterPowerdata_getsplines(PK_data)
    Type(MatterPowerData) :: PK_data
    integer i
    real(dl), parameter :: cllo=1.e30_dl,clhi=1.e30_dl

    do i = 1,PK_Data%num_z
        call spline(PK_data%log_kh,PK_data%matpower(1,i),PK_data%num_k,&
        cllo,clhi,PK_data%ddmat(1,i))
    end do

    end subroutine MatterPowerdata_getsplines

    subroutine MatterPowerdata_MakeNonlinear(PK_data)
    Type(MatterPowerData) :: PK_data

    call NonLinear_GetRatios(PK_data)
    PK_data%matpower = PK_data%matpower +  2*log(PK_data%nonlin_ratio)
    call MatterPowerdata_getsplines(PK_data)

    end subroutine MatterPowerdata_MakeNonlinear

    subroutine MatterPowerdata_Free(PK_data)
    Type(MatterPowerData) :: PK_data
    integer i

    deallocate(PK_data%log_kh,stat=i)
    deallocate(PK_data%matpower,stat=i)
    deallocate(PK_data%ddmat,stat=i)
    deallocate(PK_data%nonlin_ratio,stat=i)
    deallocate(PK_data%redshifts,stat=i)
    call MatterPowerdata_Nullify(PK_data)

    end subroutine MatterPowerdata_Free

    subroutine MatterPowerdata_Nullify(PK_data)
    Type(MatterPowerData) :: PK_data

    nullify(PK_data%log_kh)
    nullify(PK_data%nonlin_ratio)
    nullify(PK_data%redshifts)

    end subroutine MatterPowerdata_Nullify

    function MatterPowerData_k(PK,  kh, itf) result(outpower)
    !Get matter power spectrum at particular k/h by interpolation
    Type(MatterPowerData) :: PK
    integer, intent(in) :: itf
    real (dl), intent(in) :: kh
    real(dl) :: logk
    integer llo,lhi
    real(dl) outpower, dp
    real(dl) ho,a0,b0
    integer, save :: i_last = 1

    logk = log(kh)
    if (logk < PK%log_kh(1)) then
        dp = (PK%matpower(2,itf) -  PK%matpower(1,itf)) / &
        ( PK%log_kh(2)-PK%log_kh(1) )
        outpower = PK%matpower(1,itf) + dp*(logk - PK%log_kh(1))
    else if (logk > PK%log_kh(PK%num_k)) then
        !Do dodgy linear extrapolation on assumption accuracy of result won't matter

        dp = (PK%matpower(PK%num_k,itf) -  PK%matpower(PK%num_k-1,itf)) / &
        ( PK%log_kh(PK%num_k)-PK%log_kh(PK%num_k-1) )
        outpower = PK%matpower(PK%num_k,itf) + dp*(logk - PK%log_kh(PK%num_k))
    else
        llo=min(i_last,PK%num_k)
        do while (PK%log_kh(llo) > logk)
            llo=llo-1
        end do
        do while (PK%log_kh(llo+1)< logk)
            llo=llo+1
        end do
        i_last =llo
        lhi=llo+1
        ho=PK%log_kh(lhi)-PK%log_kh(llo)
        a0=(PK%log_kh(lhi)-logk)/ho
        b0=1-a0

        outpower = a0*PK%matpower(llo,itf)+ b0*PK%matpower(lhi,itf)+&
        ((a0**3-a0)* PK%ddmat(llo,itf) &
        +(b0**3-b0)*PK%ddmat(lhi,itf))*ho**2/6
    end if

    outpower = exp(max(-30._dl,outpower))

    end function MatterPowerData_k

    subroutine Transfer_GetMatterPowerS(MTrans,outpower, itf, in, minkh, dlnkh, npoints)
    Type(MatterTransferData), intent(in) :: MTrans
    integer, intent(in) :: itf, in, npoints
    real, intent(out) :: outpower(*)
    real, intent(in) :: minkh, dlnkh
    real(dl) :: outpowerd(npoints)
    real(dl):: minkhd, dlnkhd

    minkhd = minkh; dlnkhd = dlnkh
    call Transfer_GetMatterPowerD(MTrans,outpowerd, itf, in, minkhd, dlnkhd, npoints)
    outpower(1:npoints) = outpowerd(1:npoints)

    end subroutine Transfer_GetMatterPowerS

    !JD 08/13 for nonlinear lensing of CMB + LSS compatibility
    !Changed input variable from itf to itf_PK because we are looking for the itf_PK'th
    !redshift in the PK_redshifts array.  The position of this redshift in the master redshift
    !array, itf, is given by itf = CP%Transfer%Pk_redshifts_index(itf_PK)
    !Also changed (CP%NonLinear/=NonLinear_None) to
    !CP%NonLinear/=NonLinear_none .and. CP%NonLinear/=NonLinear_Lens)
    subroutine Transfer_GetMatterPowerD(MTrans,outpower, itf_PK, in, minkh, dlnkh, npoints)
    !Allows for non-smooth priordial spectra
    !if CP%Nonlinear/ = NonLinear_none includes non-linear evolution
    !Get total matter power spectrum at logarithmically equal intervals dlnkh of k/h starting at minkh
    !in units of (h Mpc^{-1})^3.
    !Here there definition is < Delta^2(x) > = 1/(2 pi)^3 int d^3k P_k(k)
    !We are assuming that Cls are generated so any baryonic wiggles are well sampled and that matter power
    !sepctrum is generated to beyond the CMB k_max
    Type(MatterTransferData), intent(in) :: MTrans
    Type(MatterPowerData) :: PK

    integer, intent(in) :: itf_PK, in, npoints
    real(dl), intent(out) :: outpower(npoints)
    real(dl), intent(in) :: minkh, dlnkh
    real(dl), parameter :: cllo=1.e30_dl,clhi=1.e30_dl
    integer ik, llo,il,lhi,lastix
    real(dl) matpower(MTrans%num_q_trans), kh, kvals(MTrans%num_q_trans), ddmat(MTrans%num_q_trans)
    real(dl) atransfer,xi, a0, b0, ho, logmink,k, h
    integer itf

    itf = CP%Transfer%PK_redshifts_index(itf_PK)

    if (npoints < 2) stop 'Need at least 2 points in Transfer_GetMatterPower'

    !         if (minkh < MTrans%TransferData(Transfer_kh,1,itf)) then
    !            stop 'Transfer_GetMatterPower: kh out of computed region'
    !          end if
    if (minkh*exp((npoints-1)*dlnkh) > MTrans%TransferData(Transfer_kh,MTrans%num_q_trans,itf) &
    .and. FeedbackLevel > 0 ) &
    write(*,*) 'Warning: extrapolating matter power in Transfer_GetMatterPower'


    if (CP%NonLinear/=NonLinear_none .and. CP%NonLinear/=NonLinear_Lens) then
        call Transfer_GetMatterPowerData(MTrans, PK, in, itf)
        call NonLinear_GetRatios(PK)
    end if

    h = CP%H0/100
    logmink = log(minkh)
    do ik=1,MTrans%num_q_trans
        kh = MTrans%TransferData(Transfer_kh,ik,itf)
        k = kh*h
        kvals(ik) = log(kh)
        atransfer=MTrans%TransferData(transfer_power_var,ik,itf)
        if (CP%NonLinear/=NonLinear_none .and. CP%NonLinear/=NonLinear_Lens) &
        atransfer = atransfer* PK%nonlin_ratio(ik,1) !only one element, this itf
        matpower(ik) = log(atransfer**2*k*pi*twopi*h**3)
        !Put in power spectrum later: transfer functions should be smooth, initial power may not be
    end do

    call spline(kvals,matpower,MTrans%num_q_trans,cllo,clhi,ddmat)

    llo=1
    lastix = npoints + 1
    do il=1, npoints
        xi=logmink + dlnkh*(il-1)
        if (xi < kvals(1)) then
            outpower(il)=-30.
            cycle
        end if
        do while ((xi > kvals(llo+1)).and.(llo < MTrans%num_q_trans))
            llo=llo+1
            if (llo >= MTrans%num_q_trans) exit
        end do
        if (llo == MTrans%num_q_trans) then
            lastix = il
            exit
        end if
        lhi=llo+1
        ho=kvals(lhi)-kvals(llo)
        a0=(kvals(lhi)-xi)/ho
        b0=(xi-kvals(llo))/ho

        outpower(il) = a0*matpower(llo)+ b0*matpower(lhi)+((a0**3-a0)* ddmat(llo) &
        +(b0**3-b0)*ddmat(lhi))*ho**2/6
    end do

    do while (lastix <= npoints)
        !Do linear extrapolation in the log
        !Obviouly inaccurate, non-linear etc, but OK if only using in tails of window functions
        outpower(lastix) = 2*outpower(lastix-1) - outpower(lastix-2)
        lastix = lastix+1
    end do

    outpower = exp(max(-30.d0,outpower))

    do il = 1, npoints
        k = exp(logmink + dlnkh*(il-1))*h
        outpower(il) = outpower(il) * ScalarPower(k,in)
        if (global_error_flag /= 0) exit
    end do

    if (CP%NonLinear/=NonLinear_none .and. CP%NonLinear/=NonLinear_Lens) call MatterPowerdata_Free(PK)

    end subroutine Transfer_GetMatterPowerD

    subroutine Transfer_Get_sigma8(MTrans, sigr8)
    use MassiveNu
    Type(MatterTransferData) :: MTrans
    integer ik, itf, in
    real(dl) kh, k, h, x, win, delta
    real(dl) lnk, dlnk, lnko
    real(dl) dsig8, dsig8o, sig8, sig8o, powers
    real(dl), intent(IN) :: sigr8
    !JD 08/13 Changes in here to PK arrays and variables
    integer itf_PK
    !Calculate MTrans%sigma_8^2 = int dk/k win**2 T_k**2 P(k), where win is the FT of a spherical top hat
    !of radius sigr8 h^{-1} Mpc

    if (global_error_flag /= 0) return

    H=CP%h0/100._dl
    do in = 1, CP%InitPower%nn
        do itf_PK=1,CP%Transfer%PK_num_redshifts
            itf = CP%Transfer%PK_redshifts_index(itf_PK)
            lnko=0
            dsig8o=0
            sig8=0
            sig8o=0
            do ik=1, MTrans%num_q_trans
                kh = MTrans%TransferData(Transfer_kh,ik,itf)
                if (kh==0) cycle
                k = kh*H

                delta = k**2*MTrans%TransferData(transfer_power_var,ik,itf)
                !if (CP%NonLinear/=NonLinear_None) delta= delta* MTrans%NonLinearScaling(ik,itf)
                !sigma_8 defined "as though it were linear"

                x= kh *sigr8
                win =3*(sin(x)-x*cos(x))/x**3
                lnk=log(k)
                if (ik==1) then
                    dlnk=0.5_dl
                    !Approx for 2._dl/(CP%InitPower%an(in)+3)  [From int_0^k_1 dk/k k^4 P(k)]
                    !Contribution should be very small in any case
                else
                    dlnk=lnk-lnko
                end if
                powers = ScalarPower(k,in)
                dsig8=(win*delta)**2*powers
                sig8=sig8+(dsig8+dsig8o)*dlnk/2
                dsig8o=dsig8
                lnko=lnk
            end do

            MTrans%sigma_8(itf_PK,in) = sqrt(sig8)
        end do
    end do

    end subroutine Transfer_Get_sigma8

    subroutine Transfer_output_Sig8(MTrans)
    Type(MatterTransferData), intent(in) :: MTrans
    integer in, j
    !JD 08/13 Changes in here to PK arrays and variables
    integer j_PK

    do in=1, CP%InitPower%nn
        if (CP%InitPower%nn>1)  write(*,*) 'Power spectrum : ', in
        do j_PK=1, CP%Transfer%PK_num_redshifts
            j = CP%Transfer%PK_redshifts_index(j_PK)
            write(*,*) 'at z = ',real(CP%Transfer%redshifts(j)), ' sigma8 (all matter)=', real(MTrans%sigma_8(j_PK,in))
        end do
    end do

    end subroutine Transfer_output_Sig8

    subroutine Transfer_Allocate(MTrans)
    Type(MatterTransferData) :: MTrans
    integer st

    deallocate(MTrans%q_trans, STAT = st)
    deallocate(MTrans%TransferData, STAT = st)
    deallocate(MTrans%sigma_8, STAT = st)
    allocate(MTrans%q_trans(MTrans%num_q_trans))
    allocate(MTrans%TransferData(Transfer_max,MTrans%num_q_trans,CP%Transfer%num_redshifts))
    !JD 08/13 Changes in here to PK arrays and variables
    allocate(MTrans%sigma_8(CP%Transfer%PK_num_redshifts, CP%InitPower%nn))

    end  subroutine Transfer_Allocate

    subroutine Transfer_Free(MTrans)
    Type(MatterTransferData):: MTrans
    integer st

    deallocate(MTrans%q_trans, STAT = st)
    deallocate(MTrans%TransferData, STAT = st)
    deallocate(MTrans%sigma_8, STAT = st)
    nullify(MTrans%q_trans)
    nullify(MTrans%TransferData)
    nullify(MTrans%sigma_8)

    end subroutine Transfer_Free

    !JD 08/13 Changes for nonlinear lensing of CMB + MPK compatibility
    !Changed function below to write to only P%NLL_*redshifts* variables
    subroutine Transfer_SetForNonlinearLensing(P)
    Type(TransferParams) :: P
    integer i
    real maxRedshift

    P%kmax = max(P%kmax,5*AccuracyBoost)
    P%k_per_logint  = 0
    maxRedshift = 10
    P%NLL_num_redshifts =  nint(10*AccuracyBoost)
    if (HighAccuracyDefault .and. AccuracyBoost>=2) then
        !only notionally more accuracy, more stable for RS
        maxRedshift =15
    end if
    if (P%NLL_num_redshifts > max_transfer_redshifts) &
    stop 'Transfer_SetForNonlinearLensing: Too many redshifts'
    do i=1,P%NLL_num_redshifts
        P%NLL_redshifts(i) = real(P%NLL_num_redshifts-i)/(P%NLL_num_redshifts/maxRedshift)
    end do

    end subroutine Transfer_SetForNonlinearLensing



    subroutine Transfer_SaveToFiles(MTrans,FileNames)
    use IniFile
    Type(MatterTransferData), intent(in) :: MTrans
    integer i,ik
    character(LEN=Ini_max_string_len), intent(IN) :: FileNames(*)
    !JD 08/13 Changes in here to PK arrays and variables
    integer i_PK

    do i_PK=1, CP%Transfer%PK_num_redshifts
        if (FileNames(i_PK) /= '') then
            i = CP%Transfer%PK_redshifts_index(i_PK)
            open(unit=fileio_unit,file=FileNames(i_PK),form='formatted',status='replace')
            do ik=1,MTrans%num_q_trans
                if (MTrans%TransferData(Transfer_kh,ik,i)/=0) then
                    write(fileio_unit,'(7E14.6)') MTrans%TransferData(Transfer_kh:Transfer_max,ik,i)
                end if
            end do
            close(fileio_unit)
        end if
    end do


    end subroutine Transfer_SaveToFiles

    subroutine Transfer_SaveMatterPower(MTrans, FileNames)
    use IniFile
    !Export files of total  matter power spectra in h^{-1} Mpc units, against k/h.
    Type(MatterTransferData), intent(in) :: MTrans
    character(LEN=Ini_max_string_len), intent(IN) :: FileNames(*)
    integer itf,in,i
    integer points
    real, dimension(:,:,:), allocatable :: outpower
    character(LEN=80) fmt
    real minkh,dlnkh
    Type(MatterPowerData) :: PK_data
    integer ncol
    !JD 08/13 Changes in here to PK arrays and variables
    integer itf_PK

    ncol=1

    write (fmt,*) CP%InitPower%nn+1
    fmt = '('//trim(adjustl(fmt))//'E15.5)'
    do itf=1, CP%Transfer%PK_num_redshifts
        if (FileNames(itf) /= '') then
            if (.not. transfer_interp_matterpower ) then
                itf_PK = CP%Transfer%PK_redshifts_index(itf)

                points = MTrans%num_q_trans
                allocate(outpower(points,CP%InitPower%nn,ncol))

                do in = 1, CP%InitPower%nn
                    call Transfer_GetMatterPowerData(MTrans, PK_data, in, itf_PK)
                    !JD 08/13 for nonlinear lensing of CMB + LSS compatibility
                    !Changed (CP%NonLinear/=NonLinear_None) to CP%NonLinear/=NonLinear_none .and. CP%NonLinear/=NonLinear_Lens)
                    if(CP%NonLinear/=NonLinear_none .and. CP%NonLinear/=NonLinear_Lens)&
                    call MatterPowerdata_MakeNonlinear(PK_Data)

                    outpower(:,in,1) = exp(PK_data%matpower(:,1))
                    call MatterPowerdata_Free(PK_Data)
                end do

                open(unit=fileio_unit,file=FileNames(itf),form='formatted',status='replace')
                do i=1,points
                    write (fileio_unit, fmt) MTrans%TransferData(Transfer_kh,i,1),outpower(i,1:CP%InitPower%nn,:)
                end do
                close(fileio_unit)
            else
                minkh = 1e-4
                dlnkh = 0.02
                points = log(MTrans%TransferData(Transfer_kh,MTrans%num_q_trans,itf)/minkh)/dlnkh+1
                !             dlnkh = log(MTrans%TransferData(Transfer_kh,MTrans%num_q_trans,itf)/minkh)/(points-0.999)
                allocate(outpower(points,CP%InitPower%nn,1))
                do in = 1, CP%InitPower%nn
                    call Transfer_GetMatterPowerS(MTrans,outpower(1,in,1), itf, in, minkh,dlnkh, points)
                end do

                open(unit=fileio_unit,file=FileNames(itf),form='formatted',status='replace')
                do i=1,points
                    write (fileio_unit, fmt) minkh*exp((i-1)*dlnkh),outpower(i,1:CP%InitPower%nn,1)
                end do
                close(fileio_unit)
            end if

            deallocate(outpower)
        end if
    end do

    end subroutine Transfer_SaveMatterPower

    !JD 08/13 New function for nonlinear lensing of CMB + MPK compatibility
    !Build master redshift array from array of desired Nonlinear lensing (NLL)
    !redshifts and an array of desired Power spectrum (PK) redshifts.
    !At the same time fill arrays for NLL and PK that indicate indices
    !of their desired redshifts in the master redshift array.
    !Finally define number of redshifts in master array. This is usually given by:
    !P%num_redshifts = P%PK_num_redshifts + P%NLL_num_redshifts - 1.  The -1 comes
    !from the fact that z=0 is in both arrays
    subroutine Transfer_SortAndIndexRedshifts(P)
    Type(TransferParams) :: P
    integer i, iPK, iNLL
    i=0
    iPK=1
    iNLL=1
    do while (iPk<=P%PK_num_redshifts .or. iNLL<=P%NLL_num_redshifts)
        !JD write the next line like this to account for roundoff issues with ==. Preference given to PK_Redshift
        if(max(P%NLL_redshifts(iNLL),P%PK_redshifts(iPK))-min(P%NLL_redshifts(iNLL),P%PK_redshifts(iPK))<1.d-5)then
            i=i+1
            P%redshifts(i)=P%PK_redshifts(iPK)
            P%PK_redshifts_index(iPK)=i
            P%NLL_redshifts_index(iNLL)=i
            iPK=iPK+1
            iNLL=iNLL+1
        else if(P%NLL_redshifts(iNLL)>P%PK_redshifts(iPK))then
            i=i+1
            P%redshifts(i)=P%NLL_redshifts(iNLL)
            P%NLL_redshifts_index(iNLL)=i
            iNLL=iNLL+1
        else
            i=i+1
            P%redshifts(i)=P%PK_redshifts(iPK)
            P%PK_redshifts_index(iPK)=i
            iPK=iPK+1
        end if
    end do
    P%num_redshifts=i
    if (P%num_redshifts > max_transfer_redshifts) &
    call Mpistop('Transfer_SortAndIndexRedshifts: Too many redshifts')
    end subroutine Transfer_SortAndIndexRedshifts

    end module Transfer


    !ccccccccccccccccccccccccccccccccccccccccccccccccccc

    module ThermoData
    use ModelData
    implicit none
    private
    integer,parameter :: nthermo=20000

    real(dl) tb(nthermo),cs2(nthermo),xe(nthermo)
    real(dl) dcs2(nthermo)
    real(dl) dotmu(nthermo), ddotmu(nthermo)
    real(dl) sdotmu(nthermo),emmu(nthermo)
    real(dl) demmu(nthermo)
    real(dl) dddotmu(nthermo),ddddotmu(nthermo)
    real(dl) winlens(nthermo),dwinlens(nthermo), scalefactor(nthermo)
    real(dl) tauminn,dlntau,Maxtau
    real(dl), dimension(:), allocatable :: vis,dvis,ddvis,expmmu,dopac, opac, lenswin
    logical, parameter :: dowinlens = .false.

    real(dl) :: tight_tau, actual_opt_depth
    !Times when 1/(opacity*tau) = 0.01, for use switching tight coupling approximation
    real(dl) :: matter_verydom_tau
    real(dl) :: r_drag0, z_star, z_drag  !!JH for updated BAO likelihood.

    public thermo,inithermo,vis,opac,expmmu,dvis,dopac,ddvis,lenswin, tight_tau,&
    Thermo_OpacityToTime,matter_verydom_tau, ThermoData_Free,&
    z_star, z_drag  !!JH for updated BAO likelihood.
    contains

    subroutine thermo(tau,cs2b,opacity, dopacity)
    !Compute unperturbed sound speed squared,
    !and ionization fraction by interpolating pre-computed tables.
    !If requested also get time derivative of opacity
    implicit none
    real(dl) tau,cs2b,opacity
    real(dl), intent(out), optional :: dopacity

    integer i
    real(dl) d

    d=log(tau/tauminn)/dlntau+1._dl
    i=int(d)
    d=d-i
    if (i < 1) then
        !Linear interpolation if out of bounds (should not occur).
        cs2b=cs2(1)+(d+i-1)*dcs2(1)
        opacity=dotmu(1)+(d-1)*ddotmu(1)
        stop 'thermo out of bounds'
    else if (i >= nthermo) then
        cs2b=cs2(nthermo)+(d+i-nthermo)*dcs2(nthermo)
        opacity=dotmu(nthermo)+(d-nthermo)*ddotmu(nthermo)
        if (present(dopacity)) then
            dopacity = 0
            stop 'thermo: shouldn''t happen'
        end if
    else
        !Cubic spline interpolation.
        cs2b=cs2(i)+d*(dcs2(i)+d*(3*(cs2(i+1)-cs2(i))  &
        -2*dcs2(i)-dcs2(i+1)+d*(dcs2(i)+dcs2(i+1)  &
        +2*(cs2(i)-cs2(i+1)))))
        opacity=dotmu(i)+d*(ddotmu(i)+d*(3*(dotmu(i+1)-dotmu(i)) &
        -2*ddotmu(i)-ddotmu(i+1)+d*(ddotmu(i)+ddotmu(i+1) &
        +2*(dotmu(i)-dotmu(i+1)))))

        if (present(dopacity)) then
            dopacity=(ddotmu(i)+d*(dddotmu(i)+d*(3*(ddotmu(i+1)  &
            -ddotmu(i))-2*dddotmu(i)-dddotmu(i+1)+d*(dddotmu(i) &
            +dddotmu(i+1)+2*(ddotmu(i)-ddotmu(i+1))))))/(tau*dlntau)
        end if
    end if
    end subroutine thermo


    function Thermo_OpacityToTime(opacity)
    real(dl), intent(in) :: opacity
    integer j
    real(dl) Thermo_OpacityToTime
    !Do this the bad slow way for now..
    !The answer is approximate
    j =1
    do while(dotmu(j)> opacity)
        j=j+1
    end do

    Thermo_OpacityToTime = exp((j-1)*dlntau)*tauminn

    end function Thermo_OpacityToTime

    subroutine inithermo(taumin,taumax)
    !  Compute and save unperturbed baryon temperature and ionization fraction
    !  as a function of time.  With nthermo=10000, xe(tau) has a relative
    ! accuracy (numerical integration precision) better than 1.e-5.
    use constants
    use precision
    use ModelParams
    use MassiveNu
    real(dl) taumin,taumax


    real(dl) tau01,adot0,a0,a02,x1,x2,barssc,dtau
    real(dl) xe0,tau,a,a2
    real(dl) adot,tg0,ahalf,adothalf,fe,thomc,thomc0,etc,a2t
    real(dl) dtbdla,vfi,cf1,maxvis, vis
    integer ncount,i,j1,j2,iv,ns
    real(dl) spline_data(nthermo)
    real(dl) last_dotmu
    real(dl) dtauda  !diff of tau w.CP%r.t a and integration
    external dtauda
    real(dl) a_verydom
    real(dl) awin_lens1p,awin_lens2p,dwing_lens, rs, DA
    real(dl) rombint
    integer noutput
    external rombint

    call Recombination_Init(CP%Recomb, CP%omegac, CP%omegab,CP%Omegan, CP%Omegav, &
    CP%h0,CP%tcmb,CP%yhe,CP%Num_Nu_massless + CP%Num_Nu_massive)
    !almost all the time spent here
    if (global_error_flag/=0) return
    Maxtau=taumax
    tight_tau = 0
    actual_opt_depth = 0
    ncount=0
    z_star=0.d0
    z_drag=0.d0
    thomc0= Compton_CT * CP%tcmb**4
    r_drag0 = 3.d0/4.d0*CP%omegab*grhom/grhog
    !thomc0=5.0577d-8*CP%tcmb**4

    tauminn=0.05d0*taumin
    dlntau=log(CP%tau0/tauminn)/(nthermo-1)
    last_dotmu = 0

    matter_verydom_tau = 0
    a_verydom = AccuracyBoost*5*(grhog+grhornomass)/(grhoc+grhob)

    !  Initial conditions: assume radiation-dominated universe.
    tau01=tauminn
    adot0=adotrad
    a0=adotrad*tauminn
    a02=a0*a0
    !  Assume that any entropy generation occurs before tauminn.
    !  This gives wrong temperature before pair annihilation, but
    !  the error is harmless.
    tb(1)=CP%tcmb/a0
    xe0=1._dl
    x1=0._dl
    x2=1._dl
    xe(1)=xe0+0.25d0*CP%yhe/(1._dl-CP%yhe)*(x1+2*x2)
    barssc=barssc0*(1._dl-0.75d0*CP%yhe+(1._dl-CP%yhe)*xe(1))
    cs2(1)=4._dl/3._dl*barssc*tb(1)
    dotmu(1)=xe(1)*akthom/a02
    sdotmu(1)=0

    do i=2,nthermo
        tau=tauminn*exp((i-1)*dlntau)
        dtau=tau-tau01
        !  Integrate Friedmann equation using inverse trapezoidal rule.

        a=a0+adot0*dtau
        scaleFactor(i)=a
        a2=a*a

        adot=1/dtauda(a)

        if (matter_verydom_tau ==0 .and. a > a_verydom) then
            matter_verydom_tau = tau
        end if

        a=a0+2._dl*dtau/(1._dl/adot0+1._dl/adot)
        !  Baryon temperature evolution: adiabatic except for Thomson cooling.
        !  Use  quadrature solution.
        ! This is redundant as also calculated in REFCAST, but agrees well before reionization
        tg0=CP%tcmb/a0
        ahalf=0.5d0*(a0+a)
        adothalf=0.5d0*(adot0+adot)
        !  fe=number of free electrons divided by total number of free baryon
        !  particles (e+p+H+He).  Evaluate at timstep i-1 for convenience; if
        !  more accuracy is required (unlikely) then this can be iterated with
        !  the solution of the ionization equation.
        fe=(1._dl-CP%yhe)*xe(i-1)/(1._dl-0.75d0*CP%yhe+(1._dl-CP%yhe)*xe(i-1))
        thomc=thomc0*fe/adothalf/ahalf**3
        etc=exp(-thomc*(a-a0))
        a2t=a0*a0*(tb(i-1)-tg0)*etc-CP%tcmb/thomc*(1._dl-etc)
        tb(i)=CP%tcmb/a+a2t/(a*a)

        ! If there is re-ionization, smoothly increase xe to the
        ! requested value.
        if (CP%Reion%Reionization .and. tau > CP%ReionHist%tau_start) then
            if(ncount == 0) then
                ncount=i-1
            end if
            xe(i) = Reionization_xe(a, tau, xe(ncount))
            !print *,1/a-1,xe(i)
            if (CP%AccurateReionization .and. CP%DerivedParameters) then
                dotmu(i)=(Recombination_xe(a) - xe(i))*akthom/a2

                if (last_dotmu /=0) then
                    actual_opt_depth = actual_opt_depth - 2._dl*dtau/(1._dl/dotmu(i)+1._dl/last_dotmu)
                end if
                last_dotmu = dotmu(i)
            end if
        else
            xe(i)=Recombination_xe(a)
        end if

        !  Baryon sound speed squared (over c**2).
        dtbdla=-2._dl*tb(i)-thomc*adothalf/adot*(a*tb(i)-CP%tcmb)
        barssc=barssc0*(1._dl-0.75d0*CP%yhe+(1._dl-CP%yhe)*xe(i))
        cs2(i)=barssc*tb(i)*(1-dtbdla/tb(i)/3._dl)


        ! Calculation of the visibility function
        dotmu(i)=xe(i)*akthom/a2

        if (tight_tau==0 .and. 1/(tau*dotmu(i)) > 0.005) tight_tau = tau !0.005
        !Tight coupling switch time when k/opacity is smaller than 1/(tau*opacity)

        if (tau < 0.001) then
            sdotmu(i)=0
        else
            sdotmu(i)=sdotmu(i-1)+2._dl*dtau/(1._dl/dotmu(i)+1._dl/dotmu(i-1))
        end if

        a0=a
        tau01=tau
        adot0=adot
    end do !i

    if (CP%Reion%Reionization .and. (xe(nthermo) < 0.999d0)) then
        write(*,*)'Warning: xe at redshift zero is < 1'
        write(*,*) 'Check input parameters an Reionization_xe'
        write(*,*) 'function in the Reionization module'
    end if

    do j1=1,nthermo
        if (sdotmu(j1) - sdotmu(nthermo)< -69) then
            emmu(j1)=1.d-30
        else
            emmu(j1)=exp(sdotmu(j1)-sdotmu(nthermo))
            if (.not. CP%AccurateReionization .and. &
            actual_opt_depth==0 .and. xe(j1) < 1e-3) then
                actual_opt_depth = -sdotmu(j1)+sdotmu(nthermo)
            end if
            if (CP%AccurateReionization .and. CP%DerivedParameters .and. z_star==0.d0) then
                if (sdotmu(nthermo)-sdotmu(j1) - actual_opt_depth < 1) then
                    tau01=1-(sdotmu(nthermo)-sdotmu(j1) - actual_opt_depth)
                    tau01=tau01*(1._dl/dotmu(j1)+1._dl/dotmu(j1-1))/2
                    z_star = 1/(scaleFactor(j1)- tau01/dtauda(scaleFactor(j1))) -1
                end if
            end if
        end if
    end do

    if (CP%AccurateReionization .and. FeedbackLevel > 0 .and. CP%DerivedParameters) then
        write(*,'("Reion opt depth      = ",f7.4)') actual_opt_depth
    end if


    iv=0
    vfi=0._dl
    ! Getting the starting and finishing times for decoupling and time of maximum visibility
    if (ncount == 0) then
        cf1=1._dl
        ns=nthermo
    else
        cf1=exp(sdotmu(nthermo)-sdotmu(ncount))
        ns=ncount
    end if
    maxvis = 0
    do j1=1,ns
        vis = emmu(j1)*dotmu(j1)
        tau = tauminn*exp((j1-1)*dlntau)
        vfi=vfi+vis*cf1*dlntau*tau
        if ((iv == 0).and.(vfi > 1.0d-7/AccuracyBoost)) then
            taurst=9._dl/10._dl*tau
            iv=1
        elseif (iv == 1) then
            if (vis > maxvis) then
                maxvis=vis
                tau_maxvis = tau
            end if
            if (vfi > 0.995) then
                taurend=tau
                iv=2
                exit
            end if
        end if
    end do

    if (iv /= 2) then
        call GlobalError('inithermo: failed to find end of recombination',error_reionization)
        return
    end if

    if (dowinlens) then
        vfi=0
        awin_lens1p=0
        awin_lens2p=0
        winlens=0
        do j1=1,nthermo-1
            vis = emmu(j1)*dotmu(j1)
            tau = tauminn*exp((j1-1)*dlntau)
            vfi=vfi+vis*cf1*dlntau*tau
            if (vfi < 0.995) then
                dwing_lens =  vis*cf1*dlntau*tau / 0.995

                awin_lens1p = awin_lens1p + dwing_lens
                awin_lens2p = awin_lens2p + dwing_lens/(CP%tau0-tau)
            end if
            winlens(j1)= awin_lens1p/(CP%tau0-tau) - awin_lens2p
        end do
    end if

    ! Calculating the timesteps during recombination.

    if (CP%WantTensors) then
        dtaurec=min(dtaurec,taurst/160)/AccuracyBoost
    else
        dtaurec=min(dtaurec,taurst/40)/AccuracyBoost
        if (do_bispectrum .and. hard_bispectrum) dtaurec = dtaurec / 4
    end if

    if (CP%Reion%Reionization) taurend=min(taurend,CP%ReionHist%tau_start)

    if (DebugMsgs) then
        write (*,*) 'taurst, taurend = ', taurst, taurend
    end if

    call splini(spline_data,nthermo)
    call splder(cs2,dcs2,nthermo,spline_data)
    call splder(dotmu,ddotmu,nthermo,spline_data)
    call splder(ddotmu,dddotmu,nthermo,spline_data)
    call splder(dddotmu,ddddotmu,nthermo,spline_data)
    call splder(emmu,demmu,nthermo,spline_data)
    if (dowinlens) call splder(winlens,dwinlens,nthermo,spline_data)

    call SetTimeSteps

    !$OMP PARALLEL DO DEFAULT(SHARED),SCHEDULE(STATIC)
    do j2=1,TimeSteps%npoints
        call DoThermoSpline(j2,TimeSteps%points(j2))
    end do
    !$OMP END PARALLEL DO


    if ((CP%want_zstar .or. CP%DerivedParameters) .and. z_star==0.d0) call find_z(optdepth,z_star)
    if (CP%want_zdrag .or. CP%DerivedParameters) call find_z(dragoptdepth,z_drag)

    if (CP%DerivedParameters) then
        rs =rombint(dsound_da_exact,1d-8,1/(z_star+1),1d-6)
        DA = AngularDiameterDistance(z_star)/(1/(z_star+1))

        ThermoDerivedParams( derived_Age ) = DeltaPhysicalTimeGyr(0.0_dl,1.0_dl)
        ThermoDerivedParams( derived_zstar ) = z_star
        ThermoDerivedParams( derived_rstar ) = rs
        ThermoDerivedParams( derived_thetastar ) = 100*rs/DA
        ThermoDerivedParams( derived_zdrag ) = z_drag
        rs =rombint(dsound_da_exact,1d-8,1/(z_drag+1),1d-6)
        ThermoDerivedParams( derived_rdrag ) = rs
        ThermoDerivedParams( derived_kD ) =  sqrt(1.d0/(rombint(ddamping_da, 1d-8, 1/(z_star+1), 1d-6)/6))
        ThermoDerivedParams( derived_thetaD ) =  100*pi/ThermoDerivedParams( derived_kD )/DA
        ThermoDerivedParams( derived_zEQ ) = (grhob+grhoc)/(grhog+grhornomass+sum(grhormass(1:CP%Nu_mass_eigenstates))) -1
        ThermoDerivedParams( derived_thetaEQ ) = 100*timeOfz( ThermoDerivedParams( derived_zEQ ))/DA

        if (associated(BackgroundOutputs%z_outputs)) then
            if (allocated(BackgroundOutputs%H)) &
            deallocate(BackgroundOutputs%H, BackgroundOutputs%DA, BackgroundOutputs%rs_by_D_v)
            noutput = size(BackgroundOutputs%z_outputs)
            allocate(BackgroundOutputs%H(noutput), BackgroundOutputs%DA(noutput), BackgroundOutputs%rs_by_D_v(noutput))
            do i=1,noutput
                BackgroundOutputs%H(i) = HofZ(BackgroundOutputs%z_outputs(i))
                BackgroundOutputs%DA(i) = AngularDiameterDistance(BackgroundOutputs%z_outputs(i))
                BackgroundOutputs%rs_by_D_v(i) = rs/BAO_D_v_from_DA_H(BackgroundOutputs%z_outputs(i), &
                BackgroundOutputs%DA(i),BackgroundOutputs%H(i))
            end do
        end if

        if (FeedbackLevel > 0) then
            write(*,'("Age of universe/GYr  = ",f7.3)') ThermoDerivedParams( derived_Age )
            write(*,'("zstar                = ",f8.2)') ThermoDerivedParams( derived_zstar )
            write(*,'("r_s(zstar)/Mpc       = ",f7.2)') ThermoDerivedParams( derived_rstar )
            write(*,'("100*theta            = ",f9.6)') ThermoDerivedParams( derived_thetastar )

            write(*,'("zdrag                = ",f8.2)') ThermoDerivedParams( derived_zdrag )
            write(*,'("r_s(zdrag)/Mpc       = ",f7.2)') ThermoDerivedParams( derived_rdrag )

            write(*,'("k_D(zstar) Mpc       = ",f7.4)') ThermoDerivedParams( derived_kD )
            write(*,'("100*theta_D          = ",f9.6)') ThermoDerivedParams( derived_thetaD )

            write(*,'("z_EQ (if v_nu=1)     = ",f8.2)') ThermoDerivedParams( derived_zEQ )
            write(*,'("100*theta_EQ         = ",f9.6)') ThermoDerivedParams( derived_thetaEQ )
        end if
    end if

    end subroutine inithermo


    subroutine SetTimeSteps
    real(dl) dtau0
    integer nri0, nstep

    call Ranges_Init(TimeSteps)

    call Ranges_Add_delta(TimeSteps, taurst, taurend, dtaurec)

    ! Calculating the timesteps after recombination
    if (CP%WantTensors) then
        dtau0=max(taurst/40,Maxtau/2000._dl/AccuracyBoost)
    else
        dtau0=Maxtau/500._dl/AccuracyBoost
        if (do_bispectrum) dtau0 = dtau0/3
        !Don't need this since adding in Limber on small scales
        !  if (CP%DoLensing) dtau0=dtau0/2
        !  if (CP%AccurateBB) dtau0=dtau0/3 !Need to get C_Phi accurate on small scales
    end if

    call Ranges_Add_delta(TimeSteps,taurend, CP%tau0, dtau0)

    if (CP%Reion%Reionization) then
        nri0=int(Reionization_timesteps(CP%ReionHist)*AccuracyBoost)
        !Steps while reionization going from zero to maximum
        call Ranges_Add(TimeSteps,CP%ReionHist%tau_start,CP%ReionHist%tau_complete,nri0)
    end if

    !Create arrays out of the region information.
    call Ranges_GetArray(TimeSteps)
    nstep = TimeSteps%npoints

    if (allocated(vis)) then
        deallocate(vis,dvis,ddvis,expmmu,dopac, opac)
        if (dowinlens) deallocate(lenswin)
    end if
    allocate(vis(nstep),dvis(nstep),ddvis(nstep),expmmu(nstep),dopac(nstep),opac(nstep))
    if (dowinlens) allocate(lenswin(nstep))

    if (DebugMsgs .and. FeedbackLevel > 0) write(*,*) 'Set ',nstep, ' time steps'

    end subroutine SetTimeSteps


    subroutine ThermoData_Free
    if (allocated(vis)) then
        deallocate(vis,dvis,ddvis,expmmu,dopac, opac)
        if (dowinlens) deallocate(lenswin)
    end if
    call Ranges_Free(TimeSteps)

    end subroutine ThermoData_Free

    !cccccccccccccc
    subroutine DoThermoSpline(j2,tau)
    integer j2,i
    real(dl) d,ddopac,tau

    !     Cubic-spline interpolation.
    d=log(tau/tauminn)/dlntau+1._dl
    i=int(d)

    d=d-i
    if (i < nthermo) then
        opac(j2)=dotmu(i)+d*(ddotmu(i)+d*(3._dl*(dotmu(i+1)-dotmu(i)) &
        -2._dl*ddotmu(i)-ddotmu(i+1)+d*(ddotmu(i)+ddotmu(i+1) &
        +2._dl*(dotmu(i)-dotmu(i+1)))))
        dopac(j2)=(ddotmu(i)+d*(dddotmu(i)+d*(3._dl*(ddotmu(i+1)  &
        -ddotmu(i))-2._dl*dddotmu(i)-dddotmu(i+1)+d*(dddotmu(i) &
        +dddotmu(i+1)+2._dl*(ddotmu(i)-ddotmu(i+1))))))/(tau &
        *dlntau)
        ddopac=(dddotmu(i)+d*(ddddotmu(i)+d*(3._dl*(dddotmu(i+1) &
        -dddotmu(i))-2._dl*ddddotmu(i)-ddddotmu(i+1)  &
        +d*(ddddotmu(i)+ddddotmu(i+1)+2._dl*(dddotmu(i) &
        -dddotmu(i+1)))))-(dlntau**2)*tau*dopac(j2)) &
        /(tau*dlntau)**2
        expmmu(j2)=emmu(i)+d*(demmu(i)+d*(3._dl*(emmu(i+1)-emmu(i)) &
        -2._dl*demmu(i)-demmu(i+1)+d*(demmu(i)+demmu(i+1) &
        +2._dl*(emmu(i)-emmu(i+1)))))

        if (dowinlens) then
            lenswin(j2)=winlens(i)+d*(dwinlens(i)+d*(3._dl*(winlens(i+1)-winlens(i)) &
            -2._dl*dwinlens(i)-dwinlens(i+1)+d*(dwinlens(i)+dwinlens(i+1) &
            +2._dl*(winlens(i)-winlens(i+1)))))
        end if
        vis(j2)=opac(j2)*expmmu(j2)
        dvis(j2)=expmmu(j2)*(opac(j2)**2+dopac(j2))
        ddvis(j2)=expmmu(j2)*(opac(j2)**3+3*opac(j2)*dopac(j2)+ddopac)
    else
        opac(j2)=dotmu(nthermo)
        dopac(j2)=ddotmu(nthermo)
        ddopac=dddotmu(nthermo)
        expmmu(j2)=emmu(nthermo)
        vis(j2)=opac(j2)*expmmu(j2)
        dvis(j2)=expmmu(j2)*(opac(j2)**2+dopac(j2))
        ddvis(j2)=expmmu(j2)*(opac(j2)**3+3._dl*opac(j2)*dopac(j2)+ddopac)
    end if
    end subroutine DoThermoSpline


    function ddamping_da(a)
    real(dl) :: ddamping_da
    real(dl), intent(in) :: a
    real(dl) :: R
    real(dl) :: dtauda
    external dtauda

    R=r_drag0*a
    !ignoring reionisation, not relevant for distance measures
    ddamping_da = (R**2 + 16*(1+R)/15)/(1+R)**2*dtauda(a)*a**2/(Recombination_xe(a)*akthom)

    end function ddamping_da


    !!!!!!!!!!!!!!!!!!!
    !JH: functions and subroutines for calculating z_star and z_drag

    function doptdepth_dz(z)
    real(dl) :: doptdepth_dz
    real(dl), intent(in) :: z
    real(dl) :: a
    real(dl) :: dtauda
    external dtauda

    a = 1._dl/(1._dl+z)

    !ignoring reionisation, not relevant for distance measures
    doptdepth_dz = Recombination_xe(a)*akthom*dtauda(a)

    end function doptdepth_dz

    function optdepth(z)
    real(dl) :: rombint2
    external rombint2
    real(dl) optdepth
    real(dl),intent(in) :: z

    optdepth = rombint2(doptdepth_dz, 0.d0, z, 1d-5, 20, 100)

    end function optdepth


    function ddragoptdepth_dz(z)
    real(dl) :: ddragoptdepth_dz
    real(dl), intent(in) :: z
    real(dl) :: a
    real(dl) :: dtauda
    external dtauda

    a = 1._dl/(1._dl+z)
    ddragoptdepth_dz = doptdepth_dz(z)/r_drag0/a

    end function ddragoptdepth_dz


    function dragoptdepth(z)
    real(dl) :: rombint2
    external rombint2
    real(dl) dragoptdepth
    real(dl),intent(in) :: z

    dragoptdepth =  rombint2(ddragoptdepth_dz, 0.d0, z, 1d-5, 20, 100)

    end function dragoptdepth


    subroutine find_z(func,zout)  !find redshift at which (photon/drag) optical depth = 1
    real(dl), external :: func
    real(dl), intent(out) :: zout
    real(dl) :: try1,try2,diff,avg
    integer :: i

    try1 = 0.d0
    try2 = 10000.d0

    i=0
    diff = 10.d0
    do while (diff .gt. 1d-3)
        i=i+1
        if (i .eq. 100) then
            call GlobalError('optical depth redshift finder did not converge',error_reionization)
            zout=0
            return
        end if

        diff = func(try2)-func(try1)
        avg = 0.5d0*(try2+try1)
        if (func(avg) .gt. 1.d0) then
            try2 = avg
        else
            try1 = avg
        end if
    end do

    zout = avg

    end subroutine find_z

    !!!!!!!!!!!!!!!!!!! end JH

    end module ThermoData<|MERGE_RESOLUTION|>--- conflicted
+++ resolved
@@ -35,11 +35,7 @@
     implicit none
     public
 
-<<<<<<< HEAD
-    character(LEN=*), parameter :: version = 'Oct13_23rd'
-=======
     character(LEN=*), parameter :: version = 'Nov13'
->>>>>>> a48d48aa
 
     integer :: FeedbackLevel = 0 !if >0 print out useful information about the model
 
@@ -1014,13 +1010,9 @@
     deallocate(CTrans%Delta_p_l_k, STAT = st)
     call Ranges_getArray(CTrans%q, .true.)
 
-<<<<<<< HEAD
     allocate(CTrans%Delta_p_l_k(CTrans%NumSources,&
     min(CTrans%max_index_nonlimber,CTrans%ls%l0), CTrans%q%npoints),  STAT = st)
     if (st /= 0) stop 'Init_ClTransfer: Error allocating memory for transfer functions'
-=======
-    allocate(CTrans%Delta_p_l_k(CTrans%NumSources,min(CTrans%max_index_nonlimber,CTrans%ls%l0), CTrans%q%npoints))
->>>>>>> a48d48aa
     CTrans%Delta_p_l_k = 0
 
     end subroutine Init_ClTransfer
