    ! Equations module for dark energy with constant equation of state parameter w
    ! allowing for perturbations based on a quintessence model
    ! by Antony Lewis (http://cosmologist.info/)

    ! Dec 2003, fixed (fatal) bug in tensor neutrino setup
    ! Changes to tight coupling approximation
    ! June 2004, fixed problem with large scale polarized tensors; support for vector modes
    ! Generate vector modes on their own. The power spectrum is taken from the scalar parameters.
    ! August 2004, fixed reionization term in lensing potential
    ! Nov 2004, change massive neutrino l_max to be consistent with massless if light
    ! Apr 2005, added DoLateRadTruncation option
    ! June 2006, added support for arbitary neutrino mass splittings
    ! Nov 2006, tweak to high_precision transfer function accuracy at lowish k
    ! June 2011, improved radiation approximations from arXiv: 1104.2933; Some 2nd order tight coupling terms
    !            merged fderivs and derivs so flat and non-flat use same equations; more precomputed arrays
    !            optimized neutrino sampling, and reorganised neutrino integration functions
    ! Feb 2012, updated PPF version but now only simple case for w, w_a (no anisotropic stresses etc)
    ! Feb 2013: fixed various issues with accuracy at larger neutrino masses
    ! Oct 2013: fix PPF, consistent with updated equations_cross
    ! Mar 2014: fixes for tensors with massive neutrinos

    module LambdaGeneral
    use precision
    use  ModelParams
    implicit none

    real(dl)  :: w_lam = -1_dl !p/rho for the dark energy (assumed constant)
    ! w_lam is now w0
    !comoving sound speed. Always exactly 1 for quintessence
    !(otherwise assumed constant, though this is almost certainly unrealistic)
    real(dl) :: cs2_lam = 1_dl
    !cs2_lam now is ce^2

    logical :: use_tabulated_w = .false.
    real(dl) :: wa_ppf = 0._dl
    real(dl) :: c_Gamma_ppf = 0.4_dl
    integer, parameter :: nwmax = 5000, nde = 2000
    integer :: nw_ppf
    real(dl) w_ppf(nwmax), a_ppf(nwmax), ddw_ppf(nwmax)
    real(dl) rde(nde),ade(nde),ddrde(nde)
    real(dl), parameter :: amin = 1.d-9
    logical :: is_cosmological_constant
    private nde,ddw_ppf,rde,ade,ddrde,amin

    contains

    subroutine DarkEnergy_ReadParams(Ini)
    use IniFile
    Type(TIniFile) :: Ini
    character(LEN=Ini_max_string_len) wafile
    integer i

    if (Ini_HasKey_File(Ini,'usew0wa')) then
        stop 'input variables changed from usew0wa: now use_tabulated_w or w, wa'
    end if

    use_tabulated_w = Ini_Read_Logical_File(Ini,'use_tabulated_w',.false.)
    if(.not. use_tabulated_w)then
        w_lam = Ini_Read_Double_File(Ini,'w', -1.d0)
        wa_ppf = Ini_Read_Double_File(Ini,'wa', 0.d0)
        if (Feedback >0) write(*,'("(w0, wa) = (", f8.5,", ", f8.5, ")")') w_lam,wa_ppf
    else
        wafile = Ini_Read_String_File(Ini,'wafile')
        open(unit=10,file=wafile,status='old')
        nw_ppf=0
        do i=1,nwmax+1
            read(10,*,end=100)a_ppf(i),w_ppf(i)
            a_ppf(i)=dlog(a_ppf(i))
            nw_ppf=nw_ppf+1
        enddo
        write(*,'("Note: ", a, " has more than ", I8, " data points")') trim(wafile), nwmax
        write(*,*)'Increase nwmax in LambdaGeneral'
        stop
100     close(10)
        write(*,'("read in ", I8, " (a, w) data points from ", a)') nw_ppf, trim(wafile)
        call setddwa
        call interpolrde
    endif
    cs2_lam = Ini_Read_Double_File(Ini,'cs2_lam',1.d0)
    call setcgammappf

    end subroutine DarkEnergy_ReadParams


    subroutine setddwa
    real(dl), parameter :: wlo=1.d30, whi=1.d30

    call spline(a_ppf,w_ppf,nw_ppf,wlo,whi,ddw_ppf) !a_ppf is lna here

    end subroutine setddwa


    function w_de(a)
    real(dl) :: w_de, al
    real(dl), intent(IN) :: a

    if(.not. use_tabulated_w) then
        w_de=w_lam+wa_ppf*(1._dl-a)
    else
        al=dlog(a)
        if(al.lt.a_ppf(1)) then
            w_de=w_ppf(1)                   !if a < minimum a from wa.dat
        elseif(al.gt.a_ppf(nw_ppf)) then
            w_de=w_ppf(nw_ppf)              !if a > maximus a from wa.dat
        else
            call cubicsplint(a_ppf,w_ppf,ddw_ppf,nw_ppf,al,w_de)
        endif
    endif
    end function w_de  ! equation of state of the PPF DE


    function drdlna_de(al)
    real(dl) :: drdlna_de, a
    real(dl), intent(IN) :: al

    a=dexp(al)
    drdlna_de=3._dl*(1._dl+w_de(a))

    end function drdlna_de


    subroutine interpolrde
    real(dl), parameter :: rlo=1.d30, rhi=1.d30
    real(dl) :: atol, almin, al, rombint, fint
    integer :: i
    external rombint
    atol=1.d-5
    almin=dlog(amin)
    do i=1,nde
        al=almin-almin/(nde-1)*(i-1)    !interpolate between amin and today
        fint=rombint(drdlna_de, al, 0._dl, atol)+4._dl*al
        ade(i)=al
        rde(i)=dexp(fint) !rho_de*a^4 normalize to its value at today
    enddo
    call spline(ade,rde,nde,rlo,rhi,ddrde)
    end subroutine interpolrde

    function grho_de(a)  !8 pi G a^4 rho_de
    real(dl) :: grho_de, al, fint
    real(dl), intent(IN) :: a

    if(.not. use_tabulated_w) then
        grho_de=grhov*a**(1._dl-3.*w_lam-3.*wa_ppf)*exp(-3.*wa_ppf*(1._dl-a))
    else
        if(a.eq.0.d0)then
            grho_de=0.d0      !assume rho_de*a^4-->0, when a-->0, OK if w_de always <0.
        else
            al=dlog(a)
            if(al.lt.ade(1))then
                fint=rde(1)*(a/amin)**(1.-3.*w_de(amin))    !if a<amin, assume here w=w_de(amin)
            else              !if amin is small enough, this extrapolation will be unnecessary.
                call cubicsplint(ade,rde,ddrde,nde,al,fint)
            endif
            grho_de=grhov*fint
        endif
    endif
    end function grho_de

    !-------------------------------------------------------------------
    SUBROUTINE cubicsplint(xa,ya,y2a,n,x,y)
    INTEGER n
    real(dl)x,y,xa(n),y2a(n),ya(n)
    INTEGER k,khi,klo
    real(dl)a,b,h
    klo=1
    khi=n
1   if (khi-klo.gt.1) then
        k=(khi+klo)/2
        if(xa(k).gt.x)then
            khi=k
        else
            klo=k
        endif
        goto 1
    endif
    h=xa(khi)-xa(klo)
    if (h.eq.0.) stop 'bad xa input in splint'
    a=(xa(khi)-x)/h
    b=(x-xa(klo))/h
    y=a*ya(klo)+b*ya(khi)+&
        ((a**3-a)*y2a(klo)+(b**3-b)*y2a(khi))*(h**2)/6.d0
    END SUBROUTINE cubicsplint
    !--------------------------------------------------------------------


    subroutine setcgammappf

    c_Gamma_ppf=0.4d0*sqrt(cs2_lam)

    end subroutine setcgammappf


    end module LambdaGeneral

    !cccccccccccccccccccccccccccccccccccccccccccccccccccccccccccccccccc


    !Return OmegaK - modify this if you add extra fluid components
    function GetOmegak()
    use precision
    use ModelParams
    real(dl)  GetOmegak
    GetOmegak = 1 - (CP%omegab+CP%omegac+CP%omegav+CP%omegan)

    end function GetOmegak


    subroutine init_background
    use LambdaGeneral
    !This is only called once per model, and is a good point to do any extra initialization.
    !It is called before first call to dtauda, but after
    !massive neutrinos are initialized and after GetOmegak
    is_cosmological_constant = .not. use_tabulated_w .and. w_lam==-1_dl .and. wa_ppf==0._dl
    end  subroutine init_background


    !Background evolution
    function dtauda(a)
    !get d tau / d a
    use precision
    use ModelParams
    use MassiveNu
    use LambdaGeneral
    implicit none
    real(dl) dtauda
    real(dl), intent(IN) :: a
    real(dl) rhonu,grhoa2, a2
    integer nu_i

    a2=a**2

    !  8*pi*G*rho*a**4.
    grhoa2=grhok*a2+(grhoc+grhob)*a+grhog+grhornomass
    if (is_cosmological_constant) then
        grhoa2=grhoa2+grhov*a2**2
    else
        grhoa2=grhoa2+ grho_de(a)
    end if

    if (CP%Num_Nu_massive /= 0) then
        !Get massive neutrino density relative to massless
        do nu_i = 1, CP%nu_mass_eigenstates
            call Nu_rho(a*nu_masses(nu_i),rhonu)
            grhoa2=grhoa2+rhonu*grhormass(nu_i)
        end do
    end if

    dtauda=sqrt(3/grhoa2)

    end function dtauda

    !cccccccccccccccccccccccccccccccccccccccccccccccccccccccccccccccccc

    !Gauge-dependent perturbation equations

    module GaugeInterface
    use precision
    use ModelParams
    use MassiveNu
    use LambdaGeneral
    use Errors
    use Transfer
    implicit none
    public

    !Description of this file. Change if you make modifications.
<<<<<<< HEAD
    character(LEN=*), parameter :: Eqns_name = 'equations_ppf-Sept14'
=======
    character(LEN=*), parameter :: Eqns_name = 'equations_ppf-Jan15'
>>>>>>> 73881f8f

    integer, parameter :: basic_num_eqns = 5

    logical :: DoTensorNeutrinos = .true.

    logical :: DoLateRadTruncation = .true.
    !if true, use smooth approx to radition perturbations after decoupling on
    !small scales, saving evolution of irrelevant osciallatory multipole equations

    logical, parameter :: second_order_tightcoupling = .true.

    real(dl) :: Magnetic = 0._dl
    !Vector mode anisotropic stress in units of rho_gamma
    real(dl) :: vec_sig0 = 1._dl
    !Vector mode shear
    integer, parameter :: max_l_evolve = 256 !Maximum l we are ever likely to propagate
    !Note higher values increase size of Evolution vars, hence memory

    !Supported scalar initial condition flags
    integer, parameter :: initial_adiabatic=1, initial_iso_CDM=2, &
        initial_iso_baryon=3,  initial_iso_neutrino=4, initial_iso_neutrino_vel=5, initial_vector = 0
    integer, parameter :: initial_nummodes =  initial_iso_neutrino_vel

    type EvolutionVars
        real(dl) q, q2
        real(dl) k_buf,k2_buf ! set in initial

        integer w_ix !Index of two quintessence equations
        integer r_ix !Index of the massless neutrino hierarchy
        integer g_ix !Index of the photon neutrino hierarchy

        integer q_ix !index into q_evolve array that gives the value q
        logical TransferOnly

        !       nvar  - number of scalar (tensor) equations for this k
        integer nvar,nvart, nvarv

        !Max_l for the various hierarchies
        integer lmaxg,lmaxnr,lmaxnu,lmaxgpol,MaxlNeeded
        integer lmaxnrt, lmaxnut, lmaxt, lmaxpolt, MaxlNeededt
        logical EvolveTensorMassiveNu(max_nu)
        integer lmaxnrv, lmaxv, lmaxpolv

        integer polind  !index into scalar array of polarization hierarchy

        !array indices for massive neutrino equations
        integer nu_ix(max_nu), nu_pert_ix
        integer nq(max_nu), lmaxnu_pert
        logical has_nu_relativistic

        !Initial values for massive neutrino v*3 variables calculated when switching
        !to non-relativistic approx
        real(dl) G11(max_nu),G30(max_nu)
        !True when using non-relativistic approximation
        logical MassiveNuApprox(max_nu)
        real(dl) MassiveNuApproxTime(max_nu)

        !True when truncating at l=2,3 when k*tau>>1 (see arXiv:1104.2933)
        logical high_ktau_neutrino_approx

        !Massive neutrino scheme being used at the moment
        integer NuMethod

        !True when using tight-coupling approximation (required for stability at early times)
        logical TightCoupling, TensTightCoupling
        real(dl) TightSwitchoffTime

        !Numer of scalar equations we are propagating
        integer ScalEqsToPropagate
        integer TensEqsToPropagate
        !beta > l for closed models
        integer FirstZerolForBeta
        !Tensor vars
        real(dl) aux_buf

        real(dl) pig, pigdot !For tight coupling
        real(dl) poltruncfac

        !PPF parameters
        real(dl) dgrho_e_ppf, dgq_e_ppf

        logical no_nu_multpoles, no_phot_multpoles
        integer lmaxnu_tau(max_nu)  !lmax for massive neutinos at time being integrated
        logical nu_nonrelativistic(max_nu)

        real(dl) denlk(max_l_evolve),denlk2(max_l_evolve), polfack(max_l_evolve)
        real(dl) Kf(max_l_evolve)

        integer E_ix, B_ix !tensor polarization indices
        real(dl) denlkt(4,max_l_evolve),Kft(max_l_evolve)
        real, pointer :: OutputTransfer(:) => null()
    end type EvolutionVars

    !precalculated arrays
    real(dl) polfac(max_l_evolve),denl(max_l_evolve),vecfac(max_l_evolve),vecfacpol(max_l_evolve)

    real(dl), parameter :: ep0=1.0d-2
    integer, parameter :: lmaxnu_high_ktau=4 !Jan2015, increased from 3 to fix mpk for mnu~6eV

    real(dl) epsw
    real(dl) nu_tau_notmassless(nqmax0+1,max_nu), nu_tau_nonrelativistic(max_nu),nu_tau_massive(max_nu)
    contains


    subroutine GaugeInterface_ScalEv(EV,y,tau,tauend,tol1,ind,c,w)
    type(EvolutionVars) EV
    real(dl) c(24),w(EV%nvar,9), y(EV%nvar), tol1, tau, tauend
    integer ind

    call dverk(EV,EV%ScalEqsToPropagate,derivs,tau,y,tauend,tol1,ind,c,EV%nvar,w)
    if (ind==-3) then
        call GlobalError('Dverk error -3: the subroutine was unable  to  satisfy  the  error ' &
            //'requirement  with a particular step-size that is less than or * ' &
            //'equal to hmin, which may mean that tol is too small' &
            //'--- but most likely you''ve messed up the y array indexing; ' &
            //'compiling with bounds checking may (or may not) help find the problem.',error_evolution)
    end if
    end subroutine GaugeInterface_ScalEv

    function next_nu_nq(nq) result (next_nq)
    integer, intent(in) :: nq
    integer q, next_nq

    if (nq==0) then
        next_nq=1
    else
        q = nu_q(nq)
        if (q>=10) then
            next_nq = nqmax
        else
            next_nq = nq+1
        end if
    end if

    end function next_nu_nq

    recursive subroutine GaugeInterface_EvolveScal(EV,tau,y,tauend,tol1,ind,c,w)
    use ThermoData
    type(EvolutionVars) EV, EVout
    real(dl) c(24),w(EV%nvar,9), y(EV%nvar), yout(EV%nvar), tol1, tau, tauend
    integer ind, nu_i
    real(dl) cs2, opacity, dopacity
    real(dl) tau_switch_ktau, tau_switch_nu_massless, tau_switch_nu_massive, next_switch
    real(dl) tau_switch_no_nu_multpoles, tau_switch_no_phot_multpoles,tau_switch_nu_nonrel
    real(dl) noSwitch, smallTime

    noSwitch= CP%tau0+1
    smallTime =  min(tau, 1/EV%k_buf)/100

    tau_switch_ktau = noSwitch
    tau_switch_no_nu_multpoles= noSwitch
    tau_switch_no_phot_multpoles= noSwitch

    !Massive neutrino switches
    tau_switch_nu_massless = noSwitch
    tau_switch_nu_nonrel = noSwitch
    tau_switch_nu_massive= noSwitch

    !Evolve equations from tau to tauend, performing switches in equations if necessary.

    if (.not. EV%high_ktau_neutrino_approx .and. .not. EV%no_nu_multpoles ) then
        tau_switch_ktau=  max(20, EV%lmaxnr-4)/EV%k_buf
    end if

    if (CP%Num_Nu_massive /= 0) then
        do nu_i = 1, CP%Nu_mass_eigenstates
            if (EV%nq(nu_i) /= nqmax) then
                tau_switch_nu_massless = min(tau_switch_nu_massless,nu_tau_notmassless(next_nu_nq(EV%nq(nu_i)),nu_i))
            else if (.not. EV%nu_nonrelativistic(nu_i)) then
                tau_switch_nu_nonrel = min(nu_tau_nonrelativistic(nu_i),tau_switch_nu_nonrel)
            else if (EV%NuMethod==Nu_trunc .and..not. EV%MassiveNuApprox(nu_i)) then
                tau_switch_nu_massive = min(tau_switch_nu_massive,EV%MassiveNuApproxTime(nu_i))
            end if
        end do
    end if

    if (DoLateRadTruncation) then
        if (.not. EV%no_nu_multpoles) & !!.and. .not. EV%has_nu_relativistic .and. tau_switch_nu_massless ==noSwitch)  &
            tau_switch_no_nu_multpoles=max(15/EV%k_buf*AccuracyBoost,min(taurend,matter_verydom_tau))

        if (.not. EV%no_phot_multpoles .and. (.not.CP%WantCls .or. EV%k_buf>0.03*AccuracyBoost)) &
            tau_switch_no_phot_multpoles =max(15/EV%k_buf,taurend)*AccuracyBoost
    end if

    next_switch = min(tau_switch_ktau, tau_switch_nu_massless,EV%TightSwitchoffTime, tau_switch_nu_massive, &
        tau_switch_no_nu_multpoles, tau_switch_no_phot_multpoles, tau_switch_nu_nonrel,noSwitch)

    if (next_switch < tauend) then
        if (next_switch > tau+smallTime) then
            call GaugeInterface_ScalEv(EV, y, tau,next_switch,tol1,ind,c,w)
            if (global_error_flag/=0) return
        end if

        EVout=EV

        if (next_switch == EV%TightSwitchoffTime) then
            !TightCoupling
            EVout%TightCoupling=.false.
            EVout%TightSwitchoffTime = noSwitch
            call SetupScalarArrayIndices(EVout)
            call CopyScalarVariableArray(y,yout, EV, EVout)
            EV=EVout
            y=yout
            ind=1
            !Set up variables with their tight coupling values
            y(EV%g_ix+2) = EV%pig
            call thermo(tau,cs2,opacity,dopacity)

            if (second_order_tightcoupling) then
                ! Francis-Yan Cyr-Racine November 2010

                y(EV%g_ix+3) = (3._dl/7._dl)*y(EV%g_ix+2)*(EV%k_buf/opacity)*(1._dl+dopacity/opacity**2) + &
                    (3._dl/7._dl)*EV%pigdot*(EV%k_buf/opacity**2)*(-1._dl)

                y(EV%polind+2) = EV%pig/4 + EV%pigdot*(1._dl/opacity)*(-5._dl/8._dl- &
                    (25._dl/16._dl)*dopacity/opacity**2) + &
                    EV%pig*(EV%k_buf/opacity)**2*(-5._dl/56._dl)
                y(EV%polind+3) = (3._dl/7._dl)*(EV%k_buf/opacity)*y(EV%polind+2)*(1._dl + &
                    dopacity/opacity**2) + (3._dl/7._dl)*(EV%k_buf/opacity**2)*((EV%pigdot/4._dl)* &
                    (1._dl+(5._dl/2._dl)*dopacity/opacity**2))*(-1._dl)
            else
                y(EV%g_ix+3) = 3./7*y(EV%g_ix+2)*EV%k_buf/opacity
                y(EV%polind+2) = EV%pig/4
                y(EV%polind+3) =y(EV%g_ix+3)/4
            end if
        else if (next_switch==tau_switch_ktau) then
            !k tau >> 1, evolve massless neutrino effective fluid up to l=2
            EVout%high_ktau_neutrino_approx=.true.
            EV%nq(1:CP%Nu_mass_eigenstates) = nqmax
            call SetupScalarArrayIndices(EVout)
            call CopyScalarVariableArray(y,yout, EV, EVout)
            y=yout
            EV=EVout
        else if (next_switch == tau_switch_nu_massless) then
            !Mass starts to become important, start evolving next momentum mode
            do nu_i = 1, CP%Nu_mass_eigenstates
                if (EV%nq(nu_i) /= nqmax .and. &
                    next_switch == nu_tau_notmassless(next_nu_nq(EV%nq(nu_i)),nu_i)) then
                EVOut%nq(nu_i) = next_nu_nq(EV%nq(nu_i))
                call SetupScalarArrayIndices(EVout)
                call CopyScalarVariableArray(y,yout, EV, EVout)
                EV=EVout
                y=yout
                exit
                end if
            end do
        else if (next_switch == tau_switch_nu_nonrel) then
            !Neutrino becomes non-relativistic, don't need high L
            do nu_i = 1, CP%Nu_mass_eigenstates
                if (.not. EV%nu_nonrelativistic(nu_i) .and.  next_switch==nu_tau_nonrelativistic(nu_i) ) then
                    EVout%nu_nonrelativistic(nu_i)=.true.
                    call SetupScalarArrayIndices(EVout)
                    call CopyScalarVariableArray(y,yout, EV, EVout)
                    EV=EVout
                    y=yout
                    exit
                end if
            end do
        else if (next_switch == tau_switch_nu_massive) then
            !Very non-relativistic neutrinos, switch to truncated velocity-weight hierarchy
            do nu_i = 1, CP%Nu_mass_eigenstates
                if (.not. EV%MassiveNuApprox(nu_i) .and.  next_switch== EV%MassiveNuApproxTime(nu_i) ) then
                    call SwitchToMassiveNuApprox(EV,y, nu_i)
                    exit
                end if
            end do
        else if (next_switch==tau_switch_no_nu_multpoles) then
            !Turn off neutrino hierarchies at late time where slow and not needed.
            ind=1
            EVout%no_nu_multpoles=.true.
            EVOut%nq(1:CP%Nu_mass_eigenstates ) = nqmax
            call SetupScalarArrayIndices(EVout)
            call CopyScalarVariableArray(y,yout, EV, EVout)
            y=yout
            EV=EVout
        else if (next_switch==tau_switch_no_phot_multpoles) then
            !Turn off photon hierarchies at late time where slow and not needed.
            ind=1
            EVout%no_phot_multpoles=.true.
            call SetupScalarArrayIndices(EVout)
            call CopyScalarVariableArray(y,yout, EV, EVout)
            y=yout
            EV=EVout
        end if

        call GaugeInterface_EvolveScal(EV,tau,y,tauend,tol1,ind,c,w)
        return
    end if

    call GaugeInterface_ScalEv(EV,y,tau,tauend,tol1,ind,c,w)

    end subroutine GaugeInterface_EvolveScal

    subroutine GaugeInterface_EvolveTens(EV,tau,y,tauend,tol1,ind,c,w)
    use ThermoData
    type(EvolutionVars) EV, EVOut
    real(dl) c(24),w(EV%nvart,9), y(EV%nvart),yout(EV%nvart), tol1, tau, tauend
    integer ind
    real(dl) opacity, cs2

    if (EV%TensTightCoupling .and. tauend > EV%TightSwitchoffTime) then
        if (EV%TightSwitchoffTime > tau) then
            call dverk(EV,EV%TensEqsToPropagate, derivst,tau,y,EV%TightSwitchoffTime,tol1,ind,c,EV%nvart,w)
        end if
        EVOut=EV
        EVOut%TensTightCoupling = .false.
        call SetupTensorArrayIndices(EVout)
        call CopyTensorVariableArray(y,yout,Ev, Evout)
        Ev = EvOut
        y=yout
        call thermo(tau,cs2,opacity)
        y(EV%g_ix+2)= 32._dl/45._dl*EV%k_buf/opacity*y(3)
        y(EV%E_ix+2) = y(EV%g_ix+2)/4
    end if

    call dverk(EV,EV%TensEqsToPropagate, derivst,tau,y,tauend,tol1,ind,c,EV%nvart,w)


    end subroutine GaugeInterface_EvolveTens

    function DeltaTimeMaxed(a1,a2, tol) result(t)
    real(dl) a1,a2,t
    real(dl), optional :: tol
    if (a1>1._dl) then
        t=0
    elseif (a2 > 1._dl) then
        t = DeltaTime(a1,1.01_dl, tol)
    else
        t= DeltaTime(a1,a2, tol)
    end if
    end function DeltaTimeMaxed

    subroutine GaugeInterface_Init
    !Precompute various arrays and other things independent of wavenumber
    integer j, nu_i
    real(dl) a_nonrel, a_mass,a_massive, time, nu_mass

    epsw = 100/CP%tau0

    if (CP%WantScalars) then
        do j=2,max_l_evolve
            polfac(j)=real((j+3)*(j-1),dl)/(j+1)
        end do
    end if

    if (CP%WantVectors) then
        do j=2,max_l_evolve
            vecfac(j)=real((j+2),dl)/(j+1)
            vecfacpol(j)=real((j+3)*j,dl)*(j-1)*vecfac(j)/(j+1)**2
        end do
    end if

    do j=1,max_l_evolve
        denl(j)=1._dl/(2*j+1)
    end do

    do nu_i=1, CP%Nu_Mass_eigenstates
        nu_mass = max(0.1_dl,nu_masses(nu_i))
        a_mass =  1.e-1_dl/nu_mass/lAccuracyBoost
        !if (HighAccuracyDefault) a_mass=a_mass/4
        time=DeltaTime(0._dl,nu_q(1)*a_mass)
        nu_tau_notmassless(1, nu_i) = time
        do j=2,nqmax
            !times when each momentum mode becomes signficantly nonrelativistic
            time= time + DeltaTimeMaxed(nu_q(j-1)*a_mass,nu_q(j)*a_mass, 0.01_dl)
            nu_tau_notmassless(j, nu_i) = time
        end do

        a_nonrel =  2.5d0/nu_mass*AccuracyBoost !!!Feb13tweak
        nu_tau_nonrelativistic(nu_i) =DeltaTimeMaxed(0._dl,a_nonrel)
        a_massive =  17.d0/nu_mass*AccuracyBoost
        nu_tau_massive(nu_i) =nu_tau_nonrelativistic(nu_i) + DeltaTimeMaxed(a_nonrel,a_massive)
    end do

    end subroutine GaugeInterface_Init


    subroutine SetupScalarArrayIndices(EV, max_num_eqns)
    !Set up array indices after the lmax have been decided
    use MassiveNu
    !Set the numer of equations in each hierarchy, and get total number of equations for this k
    type(EvolutionVars) EV
    integer, intent(out), optional :: max_num_eqns
    integer neq, maxeq, nu_i

    neq=basic_num_eqns
    maxeq=neq
    if (.not. EV%no_phot_multpoles) then
        !Photon multipoles
        EV%g_ix=basic_num_eqns+1
        if (EV%TightCoupling) then
            neq=neq+2
        else
            neq = neq+ (EV%lmaxg+1)
            !Polarization multipoles
            EV%polind = neq -1 !polind+2 is L=2, for polarizationthe first calculated
            neq=neq + EV%lmaxgpol-1
        end if
    end if
    if (.not. EV%no_nu_multpoles) then
        !Massless neutrino multipoles
        EV%r_ix= neq+1
        if (EV%high_ktau_neutrino_approx) then
            neq=neq + 3
        else
            neq=neq + (EV%lmaxnr+1)
        end if
    end if
    maxeq = maxeq +  (EV%lmaxg+1)+(EV%lmaxnr+1)+EV%lmaxgpol-1

    !Dark energy
    if (.not. is_cosmological_constant) then
        EV%w_ix = neq+1
        neq=neq+1 !ppf
        maxeq=maxeq+1
    else
        EV%w_ix=0
    end if

    !Massive neutrinos
    if (CP%Num_Nu_massive /= 0) then
        EV%has_nu_relativistic = any(EV%nq(1:CP%Nu_Mass_eigenstates)/=nqmax)
        if (EV%has_nu_relativistic) then
            EV%lmaxnu_pert=EV%lmaxnu
            EV%nu_pert_ix=neq+1
            neq = neq+ EV%lmaxnu_pert+1
            maxeq=maxeq+ EV%lmaxnu_pert+1
        else
            EV%lmaxnu_pert=0
        end if

        do nu_i=1, CP%Nu_Mass_eigenstates
            if (EV%high_ktau_neutrino_approx) then
                EV%lmaxnu_tau(nu_i) = lmaxnu_high_ktau *lAccuracyBoost
            else
                EV%lmaxnu_tau(nu_i) =max(min(nint(0.8_dl*EV%q*nu_tau_nonrelativistic(nu_i)*lAccuracyBoost),EV%lmaxnu),3)
                !!!Feb13tweak
                if (EV%nu_nonrelativistic(nu_i)) EV%lmaxnu_tau(nu_i)=min(EV%lmaxnu_tau(nu_i),nint(4*lAccuracyBoost))
            end if
            if (nu_masses(nu_i) > 5000 .and. CP%Transfer%high_precision) EV%lmaxnu_tau(nu_i) = EV%lmaxnu_tau(nu_i)*2 !megadamping
            EV%lmaxnu_tau(nu_i)=min(EV%lmaxnu,EV%lmaxnu_tau(nu_i))

            EV%nu_ix(nu_i)=neq+1
            if (EV%MassiveNuApprox(nu_i)) then
                neq = neq+4
            else
                neq = neq+ EV%nq(nu_i)*(EV%lmaxnu_tau(nu_i)+1)
            endif
            maxeq = maxeq + nqmax*(EV%lmaxnu+1)
        end do
    else
        EV%has_nu_relativistic = .false.
    end if

    EV%ScalEqsToPropagate = neq
    if (present(max_num_eqns)) then
        max_num_eqns=maxeq
    end if

    end subroutine SetupScalarArrayIndices

    subroutine CopyScalarVariableArray(y,yout, EV, EVout)
    type(EvolutionVars) EV, EVOut
    real(dl), intent(in) :: y(EV%nvar)
    real(dl), intent(out) :: yout(EVout%nvar)
    integer lmax,i, nq
    integer nnueq,nu_i, ix_off, ix_off2, ind, ind2
    real(dl) q, pert_scale

    yout=0
    yout(1:basic_num_eqns) = y(1:basic_num_eqns)
    if (.not. is_cosmological_constant) then
        yout(EVout%w_ix)=y(EV%w_ix)
    end if

    if (.not. EV%no_phot_multpoles .and. .not. EVout%no_phot_multpoles) then
        if (EV%TightCoupling .or. EVOut%TightCoupling) then
            lmax=1
        else
            lmax = min(EV%lmaxg,EVout%lmaxg)
        end if
        yout(EVout%g_ix:EVout%g_ix+lmax)=y(EV%g_ix:EV%g_ix+lmax)
        if (.not. EV%TightCoupling .and. .not. EVOut%TightCoupling) then
            lmax = min(EV%lmaxgpol,EVout%lmaxgpol)
            yout(EVout%polind+2:EVout%polind+lmax)=y(EV%polind+2:EV%polind+lmax)
        end if
    end if

    if (.not. EV%no_nu_multpoles .and. .not. EVout%no_nu_multpoles) then
        if (EV%high_ktau_neutrino_approx .or. EVout%high_ktau_neutrino_approx) then
            lmax=2
        else
            lmax = min(EV%lmaxnr,EVout%lmaxnr)
        end if
        yout(EVout%r_ix:EVout%r_ix+lmax)=y(EV%r_ix:EV%r_ix+lmax)
    end if

    if (CP%Num_Nu_massive /= 0) then
        do nu_i=1,CP%Nu_mass_eigenstates
            ix_off=EV%nu_ix(nu_i)
            ix_off2=EVOut%nu_ix(nu_i)
            if (EV%MassiveNuApprox(nu_i) .and. EVout%MassiveNuApprox(nu_i)) then
                nnueq=4
                yout(ix_off2:ix_off2+nnueq-1)=y(ix_off:ix_off+nnueq-1)
            else if (.not. EV%MassiveNuApprox(nu_i) .and. .not. EVout%MassiveNuApprox(nu_i)) then
                lmax=min(EV%lmaxnu_tau(nu_i),EVOut%lmaxnu_tau(nu_i))
                nq = min(EV%nq(nu_i), EVOut%nq(nu_i))
                do i=1,nq
                    ind= ix_off + (i-1)*(EV%lmaxnu_tau(nu_i)+1)
                    ind2=ix_off2+ (i-1)*(EVOut%lmaxnu_tau(nu_i)+1)
                    yout(ind2:ind2+lmax) = y(ind:ind+lmax)
                end do
                do i=nq+1, EVOut%nq(nu_i)
                    lmax = min(EVOut%lmaxnu_tau(nu_i), EV%lmaxnr)
                    ind2=ix_off2+ (i-1)*(EVOut%lmaxnu_tau(nu_i)+1)
                    yout(ind2:ind2+lmax) = y(EV%r_ix:EV%r_ix+lmax)

                    !Add leading correction for the mass
                    q=nu_q(i)
                    pert_scale=(nu_masses(nu_i)/q)**2/2
                    lmax = min(lmax,EV%lmaxnu_pert)
                    yout(ind2:ind2+lmax) = yout(ind2:ind2+lmax) &
                        + y(EV%nu_pert_ix:EV%nu_pert_ix+lmax)*pert_scale
                end do
            end if
        end do

        if (EVOut%has_nu_relativistic .and. EV%has_nu_relativistic) then
            lmax = min(EVOut%lmaxnu_pert, EV%lmaxnu_pert)
            yout(EVout%nu_pert_ix:EVout%nu_pert_ix+lmax)=  y(EV%nu_pert_ix:EV%nu_pert_ix+lmax)
        end if
    end if

    end subroutine CopyScalarVariableArray


    subroutine SetupTensorArrayIndices(EV, maxeq)
    type(EvolutionVars) EV
    integer nu_i, neq
    integer, optional, intent(out) :: maxeq
    neq=3
    EV%g_ix = neq-1 !EV%g_ix+2 is quadrupole
    if (.not. EV%TensTightCoupling) then
        EV%E_ix = EV%g_ix + (EV%lmaxt-1)
        EV%B_ix = EV%E_ix + (EV%lmaxpolt-1)
        neq = neq+ (EV%lmaxt-1)+(EV%lmaxpolt-1)*2
    end if
    if (present(maxeq)) then
        maxeq =3 + (EV%lmaxt-1)+(EV%lmaxpolt-1)*2
    end if
    EV%r_ix = neq -1
    if (DoTensorNeutrinos) then
        neq = neq + EV%lmaxnrt-1
        if (present(maxeq)) maxeq = maxeq+EV%lmaxnrt-1
        if (CP%Num_Nu_massive /= 0 ) then
            do nu_i=1, CP%nu_mass_eigenstates
                EV%EvolveTensorMassiveNu(nu_i) = nu_tau_nonrelativistic(nu_i) < 0.8*tau_maxvis*AccuracyBoost
                if (EV%EvolveTensorMassiveNu(nu_i)) then
                    EV%nu_ix(nu_i)=neq-1
                    neq = neq+ nqmax*(EV%lmaxnut-1)
                    if (present(maxeq)) maxeq = maxeq + nqmax*(EV%lmaxnut-1)
                end if
            end do
        end if
    end if

    EV%TensEqsToPropagate = neq

    end  subroutine SetupTensorArrayIndices

    subroutine CopyTensorVariableArray(y,yout, EV, EVout)
    type(EvolutionVars) EV, EVOut
    real(dl), intent(in) :: y(EV%nvart)
    real(dl), intent(out) :: yout(EVout%nvart)
    integer lmaxpolt, lmaxt, nu_i, ind, ind2, i

    yout=0
    yout(1:3) = y(1:3)
    if (.not. EVOut%TensTightCoupling .and. .not.EV%TensTightCoupling) then
        lmaxt = min(EVOut%lmaxt,EV%lmaxt)
        yout(EVout%g_ix+2:EVout%g_ix+lmaxt)=y(EV%g_ix+2:EV%g_ix+lmaxt)
        lmaxpolt = min(EV%lmaxpolt, EVOut%lmaxpolt)
        yout(EVout%E_ix+2:EVout%E_ix+lmaxpolt)=y(EV%E_ix+2:EV%E_ix+lmaxpolt)
        yout(EVout%B_ix+2:EVout%B_ix+lmaxpolt)=y(EV%B_ix+2:EV%B_ix+lmaxpolt)
    end if
    if (DoTensorNeutrinos) then
        lmaxt=min(EV%lmaxnrt,EVOut%lmaxnrt)
        yout(EVout%r_ix+2:EVout%r_ix+lmaxt)=y(EV%r_ix+2:EV%r_ix+lmaxt)
        do nu_i =1, CP%nu_mass_eigenstates
            if (EV%EvolveTensorMassiveNu(nu_i)) then
                lmaxt=min(EV%lmaxnut,EVOut%lmaxnut)
                do i=1,nqmax
                    ind= EV%nu_ix(nu_i) + (i-1)*(EV%lmaxnut-1)
                    ind2=EVOut%nu_ix(nu_i)+ (i-1)*(EVOut%lmaxnut-1)
                    yout(ind2+2:ind2+lmaxt) = y(ind+2:ind+lmaxt)
                end do
            end if
        end do
    end if

    end subroutine CopyTensorVariableArray

    subroutine GetNumEqns(EV)
    use MassiveNu
    !Set the numer of equations in each hierarchy, and get total number of equations for this k
    type(EvolutionVars) EV
    real(dl) scal, max_nu_mass
    integer nu_i,q_rel,j

    if (CP%Num_Nu_massive == 0) then
        EV%lmaxnu=0
        max_nu_mass=0
    else
        max_nu_mass = maxval(nu_masses(1:CP%Nu_mass_eigenstates))
        do nu_i = 1, CP%Nu_mass_eigenstates
            !Start with momentum modes for which t_k ~ time at which mode becomes non-relativistic
            q_rel=0
            do j=1, nqmax
                !two different q's here EV%q ~k
                if (nu_q(j) > nu_masses(nu_i)*adotrad/EV%q) exit
                q_rel = q_rel + 1
            end do

            if (q_rel>= nqmax-2 .or. CP%WantTensors) then
                EV%nq(nu_i)=nqmax
            else
                EV%nq(nu_i)=q_rel
            end if
            !q_rel = nint(nu_masses(nu_i)*adotrad/EV%q) !two dffierent q's here EV%q ~k
            !EV%nq(nu_i)=max(0,min(nqmax0,q_rel)) !number of momentum modes to evolve intitially
            EV%nu_nonrelativistic(nu_i) = .false.
        end do

        EV%NuMethod = CP%MassiveNuMethod
        if (EV%NuMethod == Nu_Best) EV%NuMethod = Nu_Trunc
        !l_max for massive neutrinos
        if (CP%Transfer%high_precision) then
            EV%lmaxnu=nint(25*lAccuracyBoost)
        else
            EV%lmaxnu=max(3,nint(10*lAccuracyBoost))
            if (max_nu_mass>700) EV%lmaxnu=max(3,nint(15*lAccuracyBoost)) !Feb13 tweak
        endif
    end if

    if (CP%closed) then
        EV%FirstZerolForBeta = nint(EV%q*CP%r)
    else
        EV%FirstZerolForBeta=l0max !a large number
    end if

    EV%high_ktau_neutrino_approx = .false.
    if (CP%WantScalars) then
        EV%TightCoupling=.true.
        EV%no_phot_multpoles =.false.
        EV%no_nu_multpoles =.false.
        EV%MassiveNuApprox=.false.

        if (HighAccuracyDefault .and. CP%AccuratePolarization) then
            EV%lmaxg  = max(nint(11*lAccuracyBoost),3)
        else
            EV%lmaxg  = max(nint(8*lAccuracyBoost),3)
        end if
        EV%lmaxnr = max(nint(14*lAccuracyBoost),3)
        if (max_nu_mass>700 .and. HighAccuracyDefault) EV%lmaxnr = max(nint(32*lAccuracyBoost),3) !Feb13 tweak

        EV%lmaxgpol = EV%lmaxg
        if (.not.CP%AccuratePolarization) EV%lmaxgpol=max(nint(4*lAccuracyBoost),3)

        if (EV%q < 0.05) then
            !Large scales need fewer equations
            scal  = 1
            if (CP%AccuratePolarization) scal = 4  !But need more to get polarization right
            EV%lmaxgpol=max(3,nint(min(8,nint(scal* 150* EV%q))*lAccuracyBoost))
            EV%lmaxnr=max(3,nint(min(7,nint(sqrt(scal)* 150 * EV%q))*lAccuracyBoost))
            EV%lmaxg=max(3,nint(min(8,nint(sqrt(scal) *300 * EV%q))*lAccuracyBoost))
            if (CP%AccurateReionization) then
                EV%lmaxg=EV%lmaxg*4
                EV%lmaxgpol=EV%lmaxgpol*2
            end if
        end if

        if (EV%TransferOnly) then
            EV%lmaxgpol = min(EV%lmaxgpol,nint(5*lAccuracyBoost))
            EV%lmaxg = min(EV%lmaxg,nint(6*lAccuracyBoost))
        end if
        if (CP%Transfer%high_precision) then
            if (HighAccuracyDefault) then
                EV%lmaxnr=max(nint(45*lAccuracyBoost),3)
            else
                EV%lmaxnr=max(nint(30*lAccuracyBoost),3)
            endif
            if (EV%q > 0.04 .and. EV%q < 0.5) then !baryon oscillation scales
                EV%lmaxg=max(EV%lmaxg,10)
            end if
        end if

        if (CP%closed) then
            EV%lmaxnu=min(EV%lmaxnu, EV%FirstZerolForBeta-1)
            EV%lmaxnr=min(EV%lmaxnr, EV%FirstZerolForBeta-1)
            EV%lmaxg=min(EV%lmaxg, EV%FirstZerolForBeta-1)
            EV%lmaxgpol=min(EV%lmaxgpol, EV%FirstZerolForBeta-1)
        end if

        EV%poltruncfac=real(EV%lmaxgpol,dl)/max(1,(EV%lmaxgpol-2))
        EV%MaxlNeeded=max(EV%lmaxg,EV%lmaxnr,EV%lmaxgpol,EV%lmaxnu)
        if (EV%MaxlNeeded > max_l_evolve) stop 'Need to increase max_l_evolve'
        call SetupScalarArrayIndices(EV,EV%nvar)
        if (CP%closed) EV%nvar=EV%nvar+1 !so can reference lmax+1 with zero coefficient
        EV%lmaxt=0
    else
        EV%nvar=0
    end if

    if (CP%WantTensors) then
        EV%TensTightCoupling = .true.
        EV%lmaxt=max(3,nint(8*lAccuracyBoost))
        EV%lmaxpolt = max(3,nint(4*lAccuracyBoost))
        ! if (EV%q < 1e-3) EV%lmaxpolt=EV%lmaxpolt+1
        if (DoTensorNeutrinos) then
            EV%lmaxnrt=nint(6*lAccuracyBoost)
            EV%lmaxnut=EV%lmaxnrt
        else
            EV%lmaxnut=0
            EV%lmaxnrt=0
        end if
        if (CP%closed) then
            EV%lmaxt=min(EV%FirstZerolForBeta-1,EV%lmaxt)
            EV%lmaxpolt=min(EV%FirstZerolForBeta-1,EV%lmaxpolt)
            EV%lmaxnrt=min(EV%FirstZerolForBeta-1,EV%lmaxnrt)
            EV%lmaxnut=min(EV%FirstZerolForBeta-1,EV%lmaxnut)
        end if
        EV%MaxlNeededt=max(EV%lmaxpolt,EV%lmaxt, EV%lmaxnrt, EV%lmaxnut)
        if (EV%MaxlNeededt > max_l_evolve) stop 'Need to increase max_l_evolve'
        call SetupTensorArrayIndices(EV, EV%nvart)
    else
        EV%nvart=0
    end if


    if (CP%WantVectors) then
        EV%lmaxv=max(10,nint(8*lAccuracyBoost))
        EV%lmaxpolv = max(5,nint(5*lAccuracyBoost))

        EV%nvarv=(EV%lmaxv)+(EV%lmaxpolv-1)*2+3

        EV%lmaxnrv=nint(30*lAccuracyBoost)

        EV%nvarv=EV%nvarv+EV%lmaxnrv
        if (CP%Num_Nu_massive /= 0 ) then
            stop 'massive neutrinos not supported for vector modes'
        end if
    else
        EV%nvarv=0
    end if

    end subroutine GetNumEqns

    !cccccccccccccccccccccccccccccccccc
    subroutine SwitchToMassiveNuApprox(EV,y, nu_i)
    !When the neutrinos are no longer highly relativistic we use a truncated
    !energy-integrated hierarchy going up to third order in velocity dispersion
    type(EvolutionVars) EV, EVout
    integer, intent(in) :: nu_i

    real(dl) a,a2,pnu,clxnu,dpnu,pinu,rhonu
    real(dl) qnu
    real(dl) y(EV%nvar), yout(EV%nvar)

    a=y(1)
    a2=a*a
    EVout=EV
    EVout%MassiveNuApprox(nu_i)=.true.
    call SetupScalarArrayIndices(EVout)
    call CopyScalarVariableArray(y,yout, EV, EVout)

    !Get density and pressure as ratio to massles by interpolation from table
    call Nu_background(a*nu_masses(nu_i),rhonu,pnu)

    !Integrate over q
    call Nu_Integrate_L012(EV, y, a, nu_i, clxnu,qnu,dpnu,pinu)
    !clxnu_here  = rhonu*clxnu, qnu_here = qnu*rhonu
    dpnu=dpnu/rhonu
    qnu=qnu/rhonu
    clxnu = clxnu/rhonu
    pinu=pinu/rhonu

    yout(EVout%nu_ix(nu_i))=clxnu
    yout(EVout%nu_ix(nu_i)+1)=dpnu
    yout(EVout%nu_ix(nu_i)+2)=qnu
    yout(EVout%nu_ix(nu_i)+3)=pinu

    call Nu_Intvsq(EV,y, a, nu_i, EVout%G11(nu_i),EVout%G30(nu_i))
    !Analytic solution for higher moments, proportional to a^{-3}
    EVout%G11(nu_i)=EVout%G11(nu_i)*a2*a/rhonu
    EVout%G30(nu_i)=EVout%G30(nu_i)*a2*a/rhonu

    EV=EVout
    y=yout

    end subroutine SwitchToMassiveNuApprox

    subroutine MassiveNuVarsOut(EV,y,yprime,a,grho,gpres,dgrho,dgq,dgpi, gdpi_diff,pidot_sum,clxnu_all)
    implicit none
    type(EvolutionVars) EV
<<<<<<< HEAD
    real(dl) :: y(EV%nvar), yprime(EV%nvar),a 
=======
    real(dl) :: y(EV%nvar), yprime(EV%nvar),a
>>>>>>> 73881f8f
    real(dl), optional :: grho,gpres,dgrho,dgq,dgpi, gdpi_diff,pidot_sum,clxnu_all
    !grho = a^2 kappa rho
    !gpres = a^2 kappa p
    !dgrho = a^2 kappa \delta\rho
    !dgp =  a^2 kappa \delta p
    !dgq = a^2 kappa q (heat flux)
    !dgpi = a^2 kappa pi (anisotropic stress)
    !dgpi_diff = a^2 kappa (3*p -rho)*pi

    integer nu_i
    real(dl) pinudot,grhormass_t, rhonu, pnu,  rhonudot
    real(dl) adotoa, grhonu_t,gpnu_t
    real(dl) clxnu, qnu, pinu, dpnu, grhonu, dgrhonu
    real(dl) dtauda

    grhonu=0
    dgrhonu=0
    do nu_i = 1, CP%Nu_mass_eigenstates
        grhormass_t=grhormass(nu_i)/a**2

        !Get density and pressure as ratio to massless by interpolation from table
        call Nu_background(a*nu_masses(nu_i),rhonu,pnu)

        if (EV%MassiveNuApprox(nu_i)) then
            clxnu=y(EV%nu_ix(nu_i))
            !dpnu = y(EV%iq0+1+off_ix)
            qnu=y(EV%nu_ix(nu_i)+2)
            pinu=y(EV%nu_ix(nu_i)+3)
            pinudot=yprime(EV%nu_ix(nu_i)+3)
        else
            !Integrate over q
            call Nu_Integrate_L012(EV, y, a, nu_i, clxnu,qnu,dpnu,pinu)
            !clxnu_here  = rhonu*clxnu, qnu_here = qnu*rhonu
            !dpnu=dpnu/rhonu
            qnu=qnu/rhonu
            clxnu = clxnu/rhonu
            pinu=pinu/rhonu
            adotoa = 1/(a*dtauda(a))
            rhonudot = Nu_drho(a*nu_masses(nu_i),adotoa,rhonu)

            call Nu_pinudot(EV,y, yprime, a,adotoa, nu_i,pinudot)
            pinudot=pinudot/rhonu - rhonudot/rhonu*pinu
        endif

        grhonu_t=grhormass_t*rhonu
        gpnu_t=grhormass_t*pnu

        grhonu = grhonu  + grhonu_t
        if (present(gpres)) gpres= gpres + gpnu_t

        dgrhonu= dgrhonu + grhonu_t*clxnu
        if (present(dgq)) dgq  = dgq   + grhonu_t*qnu
        if (present(dgpi)) dgpi = dgpi  + grhonu_t*pinu
        if (present(gdpi_diff)) gdpi_diff = gdpi_diff + pinu*(3*gpnu_t-grhonu_t)
        if (present(pidot_sum)) pidot_sum = pidot_sum + grhonu_t*pinudot
    end do
    if (present(grho)) grho = grho  + grhonu
    if (present(dgrho)) dgrho= dgrho + dgrhonu
    if (present(clxnu_all)) clxnu_all = dgrhonu/grhonu

    end subroutine MassiveNuVarsOut

    subroutine Nu_Integrate_L012(EV,y,a,nu_i,drhonu,fnu,dpnu,pinu)
    type(EvolutionVars) EV
    !  Compute the perturbations of density and energy flux
    !  of one eigenstate of massive neutrinos, in units of the mean
    !  density of one eigenstate of massless neutrinos, by integrating over
    !  momentum.
    integer, intent(in) :: nu_i
    real(dl), intent(in) :: a, y(EV%nvar)
    real(dl), intent(OUT) ::  drhonu,fnu
    real(dl), optional, intent(OUT) :: dpnu,pinu
    real(dl) tmp, am, aq,v, pert_scale
    integer iq, ind

    !  q is the comoving momentum in units of k_B*T_nu0/c.

    drhonu=0
    fnu=0
    if (present(dpnu)) then
        dpnu=0
        pinu=0
    end if
    am=a*nu_masses(nu_i)
    ind=EV%nu_ix(nu_i)
    do iq=1,EV%nq(nu_i)
        aq=am/nu_q(iq)
        v=1._dl/sqrt(1._dl+aq*aq)
        drhonu=drhonu+ nu_int_kernel(iq)* y(ind)/v
        fnu=fnu+nu_int_kernel(iq)* y(ind+1)
        if (present(dpnu)) then
            dpnu=dpnu+  nu_int_kernel(iq)* y(ind)*v
            pinu=pinu+ nu_int_kernel(iq)*y(ind+2)*v
        end if
        ind=ind+EV%lmaxnu_tau(nu_i)+1
    end do
    ind = EV%nu_pert_ix
    do iq=EV%nq(nu_i)+1,nqmax
        !Get the rest from perturbatively relativistic expansion
        aq=am/nu_q(iq)
        v=1._dl/sqrt(1._dl+aq*aq)
        pert_scale=(nu_masses(nu_i)/nu_q(iq))**2/2
        tmp = nu_int_kernel(iq)*(y(EV%r_ix)  + pert_scale*y(ind)  )
        drhonu=drhonu+ tmp/v
        fnu=fnu+nu_int_kernel(iq)*(y(EV%r_ix+1)+ pert_scale*y(ind+1))
        if (present(dpnu)) then
            dpnu=dpnu+ tmp*v
            pinu = pinu+ nu_int_kernel(iq)*(y(EV%r_ix+2)+ pert_scale*y(ind+2))*v
        end if
    end do

    if (present(dpnu)) then
        dpnu = dpnu/3
    end if

    end subroutine Nu_Integrate_L012

    subroutine Nu_pinudot(EV,y, ydot, a,adotoa, nu_i,pinudot)
    type(EvolutionVars) EV
    integer, intent(in) :: nu_i
    real(dl), intent(in) :: a,adotoa, y(EV%nvar), ydot(EV%nvar)

    !  Compute the time derivative of the mean density in massive neutrinos
    !  and the shear perturbation.
    real(dl) pinudot
    real(dl) aq,q,v,aqdot,vdot
    real(dl) psi2,psi2dot
    real(dl) am, pert_scale
    integer iq,ind

    !  q is the comoving momentum in units of k_B*T_nu0/c.
    pinudot=0._dl
    ind=EV%nu_ix(nu_i)+2
    am=a*nu_masses(nu_i)
    do iq=1,EV%nq(nu_i)
        q=nu_q(iq)
        aq=am/q
        aqdot=aq*adotoa
        v=1._dl/sqrt(1._dl+aq*aq)
        vdot=-aq*aqdot/(1._dl+aq*aq)**1.5d0
        pinudot=pinudot+nu_int_kernel(iq)*(ydot(ind)*v+y(ind)*vdot)
        ind=ind+EV%lmaxnu_tau(nu_i)+1
    end do
    ind = EV%nu_pert_ix+2
    do iq=EV%nq(nu_i)+1,nqmax
        q=nu_q(iq)
        aq=am/q
        aqdot=aq*adotoa
        pert_scale=(nu_masses(nu_i)/q)**2/2
        v=1._dl/sqrt(1._dl+aq*aq)
        vdot=-aq*aqdot/(1._dl+aq*aq)**1.5d0
        psi2dot=ydot(EV%r_ix+2)  + pert_scale*ydot(ind)
        psi2=y(EV%r_ix+2)  + pert_scale*y(ind)
        pinudot=pinudot+nu_int_kernel(iq)*(psi2dot*v+psi2*vdot)
    end do

    end subroutine Nu_pinudot

    !ccccccccccccccccccccccccccccccccccccccccccccccccccccccccccccccccccccc
    function Nu_pi(EV, y, a, nu_i) result(pinu)
    type(EvolutionVars) EV
    integer, intent(in) :: nu_i
    real(dl), intent(in) :: a, y(EV%nvart)
    real(dl) :: am
    real(dl) pinu,q,aq,v
    integer iq, ind

    if (EV%nq(nu_i)/=nqmax) stop 'Nu_pi: nq/=nqmax'
    pinu=0
    ind=EV%nu_ix(nu_i)+2
    am=a*nu_masses(nu_i)
    do iq=1, EV%nq(nu_i)
        q=nu_q(iq)
        aq=am/q
        v=1._dl/sqrt(1._dl+aq*aq)
        pinu=pinu+nu_int_kernel(iq)*y(ind)*v
        ind =ind+EV%lmaxnut+1
    end do

    end function Nu_pi

    !cccccccccccccccccccccccccccccccccccccccccccccc
    subroutine Nu_Intvsq(EV,y, a, nu_i, G11,G30)
    type(EvolutionVars) EV
    integer, intent(in) :: nu_i
    real(dl), intent(in) :: a, y(EV%nvar)
    real(dl), intent(OUT) ::  G11,G30

    !  Compute the third order variables (in velocity dispersion)
    !by integrating over momentum.
    real(dl) aq,q,v, am
    integer iq, ind

    !  q is the comoving momentum in units of k_B*T_nu0/c.
    am=a*nu_masses(nu_i)
    ind=EV%nu_ix(nu_i)
    G11=0._dl
    G30=0._dl
    if (EV%nq(nu_i)/=nqmax) stop 'Nu_Intvsq nq/=nqmax0'
    do iq=1, EV%nq(nu_i)
        q=nu_q(iq)
        aq=am/q
        v=1._dl/sqrt(1._dl+aq*aq)
        G11=G11+nu_int_kernel(iq)*y(ind+1)*v**2
        if (EV%lmaxnu_tau(nu_i)>2) then
            G30=G30+nu_int_kernel(iq)*y(ind+3)*v**2
        end if
        ind = ind+EV%lmaxnu_tau(nu_i)+1
    end do

    end subroutine Nu_Intvsq


    subroutine MassiveNuVars(EV,y,a,grho,gpres,dgrho,dgq, wnu_arr)
    implicit none
    type(EvolutionVars) EV
    real(dl) :: y(EV%nvar), a, grho,gpres,dgrho,dgq
    real(dl), intent(out), optional :: wnu_arr(max_nu)
    !grho = a^2 kappa rho
    !gpres = a^2 kappa p
    !dgrho = a^2 kappa \delta\rho
    !dgp =  a^2 kappa \delta p
    !dgq = a^2 kappa q (heat flux)
    integer nu_i
    real(dl) grhormass_t, rhonu, qnu, clxnu, grhonu_t, gpnu_t, pnu

    do nu_i = 1, CP%Nu_mass_eigenstates
        grhormass_t=grhormass(nu_i)/a**2

        !Get density and pressure as ratio to massless by interpolation from table
        call Nu_background(a*nu_masses(nu_i),rhonu,pnu)

        if (EV%MassiveNuApprox(nu_i)) then
            clxnu=y(EV%nu_ix(nu_i))
            qnu=y(EV%nu_ix(nu_i)+2)
        else
            !Integrate over q
            call Nu_Integrate_L012(EV, y, a, nu_i, clxnu,qnu)
            !clxnu_here  = rhonu*clxnu, qnu_here = qnu*rhonu
            qnu=qnu/rhonu
            clxnu = clxnu/rhonu
        endif

        grhonu_t=grhormass_t*rhonu
        gpnu_t=grhormass_t*pnu

        grho = grho  + grhonu_t
        gpres= gpres + gpnu_t
        dgrho= dgrho + grhonu_t*clxnu
        dgq  = dgq   + grhonu_t*qnu

        if (present(wnu_arr)) then
            wnu_arr(nu_i) =pnu/rhonu
        end if
    end do

    end subroutine MassiveNuVars

    !cccccccccccccccccccccccccccccccccccccccccccccccccccccccccccccccccccccccccc
    subroutine output(EV,y, j,tau,sources)
    use ThermoData
    use lvalues
    use ModelData
    implicit none
    integer j
    type(EvolutionVars) EV
    real(dl), target :: y(EV%nvar),yprime(EV%nvar)
    real(dl), dimension(:),pointer :: ypol,ypolprime

    real(dl) dgq,grhob_t,grhor_t,grhoc_t,grhog_t,grhov_t,sigma,polter
    real(dl) qgdot,pigdot,pirdot,vbdot,dgrho
    real(dl) a,a2,dz,z,clxc,clxb,vb,clxg,qg,pig,clxr,qr,pir

    real(dl) tau,x,divfac
    real(dl) dgpi_diff, pidot_sum
    real(dl), target :: pol(3),polprime(3)
    !dgpi_diff = sum (3*p_nu -rho_nu)*pi_nu

    real(dl) k,k2  ,adotoa, grho, gpres,etak,phi,dgpi
    real(dl)  diff_rhopi, octg, octgprime
    real(dl) sources(CTransScal%NumSources)
    !        real(dl) t4,t92
    real(dl) ISW
    real(dl) w_eff
    real(dl) hdotoh,ppiedot

    yprime = 0
    call derivs(EV,EV%ScalEqsToPropagate,tau,y,yprime)

    if (EV%TightCoupling .or. EV%no_phot_multpoles) then
        pol=0
        polprime=0
        ypolprime => polprime
        ypol => pol
    else
        ypolprime => yprime(EV%polind+1:)
        ypol => y(EV%polind+1:)
    end if

    k=EV%k_buf
    k2=EV%k2_buf

    a   =y(1)
    a2  =a*a
    etak=y(2)
    clxc=y(3)
    clxb=y(4)
    vb  =y(5)
    vbdot =yprime(5)

    !  Compute expansion rate from: grho 8*pi*rho*a**2

    grhob_t=grhob/a
    grhoc_t=grhoc/a
    grhor_t=grhornomass/a2
    grhog_t=grhog/a2

    !  8*pi*a*a*SUM[rho_i*clx_i] add radiation later
    dgrho=grhob_t*clxb+grhoc_t*clxc

    !  8*pi*a*a*SUM[(rho_i+p_i)*v_i]
    dgq=grhob_t*vb

    if (is_cosmological_constant) then
        w_eff = -1_dl
        grhov_t=grhov*a2
    else
        !ppf
        w_eff=w_de(a)   !effective de
        grhov_t=grho_de(a)/a2
        dgrho=dgrho+EV%dgrho_e_ppf
        dgq=dgq+EV%dgq_e_ppf
    end if
    grho=grhob_t+grhoc_t+grhor_t+grhog_t+grhov_t
    gpres=(grhog_t+grhor_t)/3+grhov_t*w_eff


    dgpi= 0
    dgpi_diff = 0
    pidot_sum = 0

    if (CP%Num_Nu_Massive /= 0) then
        call MassiveNuVarsOut(EV,y,yprime,a,grho,gpres,dgrho,dgq,dgpi, dgpi_diff,pidot_sum)
    end if

    adotoa=sqrt((grho+grhok)/3)

    if (EV%no_nu_multpoles) then
        z=(0.5_dl*dgrho/k + etak)/adotoa
        dz= -adotoa*z - 0.5_dl*dgrho/k
        clxr=-4*dz/k
        qr=-4._dl/3*z
        pir=0
        pirdot=0
    else
        clxr=y(EV%r_ix)
        qr  =y(EV%r_ix+1)
        pir =y(EV%r_ix+2)
        pirdot=yprime(EV%r_ix+2)
    end if

    if (EV%no_phot_multpoles) then
        z=(0.5_dl*dgrho/k + etak)/adotoa
        dz= -adotoa*z - 0.5_dl*dgrho/k
        clxg=-4*dz/k -4/k*opac(j)*(vb+z)
        qg=-4._dl/3*z
        pig=0
        pigdot=0
        octg=0
        octgprime=0
        qgdot = -4*dz/3
    else
        if (EV%TightCoupling) then
            pig = EV%pig
            !pigdot=EV%pigdot
            if (second_order_tightcoupling) then
                octg = (3._dl/7._dl)*pig*(EV%k_buf/opac(j))
                ypol(2) = EV%pig/4 + EV%pigdot*(1._dl/opac(j))*(-5._dl/8._dl)
                ypol(3) = (3._dl/7._dl)*(EV%k_buf/opac(j))*ypol(2)
            else
                ypol(2) = EV%pig/4
                octg=0
            end if
            octgprime=0
        else
            pig =y(EV%g_ix+2)
            pigdot=yprime(EV%g_ix+2)
            octg=y(EV%g_ix+3)
            octgprime=yprime(EV%g_ix+3)
        end if
        clxg=y(EV%g_ix)
        qg  =y(EV%g_ix+1)
        qgdot =yprime(EV%g_ix+1)
    end if

    dgrho = dgrho + grhog_t*clxg+grhor_t*clxr
    dgq   = dgq   + grhog_t*qg+grhor_t*qr
    dgpi  = dgpi  + grhor_t*pir + grhog_t*pig


    !  Get sigma (shear) and z from the constraints
    !  have to get z from eta for numerical stability
    z=(0.5_dl*dgrho/k + etak)/adotoa
    sigma=(z+1.5_dl*dgq/k2)/EV%Kf(1)

    if (is_cosmological_constant) then
        ppiedot=0
    else
        hdotoh=(-3._dl*grho-3._dl*gpres -2._dl*grhok)/6._dl/adotoa
        ppiedot=3._dl*EV%dgrho_e_ppf+EV%dgq_e_ppf*(12._dl/k*adotoa+k/adotoa-3._dl/k*(adotoa+hdotoh))+ &
            grhov_t*(1+w_eff)*k*z/adotoa -2._dl*k2*EV%Kf(1)*(yprime(EV%w_ix)/adotoa-2._dl*y(EV%w_ix))
        ppiedot=ppiedot*adotoa/EV%Kf(1)
    end if

    polter = 0.1_dl*pig+9._dl/15._dl*ypol(2)

    if (CP%flat) then
        x=k*(CP%tau0-tau)
        divfac=x*x
    else
        x=(CP%tau0-tau)/CP%r
        divfac=(CP%r*rofChi(x))**2*k2
    end if


    if (EV%TightCoupling) then
        if (second_order_tightcoupling) then
            pigdot = EV%pigdot
            ypolprime(2)= (pigdot/4._dl)*(1+(5._dl/2._dl)*(dopac(j)/opac(j)**2))
        else
            pigdot = -dopac(j)/opac(j)*pig + 32._dl/45*k/opac(j)*(-2*adotoa*sigma  &
                +etak/EV%Kf(1)-  dgpi/k +vbdot )
            ypolprime(2)= pigdot/4
        end if
    end if

    pidot_sum =  pidot_sum + grhog_t*pigdot + grhor_t*pirdot
    diff_rhopi = pidot_sum - (4*dgpi+ dgpi_diff )*adotoa + ppiedot


    !Maple's fortran output - see scal_eqs.map
    !2phi' term (\phi' + \psi' in Newtonian gauge)
    ISW = (4.D0/3.D0*k*EV%Kf(1)*sigma+(-2.D0/3.D0*sigma-2.D0/3.D0*etak/adotoa)*k &
        -diff_rhopi/k**2-1.D0/adotoa*dgrho/3.D0+(3.D0*gpres+5.D0*grho)*sigma/k/3.D0 &
        -2.D0/k*adotoa/EV%Kf(1)*etak)*expmmu(j)

    !e.g. to get only late-time ISW
    !  if (1/a-1 < 30) ISW=0

    !The rest, note y(9)->octg, yprime(9)->octgprime (octopoles)
    sources(1)= ISW +  ((-9.D0/160.D0*pig-27.D0/80.D0*ypol(2))/k**2*opac(j)+ &
        (11.D0/10.D0*sigma- 3.D0/8.D0*EV%Kf(2)*ypol(3)+vb-9.D0/80.D0*EV%Kf(2)*octg+3.D0/40.D0*qg)/k- &
        (-180.D0*ypolprime(2)-30.D0*pigdot)/k**2/160.D0)*dvis(j) + &
        (-(9.D0*pigdot+ 54.D0*ypolprime(2))/k**2*opac(j)/160.D0+pig/16.D0+clxg/4.D0+3.D0/8.D0*ypol(2) + &
        (-21.D0/5.D0*adotoa*sigma-3.D0/8.D0*EV%Kf(2)*ypolprime(3) + &
        vbdot+3.D0/40.D0*qgdot- 9.D0/80.D0*EV%Kf(2)*octgprime)/k + &
        (-9.D0/160.D0*dopac(j)*pig-21.D0/10.D0*dgpi-27.D0/80.D0*dopac(j)*ypol(2))/k**2)*vis(j) + &
        (3.D0/16.D0*ddvis(j)*pig+9.D0/8.D0*ddvis(j)*ypol(2))/k**2+21.D0/10.D0/k/EV%Kf(1)*vis(j)*etak

    ! Doppler term
    !   sources(1)=  (sigma+vb)/k*dvis(j)+((-2.D0*adotoa*sigma+vbdot)/k-1.D0/k**2*dgpi)*vis(j) &
    !         +1.D0/k/EV%Kf(1)*vis(j)*etak

    !Equivalent full result
    !    t4 = 1.D0/adotoa
    !    t92 = k**2
    !    sources(1) = (4.D0/3.D0*EV%Kf(1)*expmmu(j)*sigma+2.D0/3.D0*(-sigma-t4*etak)*expmmu(j))*k+ &
    !        (3.D0/8.D0*ypol(2)+pig/16.D0+clxg/4.D0)*vis(j)
    !    sources(1) = sources(1)-t4*expmmu(j)*dgrho/3.D0+((11.D0/10.D0*sigma- &
    !         3.D0/8.D0*EV%Kf(2)*ypol(3)+vb+ 3.D0/40.D0*qg-9.D0/80.D0*EV%Kf(2)*y(9))*dvis(j)+(5.D0/3.D0*grho+ &
    !        gpres)*sigma*expmmu(j)+(-2.D0*adotoa*etak*expmmu(j)+21.D0/10.D0*etak*vis(j))/ &
    !        EV%Kf(1)+(vbdot-3.D0/8.D0*EV%Kf(2)*ypolprime(3)+3.D0/40.D0*qgdot-21.D0/ &
    !        5.D0*sigma*adotoa-9.D0/80.D0*EV%Kf(2)*yprime(9))*vis(j))/k+(((-9.D0/160.D0*pigdot- &
    !        27.D0/80.D0*ypolprime(2))*opac(j)-21.D0/10.D0*dgpi -27.D0/80.D0*dopac(j)*ypol(2) &
    !        -9.D0/160.D0*dopac(j)*pig)*vis(j) - diff_rhopi*expmmu(j)+((-27.D0/80.D0*ypol(2)-9.D0/ &
    !        160.D0*pig)*opac(j)+3.D0/16.D0*pigdot+9.D0/8.D0*ypolprime(2))*dvis(j)+9.D0/ &
    !        8.D0*ddvis(j)*ypol(2)+3.D0/16.D0*ddvis(j)*pig)/t92


    if (x > 0._dl) then
        !E polarization source
        sources(2)=vis(j)*polter*(15._dl/8._dl)/divfac
        !factor of four because no 1/16 later
    else
        sources(2)=0
    end if

    if (CTransScal%NumSources > 2) then
        !Get lensing sources
        !Can modify this here if you want to get power spectra for other tracer
        if (tau > tau_maxvis .and. CP%tau0-tau > 0.1_dl) then
            !phi_lens = Phi - 1/2 kappa (a/k)^2 sum_i rho_i pi_i
            phi = -(dgrho +3*dgq*adotoa/k)/(k2*EV%Kf(1)*2) - dgpi/k2/2

            sources(3) = -2*phi*f_K(tau-tau_maxvis)/(f_K(CP%tau0-tau_maxvis)*f_K(CP%tau0-tau))
            !We include the lensing factor of two here
        else
            sources(3) = 0
        end if
    end if

    end subroutine output


    !cccccccccccccccccccccccccccccccccccccccccccccccccccccccccccccccccccccccc
    subroutine outputt(EV,yt,n,j,tau,dt,dte,dtb)
    !calculate the tensor sources for open and closed case
    use ThermoData

    implicit none
    integer j,n
    type(EvolutionVars) :: EV
    real(dl), target :: yt(n), ytprime(n)
    real(dl) tau,dt,dte,dtb,x,polterdot,polterddot,prefac
    real(dl) pig, pigdot, octg, aux, polter, shear, adotoa,a
    real(dl) sinhxr,cothxor
    real(dl) k,k2
    real(dl), dimension(:),pointer :: E,Bprime,Eprime
    real(dl), target :: pol(3),polEprime(3), polBprime(3)
    real(dl) dtauda

    call derivst(EV,EV%nvart,tau,yt,ytprime)

    k2=EV%k2_buf
    k=EV%k_buf
    aux=EV%aux_buf
    shear = yt(3)

    x=(CP%tau0-tau)/CP%r

    !  And the electric part of the Weyl.
    if (.not. EV%TensTightCoupling) then
        !  Use the full expression for pigdt
        pig=yt(EV%g_ix+2)
        pigdot=ytprime(EV%g_ix+2)
        E => yt(EV%E_ix+1:)
        Eprime=> ytprime(EV%E_ix+1:)
        Bprime => ytprime(EV%B_ix+1:)
        octg=ytprime(EV%g_ix+3)
    else
        !  Use the tight-coupling approximation
        a =yt(1)
        adotoa = 1/(a*dtauda(a))
        pigdot=32._dl/45._dl*k/opac(j)*(2._dl*adotoa*shear+ytprime(3))
        pig = 32._dl/45._dl*k/opac(j)*shear
        pol=0
        polEprime=0
        polBprime=0
        E=>pol
        EPrime=>polEPrime
        BPrime=>polBPrime
        E(2)=pig/4._dl
        EPrime(2)=pigdot/4
        octg=0
    endif

    sinhxr=rofChi(x)*CP%r

    if (EV%q*sinhxr > 1.e-8_dl) then
        prefac=sqrt(EV%q2*CP%r*CP%r-CP%Ksign)
        cothxor=cosfunc(x)/sinhxr

        polter = 0.1_dl*pig + 9._dl/15._dl*E(2)
        polterdot=9._dl/15._dl*Eprime(2) + 0.1_dl*pigdot
        polterddot = 9._dl/15._dl*(-dopac(j)*(E(2)-polter)-opac(j)*(  &
            Eprime(2)-polterdot) + k*(2._dl/3._dl*Bprime(2)*aux - 5._dl/27._dl*Eprime(3)*EV%Kft(2))) &
            +0.1_dl*(k*(-octg*EV%Kft(2)/3._dl + 8._dl/15._dl*ytprime(3)) - &
            dopac(j)*(pig - polter) - opac(j)*(pigdot-polterdot))

        dt=(shear*expmmu(j) + (15._dl/8._dl)*polter*vis(j)/k)*CP%r/sinhxr**2/prefac

        dte=CP%r*15._dl/8._dl/k/prefac* &
            ((ddvis(j)*polter + 2._dl*dvis(j)*polterdot + vis(j)*polterddot)  &
            + 4._dl*cothxor*(dvis(j)*polter + vis(j)*polterdot) - &
            vis(j)*polter*(k2 -6*cothxor**2))

        dtb=15._dl/4._dl*EV%q*CP%r/k/prefac*(vis(j)*(2._dl*cothxor*polter + polterdot) + dvis(j)*polter)
    else
        dt=0._dl
        dte=0._dl
        dtb=0._dl
    end if

    end subroutine outputt

    !cccccccccccccccccccccccccccccccccccccccccccccccccccccccccccccccccccccccc
    subroutine outputv(EV,yv,n,j,tau,dt,dte,dtb)
    !calculate the vector sources
    use ThermoData

    implicit none
    integer j,n
    type(EvolutionVars) :: EV
    real(dl), target :: yv(n), yvprime(n)
    real(dl) tau,dt,dte,dtb,x,polterdot
    real(dl) vb,qg, pig, polter, sigma
    real(dl) k,k2
    real(dl), dimension(:),pointer :: E,Eprime

    call derivsv(EV,EV%nvarv,tau,yv,yvprime)

    k2=EV%k2_buf
    k=EV%k_buf
    sigma = yv(2)
    vb  = yv(3)
    qg  = yv(4)
    pig = yv(5)


    x=(CP%tau0-tau)*k

    if (x > 1.e-8_dl) then
        E => yv(EV%lmaxv+3:)
        Eprime=> yvprime(EV%lmaxv+3:)

        polter = 0.1_dl*pig + 9._dl/15._dl*E(2)
        polterdot=9._dl/15._dl*Eprime(2) + 0.1_dl*yvprime(5)

        if (yv(1) < 1e-3) then
            dt = 1
        else
            dt =0
        end if
        dt= (4*(vb+sigma)*vis(j) + 15._dl/2/k*( vis(j)*polterdot + dvis(j)*polter) &
            + 4*(expmmu(j)*yvprime(2)) )/x

        dte= 15._dl/2*2*polter/x**2*vis(j) + 15._dl/2/k*(dvis(j)*polter + vis(j)*polterdot)/x

        dtb= -15._dl/2*polter/x*vis(j)
    else
        dt=0
        dte=0
        dtb=0
    end if

    end subroutine outputv


    !cccccccccccccccccccccccccccccccccccccccccccccccccccccccccccccccccccccccccccccc
    subroutine initial(EV,y, tau)
    !  Initial conditions.
    use ThermoData
    implicit none

    type(EvolutionVars) EV
    real(dl) y(EV%nvar)
    real(dl) Rp15,tau,x,x2,x3,om,omtau, &
        Rc,Rb,Rv,Rg,grhonu,chi
    real(dl) k,k2
    real(dl) a,a2, iqg, rhomass,a_massive, ep
    integer l,i, nu_i, j, ind
    integer, parameter :: i_clxg=1,i_clxr=2,i_clxc=3, i_clxb=4, &
        i_qg=5,i_qr=6,i_vb=7,i_pir=8, i_eta=9, i_aj3r=10,i_clxq=11,i_vq=12
    integer, parameter :: i_max = i_vq
    real(dl) initv(6,1:i_max), initvec(1:i_max)

    nullify(EV%OutputTransfer) !Should not be needed, but avoids issues in ifort 14

    if (CP%flat) then
        EV%k_buf=EV%q
        EV%k2_buf=EV%q2
        EV%Kf(1:EV%MaxlNeeded)=1._dl
    else
        EV%k2_buf=EV%q2-CP%curv
        EV%k_buf=sqrt(EV%k2_buf)

        do l=1,EV%MaxlNeeded
            EV%Kf(l)=1._dl-CP%curv*(l*(l+2))/EV%k2_buf
        end do
    end if

    k=EV%k_buf
    k2=EV%k2_buf

    do j=1,EV%MaxlNeeded
        EV%denlk(j)=denl(j)*k*j
        EV%denlk2(j)=denl(j)*k*EV%Kf(j)*(j+1)
        EV%polfack(j)=polfac(j)*k*EV%Kf(j)*denl(j)
    end do

    !Get time to switch off tight coupling
    !The numbers here are a bit of guesswork
    !The high k increase saves time for very small loss of accuracy
    !The lower k ones are more delicate. Nead to avoid instabilities at same time
    !as ensuring tight coupling is accurate enough
    if (EV%k_buf > epsw) then
        if (EV%k_buf > epsw*5) then
            ep=ep0*5/AccuracyBoost
            if (HighAccuracyDefault) ep = ep*0.65
        else
            ep=ep0
        end if
    else
        ep=ep0
    end if
    if (second_order_tightcoupling) ep=ep*2
    EV%TightSwitchoffTime = min(tight_tau,Thermo_OpacityToTime(EV%k_buf/ep))


    y=0

    !  k*tau, (k*tau)**2, (k*tau)**3
    x=k*tau
    x2=x*x
    x3=x2*x
    rhomass =  sum(grhormass(1:CP%Nu_mass_eigenstates))
    grhonu=rhomass+grhornomass

    om = (grhob+grhoc)/sqrt(3*(grhog+grhonu))
    omtau=om*tau
    Rv=grhonu/(grhonu+grhog)

    Rg = 1-Rv
    Rc=CP%omegac/(CP%omegac+CP%omegab)
    Rb=1-Rc
    Rp15=4*Rv+15

    if (CP%Scalar_initial_condition > initial_nummodes) &
        stop 'Invalid initial condition for scalar modes'

    a=tau*adotrad*(1+omtau/4)
    a2=a*a

    initv=0

    !  Set adiabatic initial conditions

    chi=1  !Get transfer function for chi
    initv(1,i_clxg)=-chi*EV%Kf(1)/3*x2*(1-omtau/5)
    initv(1,i_clxr)= initv(1,i_clxg)
    initv(1,i_clxb)=0.75_dl*initv(1,i_clxg)
    initv(1,i_clxc)=initv(1,i_clxb)
    initv(1,i_qg)=initv(1,i_clxg)*x/9._dl
    initv(1,i_qr)=-chi*EV%Kf(1)*(4*Rv+23)/Rp15*x3/27
    initv(1,i_vb)=0.75_dl*initv(1,i_qg)
    initv(1,i_pir)=chi*4._dl/3*x2/Rp15*(1+omtau/4*(4*Rv-5)/(2*Rv+15))
    initv(1,i_aj3r)=chi*4/21._dl/Rp15*x3
    initv(1,i_eta)=-chi*2*EV%Kf(1)*(1 - x2/12*(-10._dl/Rp15 + EV%Kf(1)))

    if (CP%Scalar_initial_condition/= initial_adiabatic) then
        !CDM isocurvature

        initv(2,i_clxg)= Rc*omtau*(-2._dl/3 + omtau/4)
        initv(2,i_clxr)=initv(2,i_clxg)
        initv(2,i_clxb)=initv(2,i_clxg)*0.75_dl
        initv(2,i_clxc)=1+initv(2,i_clxb)
        initv(2,i_qg)=-Rc/9*omtau*x
        initv(2,i_qr)=initv(2,i_qg)
        initv(2,i_vb)=0.75_dl*initv(2,i_qg)
        initv(2,i_pir)=-Rc*omtau*x2/3/(2*Rv+15._dl)
        initv(2,i_eta)= Rc*omtau*(1._dl/3 - omtau/8)*EV%Kf(1)
        initv(2,i_aj3r)=0
        !Baryon isocurvature
        if (Rc==0) stop 'Isocurvature initial conditions assume non-zero dark matter'

        initv(3,:) = initv(2,:)*(Rb/Rc)
        initv(3,i_clxc) = initv(3,i_clxb)
        initv(3,i_clxb)= initv(3,i_clxb)+1

        !neutrino isocurvature density mode

        initv(4,i_clxg)=Rv/Rg*(-1 + x2/6)
        initv(4,i_clxr)=1-x2/6
        initv(4,i_clxc)=-omtau*x2/80*Rv*Rb/Rg
        initv(4,i_clxb)= Rv/Rg/8*x2
        iqg = - Rv/Rg*(x/3 - Rb/4/Rg*omtau*x)
        initv(4,i_qg) =iqg
        initv(4,i_qr) = x/3
        initv(4,i_vb)=0.75_dl*iqg
        initv(4,i_pir)=x2/Rp15
        initv(4,i_eta)=EV%Kf(1)*Rv/Rp15/3*x2

        !neutrino isocurvature velocity mode

        initv(5,i_clxg)=Rv/Rg*x - 2*x*omtau/16*Rb*(2+Rg)/Rg**2
        initv(5,i_clxr)=-x -3*x*omtau*Rb/16/Rg
        initv(5,i_clxc)=-9*omtau*x/64*Rv*Rb/Rg
        initv(5,i_clxb)= 3*Rv/4/Rg*x - 9*omtau*x/64*Rb*(2+Rg)/Rg**2
        iqg = Rv/Rg*(-1 + 3*Rb/4/Rg*omtau+x2/6 +3*omtau**2/16*Rb/Rg**2*(Rg-3*Rb))
        initv(5,i_qg) =iqg
        initv(5,i_qr) = 1 - x2/6*(1+4*EV%Kf(1)/(4*Rv+5))
        initv(5,i_vb)=0.75_dl*iqg
        initv(5,i_pir)=2*x/(4*Rv+5)+omtau*x*6/Rp15/(4*Rv+5)
        initv(5,i_eta)=2*EV%Kf(1)*x*Rv/(4*Rv+5) + omtau*x*3*EV%Kf(1)*Rv/32*(Rb/Rg - 80/Rp15/(4*Rv+5))
        initv(5,i_aj3r) = 3._dl/7*x2/(4*Rv+5)

        !quintessence isocurvature mode
    end if

    if (CP%Scalar_initial_condition==initial_vector) then
        InitVec = 0
        do i=1,initial_nummodes
            InitVec = InitVec+ initv(i,:)*CP%InitialConditionVector(i)
        end do
    else
        InitVec = initv(CP%Scalar_initial_condition,:)
        if (CP%Scalar_initial_condition==initial_adiabatic) InitVec = -InitVec
        !So we start with chi=-1 as before
    end if

    y(1)=a
    y(2)= -InitVec(i_eta)*k/2
    !get eta_s*k, where eta_s is synchronous gauge variable

    !  CDM
    y(3)=InitVec(i_clxc)

    !  Baryons
    y(4)=InitVec(i_clxb)
    y(5)=InitVec(i_vb)

    !  Photons
    y(EV%g_ix)=InitVec(i_clxg)
    y(EV%g_ix+1)=InitVec(i_qg)

    if (.not. is_cosmological_constant) then
        y(EV%w_ix) = InitVec(i_clxq) !ppf: Gamma=0, i_clxq stands for i_Gamma
    end if

    !  Neutrinos
    y(EV%r_ix)=InitVec(i_clxr)
    y(EV%r_ix+1)=InitVec(i_qr)
    y(EV%r_ix+2)=InitVec(i_pir)

    if (EV%lmaxnr>2) then
        y(EV%r_ix+3)=InitVec(i_aj3r)
    endif

    if (CP%Num_Nu_massive == 0) return

    do nu_i = 1, CP%Nu_mass_eigenstates
        EV%MassiveNuApproxTime(nu_i) = Nu_tau_massive(nu_i)
        a_massive =  20000*k/nu_masses(nu_i)*AccuracyBoost*lAccuracyBoost
        if (a_massive >=0.99) then
            EV%MassiveNuApproxTime(nu_i)=CP%tau0+1
        else if (a_massive > 17.d0/nu_masses(nu_i)*AccuracyBoost) then
            EV%MassiveNuApproxTime(nu_i)=max(EV%MassiveNuApproxTime(nu_i),DeltaTime(0._dl,a_massive, 0.01_dl))
        end if
        ind = EV%nu_ix(nu_i)
        do  i=1,EV%nq(nu_i)
            y(ind:ind+2)=y(EV%r_ix:EV%r_ix+2)
            if (EV%lmaxnu_tau(nu_i)>2) y(ind+3)=InitVec(i_aj3r)
            ind = ind + EV%lmaxnu_tau(nu_i)+1
        end do
    end do

    end subroutine initial


    !cccccccccccccccccccccccccccccccccccccccccccccccccccccccccccccccccccccccc
    subroutine initialt(EV,yt,tau)
    !  Initial conditions for tensors
    use ThermoData
    implicit none
    real(dl) bigR,tau,x,aj3r,elec, pir, rhomass
    integer l
    type(EvolutionVars) EV
    real(dl) k,k2 ,a, omtau
    real(dl) yt(EV%nvart)
    real(dl) tens0, ep, tensfac

    if (CP%flat) then
        EV%aux_buf=1._dl
        EV%k2_buf=EV%q2
        EV%k_buf=EV%q
        EV%Kft(1:EV%MaxlNeededt)=1._dl !initialize for flat case
    else
        EV%k2_buf=EV%q2-3*CP%curv
        EV%k_buf=sqrt(EV%k2_buf)
        EV%aux_buf=sqrt(1._dl+3*CP%curv/EV%k2_buf)
    endif

    k=EV%k_buf
    k2=EV%k2_buf

    do l=1,EV%MaxlNeededt
        if (.not. CP%flat) EV%Kft(l)=1._dl-CP%curv*((l+1)**2-3)/k2
        EV%denlkt(1,l)=k*denl(l)*l !term for L-1
        tensfac=real((l+3)*(l-1),dl)/(l+1)
        EV%denlkt(2,l)=k*denl(l)*tensfac*EV%Kft(l) !term for L+1
        EV%denlkt(3,l)=k*denl(l)*tensfac**2/(l+1)*EV%Kft(l) !term for polarization
        EV%denlkt(4,l)=k*4._dl/(l*(l+1))*EV%aux_buf !other for polarization
    end do

    if (k > 0.06_dl*epsw) then
        ep=ep0
    else
        ep=0.2_dl*ep0
    end if

    !    finished_tightcoupling = ((k/opacity > ep).or.(1._dl/(opacity*tau) > ep))
    EV%TightSwitchoffTime = min(tight_tau,Thermo_OpacityToTime(EV%k_buf/ep))

    a=tau*adotrad
    rhomass =  sum(grhormass(1:CP%Nu_mass_eigenstates))
    omtau = tau*(grhob+grhoc)/sqrt(3*(grhog+rhomass+grhornomass))

    if (DoTensorNeutrinos) then
        bigR = (rhomass+grhornomass)/(rhomass+grhornomass+grhog)
    else
        bigR = 0._dl
    end if

    x=k*tau

    yt(1)=a
    tens0 = 1

    yt(2)= tens0
    !commented things are for the compensated mode with magnetic fields; can be neglected
    !-15/28._dl*x**2*(bigR-1)/(15+4*bigR)*Magnetic*(1-5./2*omtau/(2*bigR+15))

    elec=-tens0*(1+2*CP%curv/k2)*(2*bigR+10)/(4*bigR+15) !elec, with H=1

    !shear
    yt(3)=-5._dl/2/(bigR+5)*x*elec
    !          + 15._dl/14*x*(bigR-1)/(4*bigR+15)*Magnetic*(1 - 15./2*omtau/(2*bigR+15))

    yt(4:EV%nvart)=0._dl

    !  Neutrinos
    if (DoTensorNeutrinos) then
        pir=-2._dl/3._dl/(bigR+5)*x**2*elec
        !           + (bigR-1)/bigR*Magnetic*(1-15./14*x**2/(15+4*bigR))
        aj3r=  -2._dl/21._dl/(bigR+5)*x**3*elec !&
            !           + 3._dl/7*x*(bigR-1)/bigR*Magnetic
            yt(EV%r_ix+2)=pir
        yt(EV%r_ix+3)=aj3r
        !Should set up massive too, but small anyway..
    end if

    end subroutine initialt

    !cccccccccccccccccccccccccccccccccccccccccccccccccccccccccccccccccccccccc
    subroutine initialv(EV,yv,tau)
    !  Initial conditions for vectors

    implicit none
    real(dl) bigR,Rc,tau,x,pir
    type(EvolutionVars) EV
    real(dl) k,k2 ,a, omtau
    real(dl) yv(EV%nvarv)

    if (CP%flat) then
        EV%k2_buf=EV%q2
        EV%k_buf=EV%q
    else
        stop 'Vectors not supported in non-flat models'
    endif

    k=EV%k_buf
    k2=EV%k2_buf

    omtau = tau*(grhob+grhoc)/sqrt(3*(grhog+grhornomass))

    a=tau*adotrad*(1+omtau/4)

    x=k*tau

    bigR = (grhornomass)/(grhornomass+grhog)
    Rc=CP%omegac/(CP%omegac+CP%omegab)

    yv(1)=a


    yv(2)= vec_sig0*(1- 15._dl/2*omtau/(4*bigR+15)) + 45._dl/14*x*Magnetic*(BigR-1)/(4*BigR+15)
    !qg
    yv(4)= vec_sig0/3* (4*bigR + 5)/(1-BigR)*(1  -0.75_dl*omtau*(Rc-1)/(bigR-1)* &
        (1 - 0.25_dl*omtau*(3*Rc-2-bigR)/(BigR-1))) &
        -x/2*Magnetic
    yv(3)= 3._dl/4*yv(4)

    yv(5:EV%nvarv) = 0

    !        if (.false.) then
    !         yv((EV%lmaxv-1+1)+(EV%lmaxpolv-1)*2+3+1) = vec_sig0/6/bigR*x**2*(1+2*bigR*omtau/(4*bigR+15))
    !         yv((EV%lmaxv-1+1)+(EV%lmaxpolv-1)*2+3+2) = -2/3._dl*vec_sig0/bigR*x*(1 +3*omtau*bigR/(4*bigR+15))
    !         yv((EV%lmaxv-1+1)+(EV%lmaxpolv-1)*2+3+3) = 1/4._dl*vec_sig0/bigR*(5+4*BigR)
    !         yv((EV%lmaxv-1+1)+(EV%lmaxpolv-1)*2+3+4) =1/9.*x*vec_sig0*(5+4*bigR)/bigR
    !         yv(4) = 0
    !         yv(3)= 3._dl/4*yv(4)
    !          return
    !        end if

    !  Neutrinos
    !q_r
    yv((EV%lmaxv-1+1)+(EV%lmaxpolv-1)*2+3+1) = -1._dl/3*vec_sig0*(4*BigR+5)/bigR &
        + x**2*vec_sig0/6/BigR +0.5_dl*x*(1/bigR-1)*Magnetic
    !pi_r
    pir=-2._dl/3._dl*x*vec_sig0/BigR - (1/bigR-1)*Magnetic
    yv((EV%lmaxv-1+1)+(EV%lmaxpolv-1)*2+3+1 +1)=pir
    yv((EV%lmaxv-1+1)+(EV%lmaxpolv-1)*2+3+1 +2)=3._dl/7*x*Magnetic*(1-1/BigR)

    end subroutine initialv


    subroutine outtransf(EV, y,tau, Arr)
    !write out clxc, clxb, clxg, clxn
    implicit none
    type(EvolutionVars) EV
    real(dl), intent(in) :: tau
    real(dl) clxc, clxb, clxg, clxr, k,k2
    real(dl) grho,gpres,dgrho,dgq,a
    real, target :: Arr(:)
    real(dl) y(EV%nvar),yprime(EV%nvar)
<<<<<<< HEAD
   
=======

>>>>>>> 73881f8f
    yprime = 0
    EV%OutputTransfer =>  Arr
    call derivs(EV,EV%ScalEqsToPropagate,tau,y,yprime)
    nullify(EV%OutputTransfer)

    Arr(Transfer_kh+1:Transfer_max) = Arr(Transfer_kh+1:Transfer_max)/EV%k2_buf

    end subroutine outtransf

    !cccccccccccccccccccccccccccccccccccccccccccccccccccccccccccccccccccc
    subroutine derivs(EV,n,tau,ay,ayprime)
    !  Evaluate the time derivatives of the perturbations
    !  ayprime is not necessarily GaugeInterface.yprime, so keep them distinct
    use ThermoData
    use MassiveNu
    implicit none
    type(EvolutionVars) EV

    integer n,nu_i
    real(dl) ay(n),ayprime(n)
    real(dl) tau,w
    real(dl) k,k2

    !  Internal variables.

    real(dl) opacity
    real(dl) photbar,cs2,pb43,grho,slip,clxgdot, &
        clxcdot,clxbdot,adotdota,gpres,clxrdot,etak
    real(dl) q,aq,v
    real(dl) G11_t,G30_t, wnu_arr(max_nu)

    real(dl) dgq,grhob_t,grhor_t,grhoc_t,grhog_t,grhov_t,sigma,polter
    real(dl) qgdot,qrdot,pigdot,pirdot,vbdot,dgrho,adotoa
    real(dl) a,a2,z,clxc,clxb,vb,clxg,qg,pig,clxr,qr,pir
    real(dl) clxq, vq,  E2, dopacity
    integer l,i,ind, ind2, off_ix, ix
    real(dl) dgs,sigmadot,dz !, ddz
    real(dl) dgpi,dgrho_matter,grho_matter, clxnu_all
    !non-flat vars
    real(dl) cothxor !1/tau in flat case
    !ppf
    real(dl) Gamma,S_Gamma,ckH,Gammadot,Fa,dgqe,dgrhoe, vT
    real(dl) w_eff, grhoT

    k=EV%k_buf
    k2=EV%k2_buf

    a=ay(1)
    a2=a*a

    etak=ay(2)

    !  CDM variables
    clxc=ay(3)

    !  Baryon variables
    clxb=ay(4)
    vb=ay(5)

    !  Compute expansion rate from: grho 8*pi*rho*a**2

    grhob_t=grhob/a
    grhoc_t=grhoc/a
    grhor_t=grhornomass/a2
    grhog_t=grhog/a2
    if (is_cosmological_constant) then
        grhov_t=grhov*a2
        w_eff = -1_dl
    else
        !ppf
        w_eff=w_de(a)   !effective de
        grhov_t=grho_de(a)/a2
    end if

    !  Get sound speed and ionisation fraction.
    if (EV%TightCoupling) then
        call thermo(tau,cs2,opacity,dopacity)
    else
        call thermo(tau,cs2,opacity)
    end if

    gpres=(grhor_t+grhog_t)/3._dl
    grho_matter=grhob_t+grhoc_t

    !total perturbations: matter terms first, then add massive nu, de and radiation
    !  8*pi*a*a*SUM[rho_i*clx_i]
    dgrho_matter=grhob_t*clxb+grhoc_t*clxc
    !  8*pi*a*a*SUM[(rho_i+p_i)*v_i]
    dgq=grhob_t*vb

    if (CP%Num_Nu_Massive > 0) then
        call MassiveNuVars(EV,ay,a,grho_matter,gpres,dgrho_matter,dgq, wnu_arr)
    end if

    grho = grho_matter+grhor_t+grhog_t+grhov_t
<<<<<<< HEAD
    
=======

>>>>>>> 73881f8f
    if (CP%flat) then
        adotoa=sqrt(grho/3)
        cothxor=1._dl/tau
    else
        adotoa=sqrt((grho+grhok)/3._dl)
        cothxor=1._dl/tanfunc(tau/CP%r)/CP%r
    end if

    dgrho = dgrho_matter

    ! if (w_lam /= -1 .and. w_Perturb) then
    !    clxq=ay(EV%w_ix)
    !    vq=ay(EV%w_ix+1)
    !    dgrho=dgrho + clxq*grhov_t
    !    dgq = dgq + vq*grhov_t*(1+w_lam)
    !end if

    if (EV%no_nu_multpoles) then
        !RSA approximation of arXiv:1104.2933, dropping opactity terms in the velocity
        !Approximate total density variables with just matter terms
        z=(0.5_dl*dgrho/k + etak)/adotoa
        dz= -adotoa*z - 0.5_dl*dgrho/k
        clxr=-4*dz/k
        qr=-4._dl/3*z
        pir=0
    else
        !  Massless neutrinos
        clxr=ay(EV%r_ix)
        qr  =ay(EV%r_ix+1)
        pir =ay(EV%r_ix+2)
    endif

    if (EV%no_phot_multpoles) then
        if (.not. EV%no_nu_multpoles) then
            z=(0.5_dl*dgrho/k + etak)/adotoa
            dz= -adotoa*z - 0.5_dl*dgrho/k
            clxg=-4*dz/k-4/k*opacity*(vb+z)
            qg=-4._dl/3*z
        else
            clxg=clxr-4/k*opacity*(vb+z)
            qg=qr
        end if
        pig=0
    else
        !  Photons
        clxg=ay(EV%g_ix)
        qg=ay(EV%g_ix+1)
        if (.not. EV%TightCoupling) pig=ay(EV%g_ix+2)
    end if

    !  8*pi*a*a*SUM[rho_i*clx_i] - radiation terms
    dgrho=dgrho + grhog_t*clxg+grhor_t*clxr

    !  8*pi*a*a*SUM[(rho_i+p_i)*v_i]
    dgq=dgq + grhog_t*qg+grhor_t*qr

    !  Photon mass density over baryon mass density
    photbar=grhog_t/grhob_t
    pb43=4._dl/3*photbar

    ayprime(1)=adotoa*a

    if (.not. is_cosmological_constant) then
        !ppf
        grhoT = grho - grhov_t
        vT= dgq/(grhoT+gpres)
        Gamma=ay(EV%w_ix)

        !sigma for ppf
        sigma = (etak + (dgrho + 3*adotoa/k*dgq)/2._dl/k)/EV%kf(1) - k*Gamma
        sigma = sigma/adotoa

        S_Gamma=grhov_t*(1+w_eff)*(vT+sigma)*k/adotoa/2._dl/k2
        ckH=c_Gamma_ppf*k/adotoa
        Gammadot=S_Gamma/(1+ckH*ckH)- Gamma -ckH*ckH*Gamma
        Gammadot=Gammadot*adotoa
        ayprime(EV%w_ix)=Gammadot

        if(ckH*ckH.gt.3.d1)then
            Gamma=0
            Gammadot=0.d0
            ayprime(EV%w_ix)=Gammadot
        endif

        Fa=1+3*(grhoT+gpres)/2._dl/k2/EV%kf(1)
        dgqe=S_Gamma - Gammadot/adotoa - Gamma
        dgqe=-dgqe/Fa*2._dl*k*adotoa + vT*grhov_t*(1+w_eff)
        dgrhoe=-2*k2*EV%kf(1)*Gamma-3/k*adotoa*dgqe
        dgrho=dgrho+dgrhoe
        dgq=dgq+dgqe

        EV%dgrho_e_ppf=dgrhoe
        EV%dgq_e_ppf=dgqe
    end if

    !  Get sigma (shear) and z from the constraints
    ! have to get z from eta for numerical stability
    z=(0.5_dl*dgrho/k + etak)/adotoa
    if (CP%flat) then
        !eta*k equation
        sigma=(z+1.5_dl*dgq/k2)
        ayprime(2)=0.5_dl*dgq
    else
        sigma=(z+1.5_dl*dgq/k2)/EV%Kf(1)
        ayprime(2)=0.5_dl*dgq + CP%curv*z
    end if

    !if (w_lam /= -1 .and. w_Perturb) then
    !
    !   ayprime(EV%w_ix)= -3*adotoa*(cs2_lam-w_lam)*(clxq+3*adotoa*(1+w_lam)*vq/k) &
    !       -(1+w_lam)*k*vq -(1+w_lam)*k*z
    !
    !   ayprime(EV%w_ix+1) = -adotoa*(1-3*cs2_lam)*vq + k*cs2_lam*clxq/(1+w_lam)
    !
    !end if
    !

    if (associated(EV%OutputTransfer)) then
<<<<<<< HEAD
        EV%OutputTransfer(Transfer_kh) = k/(CP%h0/100._dl) 
=======
        EV%OutputTransfer(Transfer_kh) = k/(CP%h0/100._dl)
>>>>>>> 73881f8f
        EV%OutputTransfer(Transfer_cdm) = clxc
        EV%OutputTransfer(Transfer_b) = clxb
        EV%OutputTransfer(Transfer_g) = clxg
        EV%OutputTransfer(Transfer_r) = clxr
        clxnu_all=0
        dgpi  = grhor_t*pir + grhog_t*pig
        if (CP%Num_Nu_Massive /= 0) then
            call MassiveNuVarsOut(EV,ay,ayprime,a, clxnu_all =clxnu_all, dgpi= dgpi)
        end if
        EV%OutputTransfer(Transfer_nu) = clxnu_all
        EV%OutputTransfer(Transfer_tot) =  dgrho_matter/grho_matter !includes neutrinos
        EV%OutputTransfer(Transfer_nonu) = (grhob_t*clxb+grhoc_t*clxc)/(grhob_t + grhoc_t)
        EV%OutputTransfer(Transfer_tot_de) =  dgrho/grho_matter
        !Transfer_Weyl is k^2Phi, where Phi is the Weyl potential
        EV%OutputTransfer(Transfer_Weyl) = -(dgrho +3*dgq*adotoa/k)/(EV%Kf(1)*2) - dgpi/2
        EV%OutputTransfer(Transfer_Newt_vel_cdm)=  -k*sigma/adotoa
        EV%OutputTransfer(Transfer_Newt_vel_baryon) = -k*(vb + sigma)/adotoa
        EV%OutputTransfer(Transfer_vel_baryon_cdm) = vb
    end if
<<<<<<< HEAD
    
=======

>>>>>>> 73881f8f
    !  CDM equation of motion
    clxcdot=-k*z
    ayprime(3)=clxcdot

    !  Baryon equation of motion.
    clxbdot=-k*(z+vb)
    ayprime(4)=clxbdot
    !  Photon equation of motion
    clxgdot=-k*(4._dl/3._dl*z+qg)

    ! old comment:Small k: potential problem with stability, using full equations earlier is NOT more accurate in general
    ! Easy to see instability in k \sim 1e-3 by tracking evolution of vb

    !  Use explicit equation for vb if appropriate

    if (EV%TightCoupling) then
        !  ddota/a
        gpres=gpres + grhov_t*w_eff
        adotdota=(adotoa*adotoa-gpres)/2

        pig = 32._dl/45/opacity*k*(sigma+vb)

        !  First-order approximation to baryon-photon splip
        slip = - (2*adotoa/(1+pb43) + dopacity/opacity)* (vb-3._dl/4*qg) &
            +(-adotdota*vb-k/2*adotoa*clxg +k*(cs2*clxbdot-clxgdot/4))/(opacity*(1+pb43))

        if (second_order_tightcoupling) then
            ! by Francis-Yan Cyr-Racine simplified (inconsistently) by AL assuming flat
            !AL: First order slip seems to be fine here to 2e-4

            !  8*pi*G*a*a*SUM[rho_i*sigma_i]
            dgs = grhog_t*pig+grhor_t*pir

            ! Define shear derivative to first order
            sigmadot = -2*adotoa*sigma-dgs/k+etak

            !Once know slip, recompute qgdot, pig, pigdot
            qgdot = k*(clxg/4._dl-pig/2._dl) +opacity*slip

            pig = 32._dl/45/opacity*k*(sigma+3._dl*qg/4._dl)*(1+(dopacity*11._dl/6._dl/opacity**2)) &
                + (32._dl/45._dl/opacity**2)*k*(sigmadot+3._dl*qgdot/4._dl)*(-11._dl/6._dl)

            pigdot = -(32._dl/45._dl)*(dopacity/opacity**2)*k*(sigma+3._dl*qg/4._dl)*(1 + &
                dopacity*11._dl/6._dl/opacity**2 ) &
                + (32._dl/45._dl/opacity)*k*(sigmadot+3._dl*qgdot/4._dl)*(1+(11._dl/6._dl) &
                *(dopacity/opacity**2))

            EV%pigdot = pigdot
        end if

        !  Use tight-coupling approximation for vb
        !  zeroth order approximation to vbdot + the pig term
        vbdot=(-adotoa*vb+cs2*k*clxb  &
            +k/4*pb43*(clxg-2*EV%Kf(1)*pig))/(1+pb43)

        vbdot=vbdot+pb43/(1+pb43)*slip

        EV%pig = pig
    else
        vbdot=-adotoa*vb+cs2*k*clxb-photbar*opacity*(4._dl/3*vb-qg)
    end if

    ayprime(5)=vbdot

    if (.not. EV%no_phot_multpoles) then
        !  Photon equations of motion
        ayprime(EV%g_ix)=clxgdot
        qgdot=4._dl/3*(-vbdot-adotoa*vb+cs2*k*clxb)/pb43 &
            +EV%denlk(1)*clxg-EV%denlk2(1)*pig
        ayprime(EV%g_ix+1)=qgdot

        !  Use explicit equations for photon moments if appropriate
        if (.not. EV%tightcoupling) then
            E2=ay(EV%polind+2)
            polter = pig/10+9._dl/15*E2 !2/15*(3/4 pig + 9/2 E2)
            ix= EV%g_ix+2
            if (EV%lmaxg>2) then
                pigdot=EV%denlk(2)*qg-EV%denlk2(2)*ay(ix+1)-opacity*(pig - polter) &
                    +8._dl/15._dl*k*sigma
                ayprime(ix)=pigdot
                do  l=3,EV%lmaxg-1
                    ix=ix+1
                    ayprime(ix)=(EV%denlk(l)*ay(ix-1)-EV%denlk2(l)*ay(ix+1))-opacity*ay(ix)
                end do
                ix=ix+1
                !  Truncate the photon moment expansion
                ayprime(ix)=k*ay(ix-1)-(EV%lmaxg+1)*cothxor*ay(ix) -opacity*ay(ix)
            else !closed case
                pigdot=EV%denlk(2)*qg-opacity*(pig - polter) +8._dl/15._dl*k*sigma
                ayprime(ix)=pigdot
            endif
            !  Polarization
            !l=2
            ix=EV%polind+2
            if (EV%lmaxgpol>2) then
                ayprime(ix) = -opacity*(ay(ix) - polter) - k/3._dl*ay(ix+1)
                do l=3,EV%lmaxgpol-1
                    ix=ix+1
                    ayprime(ix)=-opacity*ay(ix) + (EV%denlk(l)*ay(ix-1)-EV%polfack(l)*ay(ix+1))
                end do
                ix=ix+1
                !truncate
                ayprime(ix)=-opacity*ay(ix) + &
                    k*EV%poltruncfac*ay(ix-1)-(EV%lmaxgpol+3)*cothxor*ay(ix)
            else !closed case
                ayprime(ix) = -opacity*(ay(ix) - polter)
            endif
        end if
    end if

    if (.not. EV%no_nu_multpoles) then
        !  Massless neutrino equations of motion.
        clxrdot=-k*(4._dl/3._dl*z+qr)
        ayprime(EV%r_ix)=clxrdot
        qrdot=EV%denlk(1)*clxr-EV%denlk2(1)*pir
        ayprime(EV%r_ix+1)=qrdot
        if (EV%high_ktau_neutrino_approx) then
            !ufa approximation for k*tau>>1, more accurate when there are reflections from lmax
            !Method from arXiv:1104.2933
            !                if (.not. EV%TightCoupling) then
            !                 gpres=gpres+ (grhog_t+grhor_t)/3 +grhov_t*w_lam
            !                 adotdota=(adotoa*adotoa-gpres)/2
            !                end if
            !                ddz=(2*adotoa**2 - adotdota)*z  &
            !                  + adotoa/(2*k)*( 6*(grhog_t*clxg+grhor_t*clxr) + 2*(grhoc_t*clxc+grhob_t*clxb) ) &
            !                   - 1._dl/(2*k)*( 2*(grhog_t*clxgdot+grhor_t*clxrdot) + grhoc_t*clxcdot + grhob_t*clxbdot )
            !                dz= -adotoa*z - 0.5_dl*dgrho/k
            !                pirdot= -3*pir*cothxor + k*(qr+4._dl/3*z)
            pirdot= -3*pir*cothxor - clxrdot
            ayprime(EV%r_ix+2)=pirdot

            !                pirdot=k*(0.4_dl*qr-0.6_dl*ay(EV%lmaxg+10)+8._dl/15._dl*sigma)
            !                ayprime(EV%lmaxg+9)=pirdot
            !                ayprime(3+EV%lmaxg+7)=k*ay(3+EV%lmaxg+6)- &
            !                                      (3+1)*cothxor*ay(3+EV%lmaxg+7)
            !               ayprime(3+EV%lmaxg+7+1:EV%lmaxnr+EV%lmaxg+7)=0
        else
            ix=EV%r_ix+2
            if (EV%lmaxnr>2) then
                pirdot=EV%denlk(2)*qr- EV%denlk2(2)*ay(ix+1)+8._dl/15._dl*k*sigma
                ayprime(ix)=pirdot
                do l=3,EV%lmaxnr-1
                    ix=ix+1
                    ayprime(ix)=(EV%denlk(l)*ay(ix-1) - EV%denlk2(l)*ay(ix+1))
                end do
                !  Truncate the neutrino expansion
                ix=ix+1
                ayprime(ix)=k*ay(ix-1)- (EV%lmaxnr+1)*cothxor*ay(ix)
            else
                pirdot=EV%denlk(2)*qr +8._dl/15._dl*k*sigma
                ayprime(ix)=pirdot
            end if
        end if
    end if ! no_nu_multpoles

    !  Massive neutrino equations of motion.
    if (CP%Num_Nu_massive == 0) return

    do nu_i = 1, CP%Nu_mass_eigenstates
        if (EV%MassiveNuApprox(nu_i)) then
            !Now EV%iq0 = clx, EV%iq0+1 = clxp, EV%iq0+2 = G_1, EV%iq0+3=G_2=pinu
            !see astro-ph/0203507
            G11_t=EV%G11(nu_i)/a/a2
            G30_t=EV%G30(nu_i)/a/a2
            off_ix = EV%nu_ix(nu_i)
            w=wnu_arr(nu_i)
            ayprime(off_ix)=-k*z*(w+1) + 3*adotoa*(w*ay(off_ix) - ay(off_ix+1))-k*ay(off_ix+2)
            ayprime(off_ix+1)=(3*w-2)*adotoa*ay(off_ix+1) - 5._dl/3*k*z*w - k/3*G11_t
            ayprime(off_ix+2)=(3*w-1)*adotoa*ay(off_ix+2) - k*(2._dl/3*EV%Kf(1)*ay(off_ix+3)-ay(off_ix+1))
            ayprime(off_ix+3)=(3*w-2)*adotoa*ay(off_ix+3) + 2*w*k*sigma - k/5*(3*EV%Kf(2)*G30_t-2*G11_t)
        else
            ind=EV%nu_ix(nu_i)
            do i=1,EV%nq(nu_i)
                q=nu_q(i)
                aq=a*nu_masses(nu_i)/q
                v=1._dl/sqrt(1._dl+aq*aq)

                ayprime(ind)=-k*(4._dl/3._dl*z + v*ay(ind+1))
                ind=ind+1
                ayprime(ind)=v*(EV%denlk(1)*ay(ind-1)-EV%denlk2(1)*ay(ind+1))
                ind=ind+1
                if (EV%lmaxnu_tau(nu_i)==2) then
                    ayprime(ind)=-ayprime(ind-2) -3*cothxor*ay(ind)
                else
                    ayprime(ind)=v*(EV%denlk(2)*ay(ind-1)-EV%denlk2(2)*ay(ind+1)) &
                        +k*8._dl/15._dl*sigma
                    do l=3,EV%lmaxnu_tau(nu_i)-1
                        ind=ind+1
                        ayprime(ind)=v*(EV%denlk(l)*ay(ind-1)-EV%denlk2(l)*ay(ind+1))
                    end do
                    !  Truncate moment expansion.
                    ind = ind+1
                    ayprime(ind)=k*v*ay(ind-1)-(EV%lmaxnu_tau(nu_i)+1)*cothxor*ay(ind)
                end if
                ind = ind+1
            end do
        end if
    end do

    if (EV%has_nu_relativistic) then
        ind=EV%nu_pert_ix
        ayprime(ind)=+k*a2*qr -k*ay(ind+1)
        ind2= EV%r_ix
        do l=1,EV%lmaxnu_pert-1
            ind=ind+1
            ind2=ind2+1
            ayprime(ind)= -a2*(EV%denlk(l)*ay(ind2-1)-EV%denlk2(l)*ay(ind2+1)) &
                +   (EV%denlk(l)*ay(ind-1)-EV%denlk2(l)*ay(ind+1))
        end do
        ind=ind+1
        ind2=ind2+1
        ayprime(ind)= k*(ay(ind-1) -a2*ay(ind2-1)) -(EV%lmaxnu_pert+1)*cothxor*ay(ind)
    end if

    end subroutine derivs



    subroutine derivsv(EV,n,tau,yv,yvprime)
    !  Evaluate the time derivatives of the vector perturbations, flat case
    use ThermoData
    use MassiveNu
    implicit none
    type(EvolutionVars) EV
    integer n,l
    real(dl), target ::  yv(n),yvprime(n)
    real(dl) ep,tau,grho,rhopi,cs2,opacity,gpres
    logical finished_tightcoupling
    real(dl), dimension(:),pointer :: neut,neutprime,E,B,Eprime,Bprime
    real(dl)  grhob_t,grhor_t,grhoc_t,grhog_t,grhov_t,polter
    real(dl) sigma, qg,pig, qr, vb, rhoq, vbdot, photbar, pb43
    real(dl) k,k2,a,a2, adotdota
    real(dl) pir,adotoa

    stop 'ppf not implemented for vectors'

    k2=EV%k2_buf
    k=EV%k_buf

    !E and B start at l=2. Set up pointers accordingly to fill in y arrays
    E => yv(EV%lmaxv+3:)
    Eprime=> yvprime(EV%lmaxv+3:)
    B => E(EV%lmaxpolv:)
    Bprime => Eprime(EV%lmaxpolv:)
    neutprime => Bprime(EV%lmaxpolv+1:)
    neut => B(EV%lmaxpolv+1:)

    a=yv(1)

    sigma=yv(2)

    a2=a*a

    !  Get sound speed and opacity, and see if should use tight-coupling

    call thermo(tau,cs2,opacity)
    if (k > 0.06_dl*epsw) then
        ep=ep0
    else
        ep=0.2_dl*ep0
    end if

    finished_tightcoupling = &
        ((k/opacity > ep).or.(1._dl/(opacity*tau) > ep .and. k/opacity > 1d-4))


    ! Compute expansion rate from: grho=8*pi*rho*a**2
    ! Also calculate gpres: 8*pi*p*a**2
    grhob_t=grhob/a
    grhoc_t=grhoc/a
    grhor_t=grhornomass/a2
    grhog_t=grhog/a2
    grhov_t=grhov*a**(-1-3*w_lam)

    grho=grhob_t+grhoc_t+grhor_t+grhog_t+grhov_t
    gpres=(grhog_t+grhor_t)/3._dl+grhov_t*w_lam

    adotoa=sqrt(grho/3._dl)
    adotdota=(adotoa*adotoa-gpres)/2

    photbar=grhog_t/grhob_t
    pb43=4._dl/3*photbar

    yvprime(1)=adotoa*a

    vb = yv(3)
    qg = yv(4)
    qr = neut(1)

    !  8*pi*a*a*SUM[(rho_i+p_i)*v_i]
    rhoq=grhob_t*vb+grhog_t*qg+grhor_t*qr
    !  sigma = 2*rhoq/k**2
    !for non-large k this expression for sigma is unstable at early times
    !so propagate sigma equation separately (near total cancellation in rhoq)
    ! print *,yv(2),2*rhoq/k**2

    if (finished_tightcoupling) then
        !  Use explicit equations:

        pig = yv(5)

        polter = 0.1_dl*pig + 9._dl/15._dl*E(2)

        vbdot = -adotoa*vb-photbar*opacity*(4._dl/3*vb-qg) - 0.5_dl*k*photbar*Magnetic

        !  Equation for the photon heat flux stress

        yvprime(4)=-0.5_dl*k*pig + opacity*(4._dl/3*vb-qg)

        !  Equation for the photon anisotropic stress
        yvprime(5)=k*(2._dl/5*qg -8/15._dl*yv(6))+8._dl/15._dl*k*sigma  &
            -opacity*(pig - polter)
        ! And for the moments
        do  l=3,EV%lmaxv-1
            yvprime(l+3)=k*denl(l)*l*(yv(l+2)-   &
                vecfac(l)*yv(l+4))-opacity*yv(l+3)
        end do
        !  Truncate the hierarchy
        yvprime(EV%lmaxv+3)=k*EV%lmaxv/(EV%lmaxv-1._dl)*yv(EV%lmaxv+2)- &
            (EV%lmaxv+2._dl)*yv(EV%lmaxv+3)/tau-opacity*yv(EV%lmaxv+3)

        !E equations

        Eprime(2) = - opacity*(E(2) - polter) + k*(1/3._dl*B(2) - 8._dl/27._dl*E(3))
        do l=3,EV%lmaxpolv-1
            Eprime(l) =-opacity*E(l) + k*(denl(l)*(l*E(l-1) - &
                vecfacpol(l)*E(l+1)) + 2._dl/(l*(l+1))*B(l))
        end do
        !truncate
        Eprime(EV%lmaxpolv)=0._dl

        !B-bar equations

        do l=2,EV%lmaxpolv-1
            Bprime(l) =-opacity*B(l) + k*(denl(l)*(l*B(l-1) - &
                vecfacpol(l)*B(l+1)) - 2._dl/(l*(l+1))*E(l))
        end do
        !truncate
        Bprime(EV%lmaxpolv)=0._dl
    else
        !Tight coupling expansion results

        pig = 32._dl/45._dl*k/opacity*(vb + sigma)

        EV%pig = pig

        vbdot=(-adotoa*vb  -3._dl/8*pb43*k*Magnetic  -3._dl/8*k*pb43*pig &
            - pb43/(1+pb43)/opacity*(0.75_dl*k*adotoa*pb43**2/(pb43+1)*Magnetic + vb*&
            ( 2*pb43*adotoa**2/(1+pb43) + adotdota)) &
            )/(1+pb43)

        !  Equation for the photon heat flux
        ! Get drag from vbdot expression
        yvprime(4)=-0.5_dl*k*pig - &
            (vbdot+adotoa*vb)/photbar - 0.5_dl*k*Magnetic

        !  Set the derivatives to zero
        yvprime(5:n)=0._dl
        yv(5)=pig
        E(2)=  pig/4
    endif

    yvprime(3) = vbdot

    !  Neutrino equations:

    !  Massless neutrino anisotropic stress
    pir=neut(2)
    neutprime(1)= -0.5_dl*k*pir
    neutprime(2)=2._dl/5*k*qr -8._dl/15._dl*k*neut(3)+ 8._dl/15._dl*k*sigma
    !  And for the moments
    do  l=3,EV%lmaxnrv-1
        neutprime(l)=k*denl(l)*l*(neut(l-1)- vecfac(l)*neut(l+1))
    end do

    !  Truncate the hierarchy
    neutprime(EV%lmaxnrv)=k*EV%lmaxnrv/(EV%lmaxnrv-1._dl)*neut(EV%lmaxnrv-1)-  &
        (EV%lmaxnrv+2._dl)*neut(EV%lmaxnrv)/tau


    !  Get the propagation equation for the shear

    rhopi=grhog_t*pig+grhor_t*pir+ grhog_t*Magnetic

    yvprime(2)=-2*adotoa*sigma -rhopi/k

    end subroutine derivsv



    !cccccccccccccccccccccccccccccccccccccccccccccccccccccccccccccccccccccc
    subroutine derivst(EV,n,tau,ayt,aytprime)
    !  Evaluate the time derivatives of the tensor perturbations.
    use ThermoData
    use MassiveNu
    implicit none
    type(EvolutionVars) EV
    integer n,l,i,ind, nu_i
    real(dl), target ::  ayt(n),aytprime(n)
    real(dl) tau,grho,rhopi,cs2,opacity,pirdt
    real(dl), dimension(:),pointer :: neut,neutprime,E,B,Eprime,Bprime
    real(dl) q,aq,v
    real(dl)  grhob_t,grhor_t,grhoc_t,grhog_t,grhov_t,polter
    real(dl) Hchi,pinu, pig
    real(dl) k,k2,a,a2
    real(dl) pir, adotoa, rhonu, shear

    real(dl) cothxor

    k2=EV%k2_buf
    k= EV%k_buf

    a=ayt(1)

    Hchi=ayt(2)

    shear=ayt(3)

    a2=a*a

    ! Compute expansion rate from: grho=8*pi*rho*a**2
    ! Also calculate gpres: 8*pi*p*a**2
    grhob_t=grhob/a
    grhoc_t=grhoc/a
    grhor_t=grhornomass/a2
    grhog_t=grhog/a2
    if (is_cosmological_constant) then
        grhov_t=grhov*a2
    else
        grhov_t=grho_de(a)/a2
    end if

    grho=grhob_t+grhoc_t+grhor_t+grhog_t+grhov_t

    !Do massive neutrinos
    if (CP%Num_Nu_Massive >0) then
        do nu_i=1,CP%Nu_mass_eigenstates
            call Nu_rho(a*nu_masses(nu_i),rhonu)
            grho=grho+grhormass(nu_i)*rhonu/a2
        end do
    end if

    if (CP%flat) then
        cothxor=1._dl/tau
        adotoa=sqrt(grho/3._dl)
    else
        cothxor=1._dl/tanfunc(tau/CP%r)/CP%r
        adotoa=sqrt((grho+grhok)/3._dl)
    end if

    aytprime(1)=adotoa*a

    call thermo(tau,cs2,opacity)

    if (.not. EV%TensTightCoupling) then
        !  Don't use tight coupling approx - use explicit equations:
        !  Equation for the photon anisotropic stress


        !E and B start at l=2. Set up pointers accordingly to fill in ayt arrays
        E => ayt(EV%E_ix+1:)
        B => ayt(EV%B_ix+1:)
        Eprime=> aytprime(EV%E_ix+1:)
        Bprime => aytprime(EV%B_ix+1:)

        ind = EV%g_ix+2

        !  Photon anisotropic stress
        pig=ayt(ind)
        polter = 0.1_dl*pig + 9._dl/15._dl*E(2)

        if (EV%lmaxt > 2) then
            aytprime(ind)=-EV%denlkt(2,2)*ayt(ind+1)+k*8._dl/15._dl*shear  &
                -opacity*(pig - polter)

            do l=3, EV%lmaxt -1
                ind = ind+1
                aytprime(ind)=EV%denlkt(1,L)*ayt(ind-1)-EV%denlkt(2,L)*ayt(ind+1)-opacity*ayt(ind)
            end do

            !Truncate the hierarchy
            ind=ind+1
            aytprime(ind)=k*EV%lmaxt/(EV%lmaxt-2._dl)*ayt(ind-1)- &
                (EV%lmaxt+3._dl)*cothxor*ayt(ind)-opacity*ayt(ind)

            !E and B-bar equations

            Eprime(2) = - opacity*(E(2) - polter) + EV%denlkt(4,2)*B(2) - &
                EV%denlkt(3,2)*E(3)

            do l=3, EV%lmaxpolt-1
                Eprime(l) =(EV%denlkt(1,L)*E(l-1)-EV%denlkt(3,L)*E(l+1) + EV%denlkt(4,L)*B(l)) &
                    -opacity*E(l)
            end do
            l= EV%lmaxpolt
            !truncate: difficult, but setting l+1 to zero seems to work OK
            Eprime(l) = (EV%denlkt(1,L)*E(l-1) + EV%denlkt(4,L)*B(l)) -opacity*E(l)

            Bprime(2) =-EV%denlkt(3,2)*B(3) - EV%denlkt(4,2)*E(2)  -opacity*B(2)
            do l=3, EV%lmaxpolt-1
                Bprime(l) =(EV%denlkt(1,L)*B(l-1) -EV%denlkt(3,L)*B(l+1) - EV%denlkt(4,L)*E(l)) &
                    -opacity*B(l)
            end do
            l=EV%lmaxpolt
            !truncate
            Bprime(l) =(EV%denlkt(1,L)*B(l-1) - EV%denlkt(4,L)*E(l))  -opacity*B(l)

        else !lmax=2

            aytprime(ind)=k*8._dl/15._dl*shear-opacity*(pig - polter)
            Eprime(2) = - opacity*(E(2) - polter) + EV%denlkt(4,2)*B(2)
            Bprime(2) = - EV%denlkt(4,2)*E(2)  -opacity*B(2)
        end if

    else  !Tight coupling
        pig = 32._dl/45._dl*k/opacity*shear
    endif

    rhopi=grhog_t*pig


    !  Neutrino equations:
    !  Anisotropic stress
    if (DoTensorNeutrinos) then
        neutprime => aytprime(EV%r_ix+1:)
        neut => ayt(EV%r_ix+1:)

        !  Massless neutrino anisotropic stress
        pir=neut(2)

        rhopi=rhopi+grhor_t*pir

        if (EV%lmaxnrt>2) then
            pirdt=-EV%denlkt(2,2)*neut(3) + 8._dl/15._dl*k*shear
            neutprime(2)=pirdt
            !  And for the moments
            do  l=3, EV%lmaxnrt-1
                neutprime(l)= EV%denlkt(1,L)*neut(l-1) -EV%denlkt(2,L)*neut(l+1)
            end do

            !  Truncate the hierarchy
            neutprime(EV%lmaxnrt)=k*EV%lmaxnrt/(EV%lmaxnrt-2._dl)*neut(EV%lmaxnrt-1)-  &
                (EV%lmaxnrt+3._dl)*cothxor*neut(EV%lmaxnrt)
        else
            pirdt= 8._dl/15._dl*k*shear
            neutprime(2)=pirdt
        end if

        !  Massive neutrino equations of motion and contributions to anisotropic stress.
        if (CP%Num_Nu_massive > 0) then
            do nu_i=1,CP%Nu_mass_eigenstates
                if (.not. EV%EvolveTensorMassiveNu(nu_i)) then
                    rhopi=rhopi+ grhormass(nu_i)/a2*pir !- good approx, note no rhonu weighting
                else
                    ind=EV%nu_ix(nu_i)+2

                    pinu= Nu_pi(EV, ayt, a, nu_i)
                    rhopi=rhopi+ grhormass(nu_i)/a2*pinu

                    do i=1,nqmax
                        q=nu_q(i)
                        aq=a*nu_masses(nu_i)/q
                        v=1._dl/sqrt(1._dl+aq*aq)
                        if (EV%lmaxnut>2) then
                            aytprime(ind)=-v*EV%denlkt(2,2)*ayt(ind+1)+8._dl/15._dl*k*shear
                            do l=3,EV%lmaxnut-1
                                ind=ind+1
                                aytprime(ind)=v*(EV%denlkt(1,L)*ayt(ind-1)-EV%denlkt(2,L)*ayt(ind+1))
                            end do
                            ind = ind+1
                            !Truncate moment expansion.
                            aytprime(ind)=k*v*EV%lmaxnut/(EV%lmaxnut-2._dl)*ayt(ind-1)-(EV%lmaxnut+3)*cothxor*ayt(ind)
                        else
                            aytprime(ind)=8._dl/15._dl*k*shear
                        end if
                        ind=ind+1
                    end do
                end if
            end do
        end if
    end if

    !  Get the propagation equation for the shear

    if (CP%flat) then
        aytprime(3)=-2*adotoa*shear+k*Hchi-rhopi/k
    else
        aytprime(3)=-2*adotoa*shear+k*Hchi*(1+2*CP%curv/k2)-rhopi/k
    endif

    aytprime(2)=-k*shear

    end subroutine derivst



    !cccccccccccccccccccccccccccccccccccccccccccccccccccccccccccccccccccc

    end module GaugeInterface<|MERGE_RESOLUTION|>--- conflicted
+++ resolved
@@ -264,11 +264,7 @@
     public
 
     !Description of this file. Change if you make modifications.
-<<<<<<< HEAD
-    character(LEN=*), parameter :: Eqns_name = 'equations_ppf-Sept14'
-=======
     character(LEN=*), parameter :: Eqns_name = 'equations_ppf-Jan15'
->>>>>>> 73881f8f
 
     integer, parameter :: basic_num_eqns = 5
 
@@ -1073,11 +1069,7 @@
     subroutine MassiveNuVarsOut(EV,y,yprime,a,grho,gpres,dgrho,dgq,dgpi, gdpi_diff,pidot_sum,clxnu_all)
     implicit none
     type(EvolutionVars) EV
-<<<<<<< HEAD
-    real(dl) :: y(EV%nvar), yprime(EV%nvar),a 
-=======
     real(dl) :: y(EV%nvar), yprime(EV%nvar),a
->>>>>>> 73881f8f
     real(dl), optional :: grho,gpres,dgrho,dgq,dgpi, gdpi_diff,pidot_sum,clxnu_all
     !grho = a^2 kappa rho
     !gpres = a^2 kappa p
@@ -2083,11 +2075,7 @@
     real(dl) grho,gpres,dgrho,dgq,a
     real, target :: Arr(:)
     real(dl) y(EV%nvar),yprime(EV%nvar)
-<<<<<<< HEAD
-   
-=======
-
->>>>>>> 73881f8f
+
     yprime = 0
     EV%OutputTransfer =>  Arr
     call derivs(EV,EV%ScalEqsToPropagate,tau,y,yprime)
@@ -2183,11 +2171,7 @@
     end if
 
     grho = grho_matter+grhor_t+grhog_t+grhov_t
-<<<<<<< HEAD
-    
-=======
-
->>>>>>> 73881f8f
+
     if (CP%flat) then
         adotoa=sqrt(grho/3)
         cothxor=1._dl/tau
@@ -2306,11 +2290,7 @@
     !
 
     if (associated(EV%OutputTransfer)) then
-<<<<<<< HEAD
-        EV%OutputTransfer(Transfer_kh) = k/(CP%h0/100._dl) 
-=======
         EV%OutputTransfer(Transfer_kh) = k/(CP%h0/100._dl)
->>>>>>> 73881f8f
         EV%OutputTransfer(Transfer_cdm) = clxc
         EV%OutputTransfer(Transfer_b) = clxb
         EV%OutputTransfer(Transfer_g) = clxg
@@ -2330,11 +2310,7 @@
         EV%OutputTransfer(Transfer_Newt_vel_baryon) = -k*(vb + sigma)/adotoa
         EV%OutputTransfer(Transfer_vel_baryon_cdm) = vb
     end if
-<<<<<<< HEAD
-    
-=======
-
->>>>>>> 73881f8f
+
     !  CDM equation of motion
     clxcdot=-k*z
     ayprime(3)=clxcdot
