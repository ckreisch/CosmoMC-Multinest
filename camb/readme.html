<HTML>
<HEAD>
<TITLE>CAMB ReadMe</TITLE>
</HEAD>
<BODY BGCOLOR="#FFFFFF" LINK="#0000FF" VLINK="#800080">
<BODY>
<CENTER>
<A HREF="#compiling">Compiling</A> | <A HREF="#inputs">Inputs</A> | <A HREF="#outputs">Outputs</A>| <A HREF="#coding">Customization</A> | <A HREF="#version">History</A> | <A HREF="#COMPARE">Comparison</A> | <A HREF="#FILES">Source files</A> | <A HREF="#ACCURACY">Accuracy</A> |
 <A HREF="#adds">Add-ons</A> | <A HREF="#refs">References</A>
</CENTER>
<FONT FACE="Arial,Helvetica" SIZE=2>
<H2>CAMB ReadMe</H2>
Code for Anisotropies in the Microwave Background by <A
HREF="http://cosmologist.info/">Antony Lewis</A> and Anthony
Challinor. <P>
This version April 2014.
<P>
<FONT SIZE=-1>
Originally based on CMBFAST developed by Uros Seljak and Matias
Zaldarriaga, itself based on Boltzmann code written by
Edmund Bertschinger, Chung-Pei Ma and Paul Bode.
For latest information on this program see <A HREF="http://camb.info">camb.info</A>.
</FONT>
<P>
CAMB is also supplied as part of the <A HREF="http://cosmologist.info/cosmomc/">CosmoMC</A> parameter estimation package. For an extension including perturbed recombination, 21cm, lensing and number count sources see <A HREF="http://camb.info/sources">CAMB sources</A>.
<P>

<A NAME="compiling">
<B>Compiling and running</B>
</P>
To install and compile yourself you will need a Fortran 90 (or higher) compiler - you can get the free <A HREF="http://g95.sourceforge.net/">G95</A> or <A HREF="http://gcc.gnu.org/wiki/GFortran">GFortran</A> compilers, or the optimized Intel compiler <em>ifort</em> is installed on many academic clusters and also supports integrated development and debugging in Visual Studio under Windows.
 Alternatively you can use CAMB in the pre-configured <A HREF="http://cosmologist.info/CosmoBox">CosmoBox</A> virtual machine, using the eclipse integrated development environment. <P>
 To install yourself from the command line:
<UL>
<LI><A HREF="http://camb.info/CAMBsubmit.html">Download</A> CAMB
<LI>Unzip and untar the file (<B>tar xfv CAMB.tar.gz</B>). All files will be extracted to a
directory called "CAMB".
<LI>Run <B>make</B> to compile everything you will need. (you may need to
edit the supplied Makefile, see below)
<LI>Run <B>./camb params.ini</B>, where params.ini is a file
 of parameter values (sample supplied). The params.ini file should be
 fairly self-explanatory.
</UL>
</P>
<P>
The Makefile comes set up for Intel machines using Intel's ifort compiler. Just comment the relevant parts to compile on different systems. If you have Intel's Visual Fortran you can use the projects in the VisualStudio folder, no need to use the Makefile. To run on multi-processor machines add the -openmp (or equivalent) option to the Makefile's FFLAGS parameter to compile a parallelized (OPENMP) version.
</P>
<P>
Martina Schwind has kindly contributed some <A hREF="Work_with_CAMB_V13_for_AL.pdf">introductory slides</A> with details of program running and internal structure. For some further technical details about the algorithms, equations and code see the <A HREF="http://cosmologist.info/notes/CAMB.pdf">CAMB notes</A>.
</P>
<A NAME="inputs">
<H3>Input parameters</H3>
<P>
The params.ini file specifies the parameters used to run the program. Comments in params.ini should make this fairly self-explanatory,
more complicated cases, for example to run with multiple neutrino mass eigenstates and sterile neutrinos at different temperatures
see the documentation and examples in the <A HREF="http://cosmologist.info/notes/CAMB.pdf">CAMB notes</A>. To produce the matter power spectrum in addition to CMB C<sub>l</sub> set <b>get_transfer = T</b>; the <b>do_nonlinear</b> input parameter determines whether this is output as the linear power spectrum or includes non-linear corrections from the Halofit model.
<P>
The default params.ini file produces results in &mu;K<sup>2</sup> from the given primordial curvature perturbation power (<B>scalar_amp</B>) on 0.05 MPc<sup>-1</sup> scales. To get unnormalized dimensionless results set <B>scalar_amp(1)=1</B> and <B>CMB_outputscale=1</B>. To compute lensed C<sub>l</sub>s you must set the normalization to some realistic value (the calculation is non-linear, so normalization matters).
<P>
<A NAME="outputs">
<H3>Outputs</H3>
Unlensed scalar angular power spectra are output to <b>output_root</b>_scalCls.dat. The columns are
<BLOCKQUOTE>
l C<sub>TT</sub> C<sub>EE</sub> C<sub>TE</sub> [C<sub>&Phi;</sub> C<sub>&Phi;T</sub>]
</BLOCKQUOTE>
Here all C<sub>X</sub> are l(l+1)C_l/2pi except for C<sub>&Phi;</sub> and C<sub>&Phi;T</sub> which are C<sub>&Phi;</sub>= l<sup>4</sup> C<sub>l</sub><sup>&Phi;</sup>, where  C<sub>l</sub><sup>&Phi;</sup> is the (CMB) lensing potential power spectrum, and C<sub>&Phi;T</sub> = l<sup>3</sup> C<sub>l</sub><sup>&Phi;T</sup>. The lensing terms in square brackets are only produced if <b>do_lensing = T</b>. If <b>CMB_outputscale = 7.4311e12</B> ([T<sub>CMB</sub>10<sup>6</sup>]<sup>2</sup>, the default), the units are &mu;K<sup>2</sup>. Note that lensing spectra are also multiplied by CMB_outputscale, so you may want to divide this out of the answer to get a sensible dimensionless spectrum or use the <b>lens_potential_output_file</b> file mentioned below. If requested the lensed power spectrum is output to <b>output_root</b>_lensedCls.dat
<P>
Tensor  angular power spectra are output to <b>output_root</b>_tensCls.dat if requested.
The columns are
<BLOCKQUOTE>
l C<sub>TT</sub> C<sub>EE</sub> C<sub>BB</sub>  C<sub>TE</sub>
</BLOCKQUOTE>
If scalars and tensors are generated, the total spectrum is in <b>output_root</b>_totCls.dat, in the same format as the tensor output file.
<P>
If <b>do_lensing=T</b> and <b>lens_potential_output_file</b> is specified a file is output containing unlensed scalar (+tensor if calculated) spectra along with the lensing potentials in this format:
<BLOCKQUOTE>
l C<sub>TT</sub> C<sub>EE</sub> C<sub>BB</sub>  C<sub>TE</sub> C<sub>dd</sub> C<sub>dT</sub> C<sub>dE</sub>
</BLOCKQUOTE>
where as before C<sub>X</sub> are l(l+1)C<sub>l</sub>/2&pi;, and d is the deflection angle, so C<sub>dd</sub>=[l(l+1)]<sup>2</sup>C<sub>l</sub><sup>&Phi;</sup>/2&pi;,  C<sub>dT</sub>=[l(l+1)]<sup>3/2</sup>C<sub>l</sub><sup>&Phi;T</sup>/2&pi;,
C<sub>dE</sub>=[l(l+1)]<sup>3/2</sup>C<sub>l</sub><sup>&Phi;E</sup>/2&pi;. These are the spectra required for simulating lensed skies using <A HREF="http://cosmologist.info/lenspix">LensPix</A>.
<P>
<A NAME="transfer"></A>
If transfer functions are requested the columns in the <b>output_root</b>_transfer.dat output file are:
<p>
<table border="1" cellpadding="2">
<tr><td>1     </td><td> k/h    </td><td> wavenumber in h Mpc<sup>-1</sup>     </td></tr> 
<tr><td>2     </td><td> Delta_CDM/k<sup>2</sup>     </td><td> CDM          </td></tr>
<tr><td>3     </td><td> Delta_b/k<sup>2</sup>     </td><td> baryons          </td></tr>
<tr><td>4     </td><td> Delta_g/k<sup>2</sup>    </td><td> photons          </td></tr>
<tr><td>5     </td><td> Delta_r/k<sup>2</sup>    </td><td>  massless neutrinos         </td></tr>
<tr><td>6     </td><td> Delta_nu/k<sup>2</sup>    </td><td>  massive neutrinos         </td></tr>
<tr><td>7     </td><td> Delta_tot/k<sup>2</sup>    </td><td> CDM+baryons+massive neutrinos          </td></tr>
<tr><td>8     </td><td> Delta_nonu/k<sup>2</sup>    </td><td> CDM+baryons           </td></tr>
<tr><td>9     </td><td> Delta_totde/k<sup>2</sup>    </td><td> CDM+baryons+massive neutrinos+ dark energy(numerator only)</td></tr>
<tr><td>10    </td><td> &Phi;    </td><td> The Weyl potential (&phi;+&psi;)/2  </td></tr>
<tr><td>11    </td><td> vel_Newt_cdm    </td><td>  -v<sub>cdm</sub> k/H (Newtonian-gauge CDM velocity v<sub>cdm</sub>) </td></tr>
<tr><td>12    </td><td> vel_Newt_b    </td><td>    -v<sub>b</sub> k/H (Newtonian-gauge baryon velocity v<sub>b</sub>)      </td></tr>
<tr><td>13    </td><td> vel_baryon_cdm    </td><td> relative baryon-CDM velocity (v<sub>b</sub>-v<sub>cdm</sub>)   </td></tr>
</table>
<br>
where Delta_X is defined as (delta rho_X)/rho_X  in the synchronous gauge and evaluated at the requested redshift, given a unit primordial curvature perturbation on superhorizon scales (for adiabatic modes, chi_0=-1).
The column numbers correspond to the Transfer_xx integer constants  defined in the Transfer module (modules.f90).
<p>
<b>output_root</b>_matterpower.dat contains the conventionally normalized matter power spectrum (for baryons+cdm+massive neutrinos), in h/Mpc units.

<P>
<A NAME="coding">
<H3>Compilation options and code modifications</H3>
<P>
You can edit the Makefile's EQUATIONS, POWERSPECTRUM, RECOMBINATION and REIONIZATION
 variables , which determine which module is used to implement and model various parts of the calculation. The POWERSPECTRUM.f90  file7 contains a module giving the initial
 power spectrum, the EQUATIONS.f90 file contains the background evolution
 equations and sets of gauge-dependent perturbation
 equations (the alternative equations_ppf.f90 is provided to implement the common <i>w</i>, <i>w<sub>a</sub></i> varying dark energy parameterization). RECOMBINATION.f90 gives the background recombination history: recfast by default, but you can also compile to use <A HREF="http://www.cita.utoronto.ca/~jchluba/Science_Jens/Recombination/CosmoRec.html">CosmoRec</A> and <A HREF="http://www.sns.ias.edu/~yacine/hyrec/hyrec.html">HyRec</A>. REIONIZATION is by default a simple relatively fast single-step reionization model (following <A HREF="http://arxiv.org/abs/0804.3865">arXiv:0804.3865</A>).
  Various other modules can also be changed at compile time if desired.
 To avoid problems run <B>make clean</B> after changing the
 Makefile before recompiling. You can also use e.g. <B>make RECOMBINATION=cosmorec</b> to override the default and compile with a different module.
</P>
<P>
You can produce files in  <A
HREF="http://heasarc.gsfc.nasa.gov/docs/software/fitsio/fitsio.html">FITS</A>
 format - to do this you will need to have <A
HREF="http://www.eso.org/science/healpix/">HEALPIX</A> installed and make
 some edits to the Makefile - see the Makefile for details. After compiling with <B>make camb_fits</B>,
 you can then use <B>camb_fits</B> instead of <B>camb</B> - the FITS file
 produced is given the name specified in params.ini. Note that the FITS file format for polarization changed with HEALPIX 1.2, CAMB uses the new format.
</P>
<P>
All the equations that need to be modified for
simple non-standard models are in the equations.f90 file.  It should be possible to produce other files
for extended models (see the sample <A
HREF="http://camb.info/extra.html">quintessence</A> module). (Note that varying
constant - e.g. alpha -  models are not quite so simple to plug in; a sample equations_ppf.f90 file provided to implement a varying <i>w</i> dark energy equation of state in the <A HREF="http://arxiv.org/abs/0808.3125">PPF</A> model).
<P>
After modifying any of the source code run <B>make clean</B> before running <B>make</B> to recompile (Visual Fortran will re-compile dependent code automatically).
Run <B>make all</B> to build a library libcamb.a that you can use when
linking to other programs. (You will also need to include the module files using -I/cambfolder).
<P>
You can <A HREF="http://camb.info/test_suite.tar.gz">download</A> a test suite for comparing accuracy with different parameters and code versions. Just extract the file to your CAMB directory and read the readme.
<P>
Some details about what different source code files do are given <A HREF="#FILES">below</A>, see also the <A HREF="http://cosmologist.info/notes/CAMB.pdf">CAMB notes</A>.

<P>
<A NAME="version">
<H3>Version history</H3>
<B>xxx 2014</B><BR>
<UL>
<<<<<<< HEAD
=======
<LI>Transfer function output now includes more variables, including different total densities and velocities
<LI>Generalized matter power and sigma8 functions; output of "growth" (from CDM velocity correlation sigma8_vd^2/sigma8)
>>>>>>> 7209cb9b
<LI>Add <b>halofit_version</b> (=1,2,3,4) to set halofit version (see params.ini)
<LI>Add tensors when calculating bispectrum Fisher values
<LI>Add AngularDiameterDistance2 utility function
<LI>Added internal ALens_Fiducial as alternative to Alens
</UL>

<B>April 2014</B><BR>
<UL>
<LI>Added two alternative tensor power spectrum parameterizations (see <A HREF="http://cosmologist.info/notes/CAMB.pdf">CAMB notes</A> section on initial power spectra), allowing easy specification of r or tensor amplitude with different scalar/tensor pivot scales
<LI>Added optional parameters <b>scalar_nrunrun</b> (for running of running of scalar power), and <b>tensor_nrun</b> for running of tensors
<LI>Start lensing potential integration at tau_maxvis (gets T-phi slightly closer to result from using visibility, very small change to anything else) and added negligible anisotropic stress correction for consistency in extended models.
</UL>

<B>March 2014</B><BR>
<UL>
<LI>Fixed problem with tensor modes having DoTensorNeutrinos=T and massive neutrinos
<LI>Set DoTensorNeutrinos=T by default when called from code (e.g. for use with CosmoMC)
<LI>Modified massive neutrino halofit parameters to be more accurate with the new halofit from Takahashi 2012 (thanks to Simeon Bird).
</UL>

<B>December 2013</B><BR>
<UL>
<LI>Minor fix so to set NLL_num_redshifts=0 by default so transfer functions don't have to always be integrated down to z=0
<LI>Added ./python folder with some sample plotting scripts and utilities
</UL>

<B>November 2013</B><BR>
<UL>
<LI>Fixed issue calling CAMB programmatically, e.g. with tensors and lensing
<LI>CAMB_GetCls function in camb.f90 now returns total lensed C<sub>l</sub> if DoLensing is true (rather than always unlensed)
<LI>Code fixes that do not affect results unless code is modified
</UL>

<B>October 2013</B><BR>
<UL>
<LI>Fix to equations_ppf for w/=-1 models; corrected source output fixes C<sub>L</sub> error at very low L (<2% for w&gt;-0.8, more for w&lt;-0.8). (thanks David Rapetti and Matteo Cataneo)
<LI>Updated writefits.f90 consistently
</UL>


<B>September 2013</B><BR>
<UL>
<LI>Modified more general neutrino mass input specification: <B>share_delta_neff</B> and <B>massive_neutrinos</b> now integer array. See section the <A HREF="http://cosmologist.info/notes/CAMB.pdf">CAMB notes</A> for detailed documentation and examples.
<LI>Changes to support non-linear CMB lensing and non-linear matter power (<B>do_nonlinear = 3</B>); (thanks Jason Dossett)
<LI>Replaced numerical recipes functions with internal fortran or new versions (thanks Martin Reinecke)
<LI>Fixed memory issue for CosmoMC compatibility
</UL>

<B>July 2013</B><BR>
<UL>
<LI>[31 July] fixed compatibility with gfortran
<LI>Improved speed and accuracy of lensed CMB calculation at L>5000 (tweaks to correlation function apodization, etc.)
<LI>More accurate Limber approximation for lensing potential (<A HREF="http://arxiv.org/abs/0809.5112">arXiv:0809.5112</A>); result much more stable around Limber switch scale
<LI>A few internal changes for greater consistency with CAMB sources
<LI>Updated high-L template file for Planck parameters, non-linear lensing and higher L
</UL>

<B>March 2013</B><BR>
<UL>
<LI>Fix numerical accuracy for larger neutrino masses and bug in and non-linear lensing calculation in very closed models
<LI>Read in AccuracyBoost parameters earlier so they are reflected e.g. in e.g. Transfer_SetForNonlinearLensing.
<LI>Temperatures of massive neutrinos set from the degeneracy, e.g. 3.046, unless same_neutrino_Neff set (no degeneracies specific in .ini)
<LI>Updated default T_CMB=2.7255 (does not change results for same input parameters)
<LI>Derived sound horizon output parameter now uses more accurate sound speed using correct CMB temperature (power spectrum results and CosmoMC theta unchanged)
<LI>Fixed bug calculating zstar with Feedback=0 and accurate_reionization (gave wrong results)
<LI>Utility functions Hofz, DeltaPhysicalTimeGyr, and dsound_da_exact for getting H(z), age and the accurate sound speed
</UL>

<B>October 2012</B><BR>
<UL>
<LI>Updated Recfast to 1.5.2 (~0.15% change in C<sub>l</sub> from small tweaks to fudge parameters to match <A HREF="http://www.cita.utoronto.ca/~jchluba/Science_Jens/Recombination/CosmoRec.html">CosmoRec</A> and <A HREF="http://www.sns.ias.edu/~yacine/hyrec/hyrec.html">HyRec</A>)
<LI>Updated Halofit model from <A HREF="http://arxiv.org/abs/1208.2701">arXiv:1208.2701</A> (thanks Ryuichi Takahashi)
<LI>Calculation of various potentially useful derived parameters (if <b>derived_parameters=T</b>)
<LI>Change to allow N<sub>eff</sub>&lt;1 to work (thanks Zhen Hou)
<LI>Typo in approximation result in equations.f90 corrected (thanks Alex Hall; no effect on numerics)
<LI>Switch off use_spline_template for non-adiabatic models (thanks Jo Dunkley)
<LI>Support for compiling with and linking to <A HREF="http://www.cita.utoronto.ca/~jchluba/Science_Jens/Recombination/CosmoRec.html">CosmoRec</A> for recombination model (make RECOMBINATION=cosmorec) and HyRec <A HREF="http://www.sns.ias.edu/~yacine/hyrec/hyrec.html">HyRec</A> (make RECOMBINATION=hyrec)
<LI>IniFile module updated [supports overridden and common parameters via DEFAULT(name.ini) and INCLUDE(name.ini)].
</UL>

<B>January 2012</B><BR>
<UL>
<LI>Interpolation accuracy and speed improved by using fiducial template (set <b>use_spline_template=F</b> to recover previous behaviour). For summary of current accuracy performance see <A HREF="http://arxiv.org/abs/1201.3654">arXiv:1201.3654</A>.
</UL>

<B>December 2011</B><BR>
<UL>
<LI>Halofit changes from <A HREF="http://arxiv.org/abs/1109.4416">arXiv:1109.4416</A> for better accuracy on small scales (thanks to Simeon Bird)
<LI>Added <b>version_check</b> to output .ini files to track CAMB version being used
<LI>Option to export curvature alpha_l(r) and beta_l(r) [useful for local non-Gaussianity]
<LI>Minor bug fixes that don't affect numerical results
<LI>Example params.ini parameters changed to be consistent with CosmoMC's defaults (CMB temperature, effective number of neutrinos)
</UL>

<B>October 2011</B><BR>
<UL>
<LI>Fixed array bounds issue for closed-model tensor calculation
<LI>Tweaks for high_accuracy_default stability in closed models
<LI>L sampling slightly increased (1.2 factor) at high L for high_accuracy_default
<LI>Added global_error_flag and Errors module for handling bailout from various modules
<LI>Updated Makefile
</UL>


<B>July 2011</B><BR>
<UL>
<LI>Added <b>high_accuracy_default</b> parameter, to give target accuracy of 0.1% for 500&lt;L&lt;2000 rather than default of 0.3%. This is much faster than increasing the accuracy boost parameters.
<LI>Added improved high k&tau; approximations from <A HREF="http://arxiv.org/abs/1104.2933">arXiv:1104.2933</A>.
<LI>Optimized very accurate massive neutrino evolution and perturbatively relativistic expansion (much faster, see the <A HREF="http://cosmologist.info/notes/CAMB.pdf">notes</A>)
<LI>Fractional numbers of neutrinos now used to increase neutrino temperature equally for all neutrinos, giving consistency for number densities of massive neutrinos
<LI>
Merged flat and non-flat derivative routines in equations.f90, time evolution restructuring and some higher-order tight coupling terms from <A HREF="http://arxiv.org/abs/1012.0569">arXiv:1012.0569</A>.
<LI>Various tweaks to fixed internal accuracy parameters for consistency with <b>high_accuracy_default</b> (very small decrease in speed)
<LI>Added apodization in lensing.f90 so that slow full integration is now only used for lmax>=5000 rather than lmax>=3000 (or if AccurateBB is set).
<LI>Added quick calculation of the high-L tails of the lensing convolution by rescaling a template (speeds up high-accuracy lensedCl calculation with minimal loss of accuracy).
<LI>Removed a couple of options relating to unlensed or temperature-only calculations that are now rarely relevant
</UL>
<B>January 2011</B><BR>
<UL>
<LI>(14 Jan) updated Makefile for gfortran compatibility and easier compilation for bispectrum fisher calculations
<LI>Added Bispectrum module to calculate CMB lensing and local primordial non-Gaussianity bispectra for temperature and polarization (see <A HREF="http://arxiv.org/abs/1101.2234">arXiv:1101.2234</A>). Define FISHER in the makefile to also calculate Fisher elements for the bispectra, including lensing signal variance effects (you make need to edit makefile to link to LAPACK). Corresponding new parameters in the .ini file.
<LI><b>lens_potential_output_file</b> format changed to included temperature and polarization spectra (scalar+tensor), and extra column giving [l(l+1)]<sup>3/2</sup>C<sub>&psi;E</sub>/2&pi; - the correlation of the lensing potential with the E polarization.
<LI>
Updates for BAO calculations were in CosmoMC May 2010.
</UL>
<P>
<B>January 2010</B><BR>
Recfast updated to version 1.5 (rising to 2% change at l=2000; added rate fudge to match <A HREF="http://arxiv.org/abs/0910.4383">0910.4383</A>; use <b>RECFAST_Hswitch = F</b> to recover old result). Added <b>lens_potential_output_file</b> parameter to get sensibly normalized lensing potential ([l(l+1)]<sup>2</sup>C<sub>l</sub>/2&pi; and temperature correlation). Added code parameter do_bispectrum to modules.f90 for parameter tweaks to get accurate transfer functions for f<sub>NL</sub> calculations.
<P>

<B>February 2009</B><BR>
Fixed serious bug in the calculation of lensed non-flat models (introduced in the Feb 2008 version).
<P>

<B>November 2008</B><BR>
Fixed proton mass error (and hence incorrect baryon evolution on pressure-damping scales; note CAMB is not as accurate as <A HREF="http://camb.info/sources/">CAMB sources</A> anyway due to use of adiabatic pressure).

<P>
<B>September 2008</B><BR>
Restructured recombination module to allow use of different models. RECFAST default implementation updated to version 1.4.2 (+fixes, tiny change to results). Misc minor changes.
</P>
<B>June 2008</B><BR>
Fixed significant bug affecting very closed models (introduced Feb 2008; slightly closed models were fine).
<P>
<B>March 2008</B><BR>
<I>(26th March, fixed pivot parameters in sample .ini)</I><BR>
New reionization history model: new input parameter <B>re_delta_redshift</B> (does not change optical depth), and option to set <B>re_ionization_frac=-1</B> to automatically set the reionization fraction from input Y<sub>He</sub> assuming Helium is singly reionized at the same time as hydrogen (hence mapping of redshift to optical depth different to before at 10% level; see the <A HREF="http://cosmologist.info/notes/CAMB.pdf">notes</A>).  Reionization history now specified in (replaceable) module in reionization.f90; default includes tiny effect of He double reionization at z~3.5. Some internal reorganization.
Added <B>pivot_scalar</B> and <B>pivot_tensor</B> input parameters for initial power spectrum. <b>output</b> subroutine (equations.f90) re-arranged to separated ISW source terms.
<P>
<B>February 2008</B><BR>
Updated RECFAST to version 1.4 (~0.5% effect at high <I>l</I>; new RECFAST_fudge_He,RECFAST_Heswitch parameters, removed Dubrovich modifications). <B>lensed_total_output_file</b> parameter to get lensed scalar plus tensor power spectrum. Calculates CosmoMC's theta parameter for each model (code in modules.f90). Modules routine <B>MatterPowerData_Load</B> to read in matter power (for splining from pre-computed file); <B>MatterPowerData_k</B> function now extrapolates low-k out of range. <B>transfer_interp_matterpower</B> parameter to switch between interpolated regular grid in log k or array at actual computed values (better for later re-interpolation). Added camb.vfproj Intel Visual Fortran project file. Simplifying internal changes from <A HREF="http://camb.info/sources">CAMB sources</A>, e.g. use of Ranges module for setting time steps and k sampling values; also now switches to log k source spacing at very high l to speed up calculation where spectra smooth. More diagnostics and options in the  <A HREF="http://camb.info/test_suite.tar.gz">test suite</A>.
<P>
<B>November 2006</B><BR>
Updated RECFAST to version 1.3 (0.1% effect on C<sub>l</sub>). Tweak to get &lt;0.3% error in matter power spectrum around the peak when <B>transfer_high_precision = T</B>.
<P>
<B>September 2006</B><BR>
Fixed problem generating combinations of scalars and tensors in camb.f90 (since August version).
<P>
<B>August 2006</B><BR>
Speeded calculation of lensed spectra and lensing power spectrum by using Limber approximation on small scales (no loss of accuracy). Fixed missing f_K in source term for non-flat lensing potential. Minor changes to default parameters and compatibility tweaks. Can <A HREF="http://camb.info/test_suite.tar.gz">download</A> test suite for comparing accuracy and code versions.
<P>
<B>July 2006</B><BR>
Fixed bug setting default neutrino degeneracy if none specified and initialization of nu_mass_eigenstates for programmatic access. Other minor fixes.
<P>
<B>June 2006</B><BR>
Added support for arbitrary neutrino mass splittings. New option to set <B>transfer_k_per_logint=0</B> to get automatic accurate k-sampling of the matter power spectrum. Fixed Transfer_GetMatterPower at large scales for non-flat models. New setting value <B>massive_nu_approx=3</B> to use whatever method is good to get fast accurate results. Other internal changes.
<P>

<B>March 2006</B><BR>
Fixed bug lensing scalar spectrum when generated at the same time as tensors. New (hard coded) parameter <B>lmin</B> in modules.f90 - set to 1 if you want to generate temperature and lensing potential l=1 (Newtonian Gauge) C<sub>l</sub>.
<P>
<B>April 2005</B><BR>
Added <B>do_nonlinear</B> option to apply non-linear corrections from HALOFIT (<A HREF="http://arxiv.org/abs/astro-ph/0207664">astro-ph/0207664</A>). <B>do_nonlinear = 1</B> applies just to the matter power spectra, <B>do_nonlinear=2</B> applies corrections to the lensed CMB power spectra (important for BB). HALOFIT should only be used for standard adiabatic &Lambda;CDM models with power law initial power spectra.
New <B>recombination</B> option (1 does RECFAST as before, 2 uses modified version from <a href="http://arxiv.org/abs/astro-ph/0501672">astro-ph/0501672</a>). New option <B>do_late_rad_trunction</B> to turn off the small scale radiation hierarchies after matter domination (see <A HREF="http://cosmocoffee.info/discuss/astro-ph/0503277">astro-ph/0503277</A> and the <A HREF="http://cosmologist.info/notes/CAMB.pdf">notes</A>) - saves some time. New <B>output_root</B> option to prefix output file names and generate output_root_params.ini file of input parameters for the run.
<P>
<B>November 2004</B><BR>
Default lensing routine (<B>lensing_method=1</B>) changed to use new full-sky correlation function method (<A HREF="http://arxiv.org/abs/astro-ph/0502425">astro-ph/0502425</A>) in preference to the harmonic method of <A HREF="http://arxiv.org/abs/astro-ph/0001303">astro-ph/0001303</A> (<B>lensing_method=3</B>; inaccurate at l>1000 at ~1.5% level by l=2000). The lensed result is now significantly faster and more accurate.
Also added flat-sky method (<B>lensing_method=2</B>) of <A HREF="http://arxiv.org/abs/astro-ph/9505109">astro-ph/9505109</A> and <A HREF="http://arxiv.org/abs/astro-ph/9803150">astro-ph/9803150</A> as in CMBFAST (accurate to 0.4%). New <B>accurate_BB</B> parameter to get lensed BB accurately (within assumptions of linearity and given k_max, l_max, etc.). Note lensed_output_file no longer contains any tensor contribution. Various changes for better accuracy and compiler compatibility, including same accuracy with massive neutrinos as with massless.
<P>
<B>August 2004</B><BR>
Fixed effect of reionization on the lensed C<sub>l</sub> (0.5% on small scale TT).
</P>
<B>June 2004</B><BR>
<P>
Fixed serious problem with tensor mode polarized C<sub>l</sub> from reionization (significantly underestimated power).
Changed default tensor pivot scale to 0.05 Mpc<sup>-1</sup> (same as for scalars). Flat Bessel functions no longer cached to disk (faster to compute than read in many cases; prevents problems in uses with MPI). New <B>accurate_reionization</B> flag for accurate calculation of large scale scalar EE around the first dip (also outputs computed optical depth due to reionization). Option to output vector mode spectra from regular vorticity mode (<A HREF="http://arxiv.org/abs/astro-ph/0403583">astro-ph/0403583</A>) or magnetic field (<A HREF="http://arxiv.org/abs/astro-ph/0406096">astro-ph/0406096</A>).
</P>
<B>December 2003</B><BR>
<I>Fix - 17 Dec:</I> corrected problem with significantly non-flat models (e.g. &Omega;<sub>K</sub>=-0.1, H<sub>0</sub>=40)
<P>
Improved accuracy of non-flat calculation, and allowed for very nearly flat models (&Omega;<sub>K</sub> ~ 1e-5). Non-flat code should be as accurate as the flat (0.5%) on most scales. Added run-time parameters <B>do_tensor_neutrinos</B> (to include the neutrino evolution in the tensor equations) and <B>cs2_lam</B> (constant sound speed of the dark energy) instead of having to modify the code. Fixed fatal bug in tensor neutrino setup introduced some time this year. Added parameter <B>CMB_outputscale</B> to scale output Cls by a constant (see comments in params.ini for getting microK^2 output).
</P>

<B>July 2003</B><BR>
<P>
Fixed instability in bessels.f90 which gave problem for very nearly flat closed models with abnormal Helium fractions (and possibly other models). Dark energy equations in equations.f90 changed to use simpler general fluid equations for the perturbations (see <A HREF="http://arxiv.org/abs/astro-ph/0307104">astro-ph/0307104</A>). inidriver.F90 now reads in scalar amplitude even if computing tensors only (so combination with the initial ratio sets correct tensor amplitude).
</P>

<B>May 2003</B><BR>
<P>
Fixed bug in equations.f90 giving errors with non-flat models. Fixed bug in inidriver.F90 setting H<sub>0</sub> with <B>use_physical=F</B>. Fixed camb.f90 file in download - missing routines for getting C<sub>l</sub> transfer functions.
</P>
<B>April 2003</B><BR>
<P>
Some major restructuring, including new functions to return the CMB transfer functions (see camb.f90). The tight coupling code has been re-written, adding quadrupole terms and accounting for the time variation of the opacity numerically. The code should be more accurate and faster, especially on small scales. Minor fixes to RECFAST to match version in CMBFAST (0.01% effect on C<sub>l</sub>s), and bug fix in output routine (0.3%). Includes constant w dark energy and running spectral index parameters by default (rather than with an add-on). New <B>use_physical</B> parameter to allow alternative model specification by Om_b h^2, Om_b h^2 and Om_k. Polarization .fits files now compatible with HEALPIX 1.2.
</P>

<B>November 2002</B>
<P>
Minor changes for greater compiler compatibility, in particular with Visual Fortran. Makefile includes suggested options for a variety of compilers.
</P>

<B>September 2002</B>
<P>
Added support for neutrino isocurvature initial conditions, and
totally correlated mixed initial conditions (assuming the same power
spectrum for each mode) - new <B>initial_vector</B> parameter in
params.ini. Partially correlated mixed initial conditions can be
computed by combining results from different runs with totally
correlated initial conditions.
</P>

<B>July 2002</B>
<P>
Changes for compatibility with <A
HREF="http://cosmologist.info/cosmomc/">CosmoMC</A>. New option to output matter power spectrum.
Changed default pivot point for tensor initial power spectrum to
0.002 MPc<sup>-1</sup> (power_tilt.f90), added pivot point and normalization to
initial power parameters. Minor enhancements to inifile.f90. Utility
routines Re_OpticalDepthAtZ and Transfer_GetMatterPower added to
modules.f90.
</P>

<B>March 2002</B>
<P>
Massive neutrino support improved. Background evolution is much
faster, and only ever needs to be computed once for all neutrino
masses. Output transfer function files now include columns for the
massive neutrino and total perturbations. Sigma_8 is now computed
including CDM, baryons and massive neutrinos.  Fixed problem computing matter
power spectrum in massive neutrino models. New parameter
<B>massive_nu_approx</B> to control
how the massive neutrinos are evolved - option for new approximate fast scheme
that is quite accurate for the CMB. New <B>feedback_level</B> parameter
that can be used to get useful information about the model being
calculated.
<BR>
Fixed rare problem computing closed models, and bug in computation of
closed transfer functions. The names of the massive neutrino
subroutines have been changed because the argument that is passed has changed.
</P>

<B>February 2002</B>
<P>
Fixed FITS file output to start at l=0 rather than l=2 to be consistent
with HEALPIX.
</P>
<B>January 2002</B>
<P>
The code is now fully internally parallelized and lensing is
supported. Can now use about 16 processors with good efficiency -
just compile with the OpenMP -mp compiler flag. The lensing power
spectrum is computed explicitly and then used to computed the lensed
CMB power spectra using the full-sky results of  <A
HREF="http://arxiv.org/abs/astro-ph/0001303">astro-ph/0001303</A> (many
thanks for Gayoung Chon for work on the lensed power spectrum
code). To generate the lensed power spectra set do_lensing=T in
params.ini and the output will be in the lensed_output_file. The lensing power spectrum l<sup>4</sup> C<sub>l</sub><sup>&phi;&phi;</sup> is also output as the 5th
column of the scalar_output_file, followed by the cross-correlation
with the temperature l<sup>3</sup> C<sub>l</sub><sup>&phi;T</sup>.

</P>

<B>October 2001</B><P>
Fixed bug in RECFAST - corrects C_l errors at 1-2% level. Background
evolution is now determined from routines in gauge_inv.f90 (and
gauge_sync.f90) - you now only need to edit these files to add
additional matter components, use extended theories, etc. RECFAST now
consistent with massive neutrinos.
Added Makefile for better compilation, and added option to create FITS
format power spectrum files. Changed driver.f90 to driver.F90, and new
file writefits.f90. Some minor changes to ease use with a
wider range of compilers (e.g. NaG F95 for Linux).
<P>
<B>May 2001</B><P>
Fixed the neutrino ratio factor in the normalization of the scalar
power spectrum to be consistent with the power spectrum as defined
since the January 2001 version. Changes to gauge_inv.f90 and gauge_sync.f90.
<P>
<B>April 2001</B><P>
New <A
HREF="http://camb.info/examples.html">example
code</A>. These samples show how you can call CAMB from other programs
via a subroutine. There are also improved InitialPower
modules for parameterizing the initial power spectrum to obtain
meaningful tensor/scalar ratios for general models and for
parameterizing in terms of slow-roll inflation parameters.<P>

Fixed a floating error arising when both tensor and scalar spectra are generated but
with ratio zero.
<P>

<B>February 2001</B><P>
Fixed bug in recfast.f90 introduced in August 2000 update (caused
erroneous blip in ionization history).<P>


<B>January 2001</B><P>
New file power.f90 added to separate out the InitialPower module for
easily modifying the initial power spectrum. The InitialPower module now has
additional parameters to control the normalization of the output Cls,
allowing absolute computations using correctly normalized initial
power spectra (set the UseScalTensRatio parameter to false to compute the
tensor/scalar ratio correctly from the initial power spectra in
general models). The InitialPower module is now commented to fully
explain the definition of the power spectra that should be returned by the TensorPower and
ScalarPower routines. <P>
The transfer functions are now output in terms of k rather than beta
(nu*K) in non-flat models,
and the way to compute the matter power spectrum from the transfer
functions via d2norm is documented. The variables used to propagate
the tensor modes in gauge_inv.f90 have been changed to be equivalent
to the metric variables, improving stability when DoTensorNeutrinos=true.
<P>
<B>September 2000</B><P>
Now uses an accurate approximation to propagate massive neutrino
perturbations once no longer highly relativistic, speeding up
computation by about a factor of two (gauge_inv routine only). All massive
neutrino code is now
re-organized into a module called MassiveNu in modules.f90. The massive
neutrino equations are described in  <A
HREF="http://arxiv.org/abs/astro-ph/0203507">astro-ph/0203507</A>
 <P>

<B>August 2000</B><P>
Minor changes to recfast.f90 and modules.f90 to prevent floating
point errors on some systems. (Thanks for Louise Griffiths)<P>

<B>July 2000</B><P>
Fixes inaccurate computation of the tensor quadrupole in flat
models, pointed out in <A
HREF="http://arxiv.org/abs/astro-ph/0006392">astro-ph/0006392</A> . The only code change is to subroutine TensSourceSumIntJl in cmbmain.f90.<P>

<B>February 2000</B><P>
Massive neutrinos are now supported. The treatment is essentially the
same as CMBFAST. However gauge_inv now includes neutrino anisotropic
stress in the tensor computation by default, accounting for massive neutrinos
when appropriate. You can revert to the old default by changing the
"DoTensorNeutrinos" parameter in gauge_inv.  <P>
This version also fixes the tight coupling switch over to give
accurate results with gauge_sync. This fixes errors introduced in
CMBFAST 3.0/CAMB Nov 99.
<P>
<B>November 1999</B><P>
Adds support for RECFAST recombination
and fixes various bugs that were in CMBFAST 2.4.1 but fixed in CMBFAST
3.0. RECFAST is an option via the fifth line in the input file as in
CMBFAST. Using it does not slow things down significantly and corrects
errors at around the 2% level.

<A NAME="COMPARE">
<H3>Comparison with CLASS</H3>
 The <A href="http://class-code.net">CLASS</A> CMB code is written independently of CAMB and CMBFAST and is in pure C (not C++, despite the name). The basic equations and algorithm are substantially the same as CMBFAST in both cases, with CLASS having a C implementation of CAMB's lensed power spectrum method, and CAMB implementing in F90 some of the new very-sub-horizon approximations introduced in CLASS (which make little difference at WMAP precision, but significantly increase speed for small-scales and high accuracy). The codes use different combinations of approximation schemes and sampling for massive neutrinos. For standard models at CAMB's default accuracy settings speeds should be similar depending on compilers used, with CAMB's <b>high_accuracy_default</b> option being similar to CLASS's <b>cl_permille.pre</b>.

<H3>Comparison with CMBFAST</H3>
This code was originally developed from CMBFAST 2.4.1 to support closed models
and gauge invariant variables. After releasing this code CMBFAST 3.2
was released which also supports closed models. These codes were
developed independently and so are somewhat different, and both codes
have developed independently since then.
<P>
The main differences in the non-flat computation lie in how we perform the integral of the source
functions with the hyperspherical Bessel functions. We use
Kosowsky's WKB approximation or the recursion relation to evaluate the Bessel
functions at the starting point of ranges of integration, and then
integrate the differential equation. CMBFAST
integrates up the differential equation from a pre-calculated starting point. Unlike
CMBFAST 3.2 our ranges of integration continue into the Chi > pi/2
region for closed models. We avoid problems with stability of the
integration (contamination with the irregular solution) by cutting off
the integration when the errors become important (where the values in the
dissipative tail are becoming small). This leads to very small errors,
and allows for a much simpler scheme than that used in CMBFAST 3.2 where
the symmetry of the Bessel functions is used to extend to the Chi> Pi/2 region.
<P>
From the user's point of view the main point is that this code is
rather faster than CMBFAST in many cases. Assuming same recombination history CAMB agrees with the CMBFAST 4.5 high precision TT calculation to < 1% at low l, and about 0.3% at l>100 in concordance flat models. If CAMB is run with high precision options the agreement is nearly 0.1% at high l. The polarized spectra also agree well except around the first dip in the EE spectrum with reionization (see CAMB's accurate_reionization parameter).
<P>
Note that as of March 2008 CAMB's reionization parameterization is slightly different to CMBFAST. CMBFAST 4.5.1 also uses an old version of RECFAST.
<P>
CMBFAST 3.2 introduced an include file for adjusting the
l-sampling. In CAMB this is done automatically depending on the model,
so there is no need to modify the l-sampling by hand.
<P>
CMBFAST uses the flat sky and Limber approximation and works from the transfer
functions to work out the lensing potential, CAMB uses the full result (agreement is excellent). CAMB uses a full-sky correlation function method rather than the flat sky approx (about max 0.4% effect on EE).
<P>
CMBFAST 4 uses a "k-splitting" to allow rapid computation of grids of
models to reasonable accuracy. If you need to generate a large number
of models and accuracy is not vital using CMBFAST 4 would probably
save you some time and effort. CMBFAST 4 also supports some extended models not supported by CAMB, e.g. 5-D models.
<P>
CAMB is in Fortran 90 and is more modularized, so using different initial power spectra, modified equations, etc. is often just a case of modifying one or two files and re-compiling.
<P>
Note that the conventions for the polarization power spectra output by CAMB agree with those of CMBFAST. This sign convention for the cross-correlation C_l^TE spectrum differs from the definitions in <A
HREF="http://arxiv.org/abs/astro-ph/9911481">astro-ph/9911481</A>. As from CMBFAST 4.2 the initial power spectrum normalization conventions also agree.
<P>

<A NAME="FILES">
<H3>The source files</H3>
<P>
<BLOCKQUOTE>
<B>camb.f90</B>
<P>
Main wrapper routines for running CAMB in your programs. Add "use
camb" to your programs and call CAMB_GetResults to generate output
from a set of model parameters (specified in the CAMBparams type -
defined at the top of modules.f90). You can call
CAMB_ValidateParams(P) to check that the parameter set is valid, use
CAMB_GetAge to compute the age of a model in gigayears, and
CAMB_GetCls to retrieve the computed Cls. The results can also be
accessed directly using the arrays in the ModelData module (defined in modules.f90).<P>
Sample programs tester.f90 and sigma8.f90 are supplied showing how to
use CAMB from your own programs. You can also use CAMB_GetTransfers to access the C_l transfer functions directly without incorporating the initial power spectrum.
</P>
<B>cmbmain.f90</B>
<P>
The main subroutine that does integrations, etc. Encompasses CMBFAST's
cmbflat and cmbopen.
<P>
<B>equations.f90</B>
<P>
Files containing background and perturbation evolution equations. The
perturbations equations used are derived in the covariant approach,
fixing to the CDM (zero acceleration) frame, which are essentially
equivalent to the synchronous gauge equations.
<P>
   The file defines a module called &quot;GaugeInterface&quot; which provides
   the necessary perturbation calculation routines for
   &quot;cmbmain&quot;.
<P>
   The subroutine dtauda(a) returns dt/da and is used wherever the
   background evolution is needed. It
   can be modified for different backgrounds. You may
   also need to change the GetOmegak routine if you add additional
   components, and can edit the init_background routine to do
   additional initialization.
    <P>
   outtransf writes out the matter transfer functions.
<P>
   The "output" subroutine computes the scalar sources at a given time for a
   given wavenumber. These are the temperature, E polarization and (if
   doing lensing) the lensing source. By editing the equation for the
   lensing source it should be straightforward to compute power
   spectra for other matter tracers, e.g. for cross-correlation with
   the CMB. The lensing power spectrum is automatically computed if
   <B>DoLensing=T</B>.
<P><i>equations_ppf.f90</i> is an alternative module that allows evolving dark energy crossing w=-1.
<P>
<B> power_tilt.f90</B>
<P>
This file defines a module called InitialPower that returns the
initial power spectra. Change this file to use your own initial power
spectrum, change how the spectra are parameterized, or to change how
the Cls are normalized. Comments in the code explain this further.
<P>

<P>
<B> reionization.f90</B>
<P>
This file defines a module called Reionization that parameterizes the reionization history and supplies a function <B>Reionization_xe</B> that gives x<sub>e</sub> as a function of redshift. Optical depth input parameters are mapped into z<sub>re</sub> (defined as where x<sub>e</sub> is half its maximum (ex second He reionization)) using a binary search. See the CAMB <A HREF="http://cosmologist.info/notes/CAMB.pdf">notes</A> for discussion. This module should be easily modifiable for alternative reionization models.
<P>
<B>halofit.f90</B><P>
Implements the NonLinear module, to calculate non linear scalings of the matter power spectrum as a function of redshift. Uses HALOFIT (<A HREF="http://arxiv.org/abs/astro-ph/0207664">astro-ph/0207664</A>, code thanks to <A HREF="http://www.astro.upenn.edu/~res">Robert Smith</A>, with tweaks
from <A HREF="http://arxiv.org/abs/1208.2701">arXiv:1208.2701</A> (thanks Ryuichi Takahashi) - see that paper for discussion of numerical accuracy. This module can be replaced to use a different non-linear fitting method if desired.


<P>

 <B> inidriver.F90</B>
<P>
    Reads in parameters from a file of name/value pairs and calls CAMB. Modify
    this file to generate grids of models, change the parameterization, etc.

<P>
 <B> modules.f90</B>
<P>
   Various modules used by the other parts of the program, Module
   &quot;ModelParams&quot; contains most of the model parameters. Boolean vars
   flat, open and closed determine the model type.
<P>

 <B>bessels.f90</B>
<P>
   Module to calculate spherical and hyper-spherical Bessel
   functions. Hyper-spherical functions generated by use of
   either the recursion relation or Kosowsky's WKB approximation. Based on
   Arthur Kosowsky's &quot;hyperjl.c&quot;.
<P>

<B>lensing.f90</B>
<P>
  Lensing module for computing the lensed CMB power spectra from the
  unlensed spectra and a lensing power spectrum. See <A HREF="http://arxiv.org/abs/astro-ph/0502425">astro-ph/0502425</A>.
</P>

 <B> subroutines.f90</B>
<P>
   Various subroutines for interpolation, and modified Runge-Kutta
   dverk for parallelized evolution.
<P>
<B> writefits.f90</B>
<P>
 Subroutine WriteFitsCls that uses HEALPIX routines to output power spectrum
 in FITS format.
 <P>
<B>recfast.f90</B>
<P>
 RECFAST integrator for Cosmic Recombination of Hydrogen and Helium
 by Douglas Scott (with minor modifications for CMBFAST and the
 CAMB). See <A
 HREF="http://www.astro.ubc.ca/people/scott/recfast.html">RECFAST</A>
 for the original code. This module implements the RECOMBINATION module required by CAMB, and could be replaced by more detailed codes. Sample wrappers are also provided for <A HREF="http://www.cita.utoronto.ca/~jchluba/Science_Jens/Recombination/CosmoRec.html">CosmoRec</A> and <A HREF="http://www.sns.ias.edu/~yacine/hyrec/hyrec.html">HyRec</A>, but the libraries for these must be installed separately.
 <P>
<B>SeparableBispectrum.f90</B>
<P>
  Implements calculation of simple separable primordial bispectra, specifically the local constant f<sub>NL</sub> model, and the CMB lensing bispectrum due to the linear temperature and polarization cross-correlation with the lensing potential. Compile with FISHER defined in the makefile to also calculate Fisher elements, including the effects of lensing signal variance (edit Makefile to link to LAPACK if necessary). Note that the primordial bispectra here are unlensed (see <A HREF="http://arxiv.org/abs/0905.4732">arXiv:0905.4732</a> for a calculation), but the lensed bispectra are calculated non-perturbatively (but approximately) using the lensed small-scale CMB power spectra. Note that calculating primordial bispectra is significantly slower than doing standard power spectrum calculations, however it parallelizes well.
</BLOCKQUOTE>

<P>
<A NAME="ACCURACY">
<H3>Accuracy</H3>
<P>
<BLOCKQUOTE>
Scalar numerical errors should rarely exceed 0.3% for min(2500, L well into the damping tail) at default accuracy setting, and 0.1% for 500&lt;L&lt;2000 with <b>high_accuracy_default=T</b>. Matter power spectrum errors are usually dominated by interpolation in the acoustic oscillations, with about 0.2% accuracy with high_accuracy_default (but much better rms accuracy). For a detailed study of numerical accuracy as of January 2012 see <A HREF="http://arxiv.org/abs/1201.3654">arXiv:1201.3654</A>.


See also <A HREF="#COMPARE">comparison</A> with CMBFAST. Accuracy of course assumes the model is correct, and is dependent on RECFAST being the correct ionization history. Lensed C_l TT, TE and EE are accurate at the same level  (to within the approximation that the lensing potential is linear, or the accuracy of the the HALOFIT non-linear model).
<P>
 Extreme models (e.g. scale &gt; 4, h&gt;1) may give errors of 5% or more.
<P>
 Tensor errors around 2% or more on small scales (e.g. due to l-interpolation). Low l accuracy somewhat worse than scalars (typically < 1%). Turn on neutrinos in the input file for accurate results (automatic on high accuracy setting).
<P>
 Hierarchy truncation errors up to 5% at high l (&gt;1500) in some
   closed models
<P>
 You can improve or check accuracy (or increase speed) by changing
   global accuracy parameters at the bottom of the params.ini input file. Convergence and stability can be checked using the <A HREF="http://camb.info/test_suite.tar.gz">test suite</A>.
<P>
</BLOCKQUOTE>



<A NAME="adds">
<H3>Add-ons, extensions, external sites</H3>
<UL>
<LI><A HREF="http://background.uchicago.edu/camb_rpc/">Reionization principal components</a>
<LI><A HREF="http://camb.info/ppf/">Parameterized Post-Friedmann Dark Energy</A>
<LI><A HREF="http://camb.info/sources">CAMB sources</A> get linear 21cm, lensing and number counts; 3rd order perturbation theory P(k); perturbed recombination
<LI><A HREF="http://camb.info/extra.html">Quintessence</A> module
<LI><A HREF="http://lambda.gsfc.nasa.gov/toolbox/tb_camb_form.cfm">CAMB online</A> (note may not be latest version)
<LI><A HREF="http://people.sissa.it/~leach/inflation/camb_inflation.html">Inflationary parameterization</A> of initial power by Samuel Leach.
</UL>

<A NAME="refs">
<H3>REFERENCES</H3>
<P>
Some notes and relevant Maple derivations are given <A HREF="http://camb.info/theory.html">here</A> (see also the Appendix of <A HREF="http://arxiv.org/abs/astro-ph/0406096">astro-ph/0406096</A>). The <A HREF="http://cosmologist.info/notes/CAMB.pdf">CAMB notes</A> outline the equations and approximations used, and relation to standard synchronous-gauge and Newtonian-gauge variables; see also <A
HREF="http://arxiv.org/abs/1201.3654">arXiv:1201.3654</A>.
There is a  <A HREF="http://cosmologist.info/cosmomc/cosmomc.bib">BibTex</A> file of references (including <A HREF="http://cosmologist.info/cosmomc">CosmoMC</A>).
</P>
<P>
CMB power spectrum parameter degeneracies in the era of precision cosmology<BR>
Cullan Howlett, Antony Lewis, Alex Hall, Anthony Challinor <A
HREF="http://arxiv.org/abs/1201.3654">arXiv:1201.3654</A>.
<P>
Efficient computation of CMB anisotropies in closed FRW Models<BR>
Antony Lewis, Anthony Challinor and Anthony Lasenby <A
HREF="http://arxiv.org/abs/astro-ph/9911177">astro-ph/9911177</A> Ap. J. 538:473-476, 2000.
<P>
Geometric Algebra and
Covariant Methods in Physics and Cosmology, Chapters 6&7<BR>
PhD thesis, Antony Lewis 2000.  <A
HREF="http://cosmologist.info/thesis.ps.gz">PostScript</A>.
</P>
<P>
<B>Covariant theory</B>
<P>
 Cosmic Microwave Background Anisotropies in the CDM model: A
 Covariant and Gauge-Invariant Approach<BR>
 Anthony Challinor and Anthony Lasenby, <A HREF="http://arxiv.org/abs/astro-ph/9804301">astro-ph/9804301</A>
 Ap. J. 513:1 1-22, 1999
<P>Evolution of cosmological dark matter perturbations<BR>
Antony Lewis and Anthony Challinor <A
HREF="http://arxiv.org/abs/astro-ph/0203507">astro-ph/0203507</A>
Phys. Rev. D66, 023531 (2002)

<P>
 Microwave background anisotropies from gravitational waves: the 1+3
 covariant approach <BR>
 Anthony Challinor, <A HREF="http://arxiv.org/abs/astro-ph/9906474">astro-ph/9906474</A>
<P>
Microwave background polarization in cosmological models<BR>
Anthony Challinor, <A
HREF="http://arxiv.org/abs/astro-ph/9911481">astro-ph/9911481</A>
<P>
CMB anisotropies from primordial inhomogeneous magnetic fields<BR>
Antony Lewis, <A
HREF="http://arxiv.org/abs/astro-ph/0406096">astro-ph/0406096</A><BR>
(The appendix contains general derivations of the multipole equations and C<SUB>l</SUB> as used in CAMB)
<P>

<B>Initial conditions</B>
<P>
 The General Primordial Cosmic Perturbation <BR>
 Martin Bucher, Kavilan Moodley and Neil Turok, <A HREF="http://arxiv.org/abs/astro-ph/9904231">astro-ph/9904231</A>
 (These results extended to the non-flat case; see the <A HREF="http://camb.info/theory.html">theory page</A>)

<P>
Observable primordial vector modes<BR>
Antony Lewis, <A HREF="http://arxiv.org/abs/astro-ph/0403583">astro-ph/0403583</A>
<P>
<B>HALOFIT</B>
<P>
Stable clustering, the halo model and nonlinear cosmological power spectra<BR>
Smith, R. E. and others,  <A HREF="http://arxiv.org/abs/astro-ph/0207664">astro-ph/0207664</A>.
<P>

Revising the Halofit Model for the Nonlinear Matter Power Spectrum<BR>
Ryuichi Takahashi and others, <A HREF="http://arxiv.org/abs/1208.2701">arXiv:1208.2701</A>.

<P>
<B>RECOMBINATION</B>
<P>
A new calculation of the recombination epoch.<BR>
Seager, S., Sasselov, D. & Scott, D., 1999, ApJ, 523, L1, <A HREF="http://arxiv.org/abs/astro-ph/9909275">astro-ph/9909275</A>.
<P>
How well do we understand cosmological recombination?<BR>
Wong, Wan Yan and Moss, Adam and Scott, Douglas, <A HREF="http://cosmocoffee.info/discuss/0711.1357">arXiv:0711.1357</A>.
<P>
<B>Weak lensing of the CMB</B>
<P>
<BLOCKQUOTE>
<B>lensing_method=1</B><BR>
Lensed CMB power spectra from all-sky correlation functions<BR>
A. Challinor and A. Lewis. <A HREF="http://arxiv.org/abs/astro-ph/0502425">astro-ph/0502425</A>. (For Maple derivations see the <A HREF="http://camb.info/theory.html">theory page</A>.)<BR>
Also: Weak Lensing of the CMB, <A HREF="http://arxiv.org/abs/astro-ph/0601594">astro-ph/0601594</A>.


<P>
<B>lensing_method=2</B><BR>
Gravitational lensing effect on cosmic microwave background
                  anisotropies: A Power spectrum approach<BR>
Uros Seljak. <A HREF="http://arxiv.org/abs/astro-ph/9505109">astro-ph/9505109</A>
<P>
Gravitational Lensing Effect on Cosmic Microwave Background
                  Polarization<BR>
Uros Seljak and Matias Zaldarriaga. <A HREF="http://arxiv.org/abs/astro-ph/9803150">astro-ph/9803150</A>
<P>
<B>lensing_method=3</B><BR>
Weak Lensing of the CMB: A Harmonic Approach<BR>
Wayne Hu. <A HREF="http://arxiv.org/abs/astro-ph/0001303">astro-ph/0001303</A><BR>
See also <A HREF="http://arxiv.org/abs/astro-ph/0301064">astro-ph/0301064</A>, <A HREF="http://arxiv.org/abs/astro-ph/0301031">astro-ph/0301031</A>
</P>
</BLOCKQUOTE>

<B>Bispectra</B>
<P>
The shape of the CMB lensing bispectrum<BR>
Antony Lewis, Anthony Challinor and Duncan Hanson <A HREF="http://arxiv.org/abs/1101.2234">arXiv:1101.2234</A>
</P>

<B>Sub-horizon radiation approximations</B>
<P>
The Cosmic Linear Anisotropy Solving System (CLASS) II:
                  Approximation schemes<BR>
Blas, Diego and Lesgourgues, Julien and Tram, Thomas. <A HREF="http://arxiv.org/abs/1104.2933">arXiv:1104.2933</A>
</P>

<B>Massive Neutrinos</B>
<P>
CMB power spectrum parameter degeneracies in the era of precision cosmology
<BR>
Cullan Howlett, Antony Lewis, Alex Hall, Anthony Challinor.
<A HREF="http://arxiv.org/abs/1201.3654">arXiv:1201.3654</A>
JCAP 04(2012)027
<P>
<P>Evolution of cosmological dark matter perturbations<BR>
Antony Lewis and Anthony Challinor <A
HREF="http://arxiv.org/abs/astro-ph/0203507">astro-ph/0203507</A>
Phys. Rev. D66, 023531 (2002)

<P>
<B>Synchronous gauge theory and non-flat models</B>
<P>
 Complete treatment of CMB anisotropies in a FRW universe<BR>
 Wayne Hu, Uros Seljak and Matias Zaldarriaga.
 Phys. Rev. D57:6, 3290-3301, 1998. <A HREF="http://arxiv.org/abs/astro-ph/9709066">astro-ph/9709066</A>.

<P>
<B>WKB approx to hyperspherical Bessel functions</B>
<P>
 Efficient Computation of Hyperspherical Bessel Functions<BR>
 Arthur Kosowsky, <A HREF="http://arxiv.org/abs/astro-ph/9805173">astro-ph/9805173</A>
<P>


<B>CMBFAST and the line of sight approach</B>
<P>
 A line of sight integration approach to Cosmic Microwave Background
 Anisotropies<BR>
 Uros Seljak and Matias Zaldarriaga, <A HREF="http://arxiv.org/abs/astro-ph/9603033">astro-ph/9603033</A>
 Ap.J. 469:2 437-444, 1996
<P>

Integral solution for the microwave background
                        anisotropies in nonflat universes<BR>
 Matias Zaldarriaga, Uros Seljak, Edmund Bertschinger.
 ApJ. 494:491-501, 1998.  <A HREF="http://arxiv.org/abs/astro-ph/97042656">astro-ph/9704265</A>.

<P>
CMBFAST for spatially closed universes<BR>
Uros Seljak and Matias Zaldariaga,  <A HREF="http://arxiv.org/abs/astro-ph/9911219">astro-ph/9911219</A>

</FONT>
</BODY>
</HTML><|MERGE_RESOLUTION|>--- conflicted
+++ resolved
@@ -145,11 +145,8 @@
 <H3>Version history</H3>
 <B>xxx 2014</B><BR>
 <UL>
-<<<<<<< HEAD
-=======
 <LI>Transfer function output now includes more variables, including different total densities and velocities
 <LI>Generalized matter power and sigma8 functions; output of "growth" (from CDM velocity correlation sigma8_vd^2/sigma8)
->>>>>>> 7209cb9b
 <LI>Add <b>halofit_version</b> (=1,2,3,4) to set halofit version (see params.ini)
 <LI>Add tensors when calculating bispectrum Fisher values
 <LI>Add AngularDiameterDistance2 utility function
