--- conflicted
+++ resolved
@@ -124,17 +124,11 @@
 <A NAME="version">
 <H3>Version history</H3>
 
-<<<<<<< HEAD
-<B>xx 2013</B><BR>
-<UL>
-<LI>CAMB_GetCls function in camb.f90 now returns total lensed C<sub>l</sub> if DoLensing is true (rather than always unlensed)
-=======
 <B>November 2013</B><BR>
 <UL>
 <LI>Fixed issue calling CAMB programmatically, e.g. with tensors and lensing
 <LI>CAMB_GetCls function in camb.f90 now returns total lensed C<sub>l</sub> if DoLensing is true (rather than always unlensed)
 <LI>Code fixes that do not affect results unless code is modified
->>>>>>> a48d48aa
 </UL>
 
 <B>October 2013</B><BR>
