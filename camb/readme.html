<HTML>
<HEAD>
<TITLE>CAMB ReadMe</TITLE>
</HEAD>
<BODY BGCOLOR="#FFFFFF" LINK="#0000FF" VLINK="#800080">
<BODY>
<CENTER>
<A HREF="#compiling">Compiling</A> - <A HREF="#outputs">Outputs</A>- <A HREF="#version">History</A> - <A HREF="#COMPARE">Comparison</A> - <A HREF="#FILES">Source files</A> - <A HREF="#ACCURACY">Accuracy</A> -
 <A HREF="#adds">Add-ons</A> - <A HREF="#refs">References</A>
</CENTER>
<FONT FACE="Arial,Helvetica" SIZE=2>
<H2>CAMB ReadMe</H2>
Code for Anisotropies in the Microwave Background by <A
HREF="http://cosmologist.info/">Antony Lewis</A> and Anthony
Challinor. <P>
This version October 2012.
<P>
<FONT SIZE=-1>
Originally based on CMBFAST developed by Uros Seljak and Matias
Zaldarriaga, itself based on Boltzmann code written by
Edmund Bertschinger, Chung-Pei Ma and Paul Bode.
For latest information on this program see <A HREF="http://camb.info">camb.info</A>.
</FONT>
<P>
CAMB is also supplied as part of the <A HREF="http://cosmologist.info/cosmomc/">CosmoMC</A> parameter estimation package. For an extension including perturbed recombination, 21cm, lensing and number count sources see <A HREF="http://camb.info/sources">CAMB sources</A>.
<P>

<A NAME="compiling">
<B>Compiling and running</B>
</P>
To install and compile yourself you will need a Fortran 90 (or higher) compiler - you can get the free <A HREF="http://g95.sourceforge.net/">G95</A> or <A HREF="http://gcc.gnu.org/wiki/GFortran">GFortran</A> compilers, or the optimized Intel compiler <em>ifort</em> is installed on many academic clusters and also supports integrated development and debugging in Visual Studio under Windows.
 Alternatively you can use CAMB in the pre-configured <A HREF="http://cosmologist.info/CosmoBox">CosmoBox</A> virtual machine, using the eclipse integrated development environment. <P>
 To install yourself from the command line:
<UL>
<LI><A HREF="http://camb.info/CAMBsubmit.html">Download</A> CAMB
<LI>Unzip and untar the file (<B>tar xfv CAMB.tar.gz</B>). All files will be extracted to a
directory called "CAMB".
<LI>Run <B>make</B> to compile everything you will need. (you may need to
edit the supplied Makefile, see below)
<LI>Run <B>./camb params.ini</B>, where params.ini is a file
 of parameter values (sample supplied). The params.ini file should be
 fairly self-explanatory.
</UL>
</P>
<P>
The Makefile comes set up for Intel machines using Intel's ifort compiler. Just comment the relevant parts to compile on different systems. If you have Intel's Visual Fortran you can use the projects in the VisualStudio folder, no need to use the Makefile. To run on multi-processor machines add the -openmp (or equivalent) option to the Makefile's FFLAGS parameter to compile a parallelized (OPENMP) version.
</P>
<P>
You can also edit the Makefile's EQUATIONS, POWERSPECTRUM, RECOMBINATION and REIONIZATION
 variables , which determine which module is used to implement and model various parts of the calculation. The POWERSPECTRUM.f90  file7 contains a module giving the initial
 power spectrum, the EQUATIONS.f90 file contains the background evolution
 equations and sets of gauge-dependent perturbation
 equations (the alternative equations_ppf.f90 is provided to implement the common <i>w</i>, <i>w<sub>a</sub></i> varying dark energy parameterization). RECOMBINATION.f90 gives the background recombination history: recfast by default, but you can also compile to use <A HREF="http://www.cita.utoronto.ca/~jchluba/Science_Jens/Recombination/CosmoRec.html">CosmoRec</A> and <A HREF="http://www.sns.ias.edu/~yacine/hyrec/hyrec.html">HyRec</A>. REIONIZATION is by default a simple relatively fast single-step reionization model (following <A HREF="http://arxiv.org/abs/0804.3865">arXiv:0804.3865</A>).
  Various other modules can also be changed at compile time if desired.
 To avoid problems run <B>make clean</B> after changing the
 Makefile before recompiling. You can also use e.g. <B>make RECOMBINATION=cosmorec</b> to override the default and compile with a different module.
</P>
<P>
You can produce files in  <A
HREF="http://heasarc.gsfc.nasa.gov/docs/software/fitsio/fitsio.html">FITS</A>
 format - to do this you will need to have <A
HREF="http://www.eso.org/science/healpix/">HEALPIX</A> installed and make
 some edits to the Makefile - see the Makefile for details. After compiling with <B>make camb_fits</B>,
 you can then use <B>camb_fits</B> instead of <B>camb</B> - the FITS file
 produced is given the name specified in params.ini. Note that the FITS file format for polarization changed with HEALPIX 1.2, CAMB uses the new format.
</P>
<P>
All the equations that need to be modified for
simple non-standard models are in the equations.f90 file.  It should be possible to produce other files
for extended models (see the sample <A
HREF="http://camb.info/extra.html">quintessence</A> module). (Note that varying
constant - e.g. alpha -  models are not quite so simple to plug in; a sample equations_ppf.f90 file provided to implement a varying <i>w</i> dark energy equation of state in the <A HREF="http://arxiv.org/abs/0808.3125">PPF</A> model).
<P>
After modifying any of the source code run <B>make clean</B> before running <B>make</B> to recompile (Visual Fortran will re-compile dependent code automatically).
Run <B>make all</B> to build a library libcamb.a that you can use when
linking to other programs. (You will also need to include the module files using -I/cambfolder).
<P>
As of November 2004 the supplied sample params.ini file produces results in &mu;K<sup>2</sup> from the given primordial curvature perturbation power (<B>scalar_amp</B>) on 0.05 MPc<sup>-1</sup> scales. To get unnormalized dimensionless results set <B>scalar_amp(1)=1</B> and <B>CMB_outputscale=1</B> (as in previous CAMB versions). To compute lensed C<sub>l</sub>s you must set the normalization to some realistic value (the calculation is non-linear, so normalization matters).
<P>
You can <A HREF="http://camb.info/test_suite.tar.gz">download</A> a test suite for comparing accuracy with different parameters and code versions. Just extract the file to your CAMB directory and read the readme.

<P>
<A NAME="outputs">
<H3>Outputs</H3>
Unlensed scalar angular power spectra are output to <b>output_root</b>_scalCls.dat. The columns are
<BLOCKQUOTE>
l C<sub>TT</sub> C<sub>EE</sub> C<sub>TE</sub> [C<sub>&Phi;</sub> C<sub>&Phi;T</sub>]
</BLOCKQUOTE>
Here all C<sub>X</sub> are l(l+1)C_l/2pi except for C<sub>&Phi;</sub> and C<sub>&Phi;T</sub> which are C<sub>&Phi;</sub>= l<sup>4</sup> C<sub>l</sub><sup>&Phi;</sup>, where  C<sub>l</sub><sup>&Phi;</sup> is the (CMB) lensing potential power spectrum, and C<sub>&Phi;T</sub> = l<sup>3</sup> C<sub>l</sub><sup>&Phi;T</sup>. The lensing terms in square brackets are only produced if <b>do_lensing = T</b>. If <b>CMB_outputscale = 7.4311e12</B> ([T<sub>CMB</sub>10<sup>6</sup>]<sup>2</sup>, the default), the units are &mu;K<sup>2</sup>. Note that lensing spectra are also multiplied by CMB_outputscale, so you may want to divide this out of the answer to get a sensible dimensionless spectrum or use the <b>lens_potential_output_file</b> file mentioned below. If requested the lensed power spectrum is output to <b>output_root</b>_lensedCls.dat
<P>
Tensor  angular power spectra are output to <b>output_root</b>_tensCls.dat if requested.
The columns are
<BLOCKQUOTE>
l C<sub>TT</sub> C<sub>EE</sub> C<sub>BB</sub>  C<sub>TE</sub>
</BLOCKQUOTE>
If scalars and tensors are generated, the total spectrum is in <b>output_root</b>_totCls.dat, in the same format as the tensor output file.
<P>
If <b>do_lensing=T</b> and <b>lens_potential_output_file</b> is specified a file is output containing unlensed scalar (+tensor if calculated) spectra along with the lensing potentials in this format:
<BLOCKQUOTE>
l C<sub>TT</sub> C<sub>EE</sub> C<sub>BB</sub>  C<sub>TE</sub> C<sub>dd</sub> C<sub>dT</sub> C<sub>dE</sub>
</BLOCKQUOTE>
where as before C<sub>X</sub> are l(l+1)C<sub>l</sub>/2&pi;, and d is the deflection angle, so C<sub>dd</sub>=[l(l+1)]<sup>2</sup>C<sub>l</sub><sup>&Phi;</sup>/2&pi;,  C<sub>dT</sub>=[l(l+1)]<sup>3/2</sup>C<sub>l</sub><sup>&Phi;T</sup>/2&pi;,
C<sub>dE</sub>=[l(l+1)]<sup>3/2</sup>C<sub>l</sub><sup>&Phi;E</sup>/2&pi;. These are the spectra required for simulating lensed skies using <A HREF="http://cosmologist.info/lenspix">LensPix</A>.
<P>
<A NAME="transfer"></A>
If transfer functions are requested the columns in the <b>output_root</b>_transfer_out.dat output file are
<BLOCKQUOTE>
k/h Delta_CDM/k<sup>2</sup> Delta_b/k<sup>2</sup> Delta_g/k<sup>2</sup> Delata_r/k<sup>2</sup> Delta_nu/k<sup>2</sup> Delta_tot/k<sup>2</sup>
</BLOCKQUOTE>
where all quantities are in the synchronous gauge and evaluated at the requested redshift, given a unit primordial curvature perturbation on superhorizon scales (for adiabatic modes, chi_0=-1). Here subscripts refer to CDM, baryon, photon, massless neutrino, massive neutrinos, and total (massive) respectively. <b>output_root</b>_matterpower.dat contains the conventionally normalized matter power spectrum (for baryons+cdm+massive neutrinos), in h/Mpc units.

<P>
<A NAME="version">
<H3>Version history</H3>

<B>xx 2012</B><BR>
<UL>
<<<<<<< HEAD
<LI>Derived parameter r_s now use accurate result for the sound speed (CosmoMC theta unchanged)
<LI>Updated default T_CMB=2.7255 to match Planck default assumption
<LI>modules.f90 utility functions: Hofz and dsound_da_exact
=======
<LI>Updated default T_CMB=2.7255 (does not change results for same input parameters)
<LI>Derived sound horizon output parameter now uses more accurate sound speed using correct CMB temperature (power spectrum results unchanged)
<LI>Fixed bug calculating zstar with Feedback=0 and accurate_reionization (gave wrong results)
<LI>Utility functions Hofz, DeltaPhysicalTimeGyr, and dsound_da_exact for getting H(z), age and the accurate sound speed
>>>>>>> 60135b28
</UL>

<B>October 2012</B><BR>
<UL>
<LI>Updated Recfast to 1.5.2 (~0.15% change in C<sub>l</sub> from small tweaks to fudge parameters to match <A HREF="http://www.cita.utoronto.ca/~jchluba/Science_Jens/Recombination/CosmoRec.html">CosmoRec</A> and <A HREF="http://www.sns.ias.edu/~yacine/hyrec/hyrec.html">HyRec</A>)
<LI>Updated Halofit model from <A HREF="http://arxiv.org/abs/1208.2701">arXiv:1208.2701</A> (thanks Ryuichi Takahashi)
<LI>Calculation of various potentially useful derived parameters (if <b>derived_parameters=T</b>)
<LI>Change to allow N<sub>eff</sub>&lt;1 to work (thanks Zhen Hou)
<LI>Typo in approximation result in equations.f90 corrected (thanks Alex Hall; no effect on numerics)
<LI>Switch off use_spline_template for non-adiabatic models (thanks Jo Dunkley)
<LI>Support for compiling with and linking to <A HREF="http://www.cita.utoronto.ca/~jchluba/Science_Jens/Recombination/CosmoRec.html">CosmoRec</A> for recombination model (make RECOMBINATION=cosmorec) and HyRec <A HREF="http://www.sns.ias.edu/~yacine/hyrec/hyrec.html">HyRec</A> (make RECOMBINATION=hyrec)
<LI>IniFile module updated [supports overridden and common parameters via DEFAULT(name.ini) and INCLUDE(name.ini)].
</UL>

<B>January 2012</B><BR>
<UL>
<LI>Interpolation accuracy and speed improved by using fiducial template (set <b>use_spline_template=F</b> to recover previous behaviour). For summary of current accuracy performance see <A HREF="http://arxiv.org/abs/1201.3654">arXiv:1201.3654</A>.
</UL>

<B>December 2011</B><BR>
<UL>
<LI>Halofit changes from <A HREF="http://arxiv.org/abs/1109.4416">arXiv:1109.4416</A> for better accuracy on small scales (thanks to Simeon Bird)
<LI>Added <b>version_check</b> to output .ini files to track CAMB version being used
<LI>Option to export curvature alpha_l(r) and beta_l(r) [useful for local non-Gaussianity]
<LI>Minor bug fixes that don't affect numerical results
<LI>Example params.ini parameters changed to be consistent with CosmoMC's defaults (CMB temperature, effective number of neutrinos)
</UL>

<B>October 2011</B><BR>
<UL>
<LI>Fixed array bounds issue for closed-model tensor calculation
<LI>Tweaks for high_accuracy_default stability in closed models
<LI>L sampling slightly increased (1.2 factor) at high L for high_accuracy_default
<LI>Added global_error_flag and Errors module for handling bailout from various modules
<LI>Updated Makefile
</UL>


<B>July 2011</B><BR>
<UL>
<LI>Added <b>high_accuracy_default</b> parameter, to give target accuracy of 0.1% for 500&lt;L&lt;2000 rather than default of 0.3%. This is much faster than increasing the accuracy boost parameters.
<LI>Added improved high k&tau; approximations from <A HREF="http://arxiv.org/abs/1104.2933">arXiv:1104.2933</A>.
<LI>Optimized very accurate massive neutrino evolution and perturbatively relativistic expansion (much faster, see the <A HREF="http://cosmologist.info/notes/CAMB.pdf">notes</A>)
<LI>Fractional numbers of neutrinos now used to increase neutrino temperature equally for all neutrinos, giving consistency for number densities of massive neutrinos
<LI>
Merged flat and non-flat derivative routines in equations.f90, time evolution restructuring and some higher-order tight coupling terms from <A HREF="http://arxiv.org/abs/1012.0569">arXiv:1012.0569</A>.
<LI>Various tweaks to fixed internal accuracy parameters for consistency with <b>high_accuracy_default</b> (very small decrease in speed)
<LI>Added apodization in lensing.f90 so that slow full integration is now only used for lmax>=5000 rather than lmax>=3000 (or if AccurateBB is set).
<LI>Added quick calculation of the high-L tails of the lensing convolution by rescaling a template (speeds up high-accuracy lensedCl calculation with minimal loss of accuracy).
<LI>Removed a couple of options relating to unlensed or temperature-only calculations that are now rarely relevant
</UL>
<B>January 2011</B><BR>
<UL>
<LI>(14 Jan) updated Makefile for gfortran compatibility and easier compilation for bispectrum fisher calculations
<LI>Added Bispectrum module to calculate CMB lensing and local primordial non-Gaussianity bispectra for temperature and polarization (see <A HREF="http://arxiv.org/abs/1101.2234">arXiv:1101.2234</A>). Define FISHER in the makefile to also calculate Fisher elements for the bispectra, including lensing signal variance effects (you make need to edit makefile to link to LAPACK). Corresponding new parameters in the .ini file.
<LI><b>lens_potential_output_file</b> format changed to included temperature and polarization spectra (scalar+tensor), and extra column giving [l(l+1)]<sup>3/2</sup>C<sub>&psi;E</sub>/2&pi; - the correlation of the lensing potential with the E polarization.
<LI>
Updates for BAO calculations were in CosmoMC May 2010.
</UL>
<P>
<B>January 2010</B><BR>
Recfast updated to version 1.5 (rising to 2% change at l=2000; added rate fudge to match <A HREF="http://arxiv.org/abs/0910.4383">0910.4383</A>; use <b>RECFAST_Hswitch = F</b> to recover old result). Added <b>lens_potential_output_file</b> parameter to get sensibly normalized lensing potential ([l(l+1)]<sup>2</sup>C<sub>l</sub>/2&pi; and temperature correlation). Added code parameter do_bispectrum to modules.f90 for parameter tweaks to get accurate transfer functions for f<sub>NL</sub> calculations.
<P>

<B>February 2009</B><BR>
Fixed serious bug in the calculation of lensed non-flat models (introduced in the Feb 2008 version).
<P>

<B>November 2008</B><BR>
Fixed proton mass error (and hence incorrect baryon evolution on pressure-damping scales; note CAMB is not as accurate as <A HREF="http://camb.info/sources/">CAMB sources</A> anyway due to use of adiabatic pressure).

<P>
<B>September 2008</B><BR>
Restructured recombination module to allow use of different models. RECFAST default implementation updated to version 1.4.2 (+fixes, tiny change to results). Misc minor changes.
</P>
<B>June 2008</B><BR>
Fixed significant bug affecting very closed models (introduced Feb 2008; slightly closed models were fine).
<P>
<B>March 2008</B><BR>
<I>(26th March, fixed pivot parameters in sample .ini)</I><BR>
New reionization history model: new input parameter <B>re_delta_redshift</B> (does not change optical depth), and option to set <B>re_ionization_frac=-1</B> to automatically set the reionization fraction from input Y<sub>He</sub> assuming Helium is singly reionized at the same time as hydrogen (hence mapping of redshift to optical depth different to before at 10% level; see the <A HREF="http://cosmologist.info/notes/CAMB.pdf">notes</A>).  Reionization history now specified in (replaceable) module in reionization.f90; default includes tiny effect of He double reionization at z~3.5. Some internal reorganization.
Added <B>pivot_scalar</B> and <B>pivot_tensor</B> input parameters for initial power spectrum. <b>output</b> subroutine (equations.f90) re-arranged to separated ISW source terms.
<P>
<B>February 2008</B><BR>
Updated RECFAST to version 1.4 (~0.5% effect at high <I>l</I>; new RECFAST_fudge_He,RECFAST_Heswitch parameters, removed Dubrovich modifications). <B>lensed_total_output_file</b> parameter to get lensed scalar plus tensor power spectrum. Calculates CosmoMC's theta parameter for each model (code in modules.f90). Modules routine <B>MatterPowerData_Load</B> to read in matter power (for splining from pre-computed file); <B>MatterPowerData_k</B> function now extrapolates low-k out of range. <B>transfer_interp_matterpower</B> parameter to switch between interpolated regular grid in log k or array at actual computed values (better for later re-interpolation). Added camb.vfproj Intel Visual Fortran project file. Simplifying internal changes from <A HREF="http://camb.info/sources">CAMB sources</A>, e.g. use of Ranges module for setting time steps and k sampling values; also now switches to log k source spacing at very high l to speed up calculation where spectra smooth. More diagnostics and options in the  <A HREF="http://camb.info/test_suite.tar.gz">test suite</A>.
<P>
<B>November 2006</B><BR>
Updated RECFAST to version 1.3 (0.1% effect on C<sub>l</sub>). Tweak to get &lt;0.3% error in matter power spectrum around the peak when <B>transfer_high_precision = T</B>.
<P>
<B>September 2006</B><BR>
Fixed problem generating combinations of scalars and tensors in camb.f90 (since August version).
<P>
<B>August 2006</B><BR>
Speeded calculation of lensed spectra and lensing power spectrum by using Limber approximation on small scales (no loss of accuracy). Fixed missing f_K in source term for non-flat lensing potential. Minor changes to default parameters and compatibility tweaks. Can <A HREF="http://camb.info/test_suite.tar.gz">download</A> test suite for comparing accuracy and code versions.
<P>
<B>July 2006</B><BR>
Fixed bug setting default neutrino degeneracy if none specified and initialization of nu_mass_eigenstates for programmatic access. Other minor fixes.
<P>
<B>June 2006</B><BR>
Added support for arbitrary neutrino mass splittings. New option to set <B>transfer_k_per_logint=0</B> to get automatic accurate k-sampling of the matter power spectrum. Fixed Transfer_GetMatterPower at large scales for non-flat models. New setting value <B>massive_nu_approx=3</B> to use whatever method is good to get fast accurate results. Other internal changes.
<P>

<B>March 2006</B><BR>
Fixed bug lensing scalar spectrum when generated at the same time as tensors. New (hard coded) parameter <B>lmin</B> in modules.f90 - set to 1 if you want to generate temperature and lensing potential l=1 (Newtonian Gauge) C<sub>l</sub>.
<P>
<B>April 2005</B><BR>
Added <B>do_nonlinear</B> option to apply non-linear corrections from HALOFIT (<A HREF="http://arxiv.org/abs/astro-ph/0207664">astro-ph/0207664</A>). <B>do_nonlinear = 1</B> applies just to the matter power spectra, <B>do_nonlinear=2</B> applies corrections to the lensed CMB power spectra (important for BB). HALOFIT should only be used for standard adiabatic &Lambda;CDM models with power law initial power spectra.
New <B>recombination</B> option (1 does RECFAST as before, 2 uses modified version from <a href="http://arxiv.org/abs/astro-ph/0501672">astro-ph/0501672</a>). New option <B>do_late_rad_trunction</B> to turn off the small scale radiation hierarchies after matter domination (see <A HREF="http://cosmocoffee.info/discuss/astro-ph/0503277">astro-ph/0503277</A> and the <A HREF="http://cosmologist.info/notes/CAMB.pdf">notes</A>) - saves some time. New <B>output_root</B> option to prefix output file names and generate output_root_params.ini file of input parameters for the run.
<P>
<B>November 2004</B><BR>
Default lensing routine (<B>lensing_method=1</B>) changed to use new full-sky correlation function method (<A HREF="http://arxiv.org/abs/astro-ph/0502425">astro-ph/0502425</A>) in preference to the harmonic method of <A HREF="http://arxiv.org/abs/astro-ph/0001303">astro-ph/0001303</A> (<B>lensing_method=3</B>; inaccurate at l>1000 at ~1.5% level by l=2000). The lensed result is now significantly faster and more accurate.
Also added flat-sky method (<B>lensing_method=2</B>) of <A HREF="http://arxiv.org/abs/astro-ph/9505109">astro-ph/9505109</A> and <A HREF="http://arxiv.org/abs/astro-ph/9803150">astro-ph/9803150</A> as in CMBFAST (accurate to 0.4%). New <B>accurate_BB</B> parameter to get lensed BB accurately (within assumptions of linearity and given k_max, l_max, etc.). Note lensed_output_file no longer contains any tensor contribution. Various changes for better accuracy and compiler compatibility, including same accuracy with massive neutrinos as with massless.
<P>
<B>August 2004</B><BR>
Fixed effect of reionization on the lensed C<sub>l</sub> (0.5% on small scale TT).
</P>
<B>June 2004</B><BR>
<P>
Fixed serious problem with tensor mode polarized C<sub>l</sub> from reionization (significantly underestimated power).
Changed default tensor pivot scale to 0.05 Mpc<sup>-1</sup> (same as for scalars). Flat Bessel functions no longer cached to disk (faster to compute than read in many cases; prevents problems in uses with MPI). New <B>accurate_reionization</B> flag for accurate calculation of large scale scalar EE around the first dip (also outputs computed optical depth due to reionization). Option to output vector mode spectra from regular vorticity mode (<A HREF="http://arxiv.org/abs/astro-ph/0403583">astro-ph/0403583</A>) or magnetic field (<A HREF="http://arxiv.org/abs/astro-ph/0406096">astro-ph/0406096</A>).
</P>
<B>December 2003</B><BR>
<I>Fix - 17 Dec:</I> corrected problem with significantly non-flat models (e.g. &Omega;<sub>K</sub>=-0.1, H<sub>0</sub>=40)
<P>
Improved accuracy of non-flat calculation, and allowed for very nearly flat models (&Omega;<sub>K</sub> ~ 1e-5). Non-flat code should be as accurate as the flat (0.5%) on most scales. Added run-time parameters <B>do_tensor_neutrinos</B> (to include the neutrino evolution in the tensor equations) and <B>cs2_lam</B> (constant sound speed of the dark energy) instead of having to modify the code. Fixed fatal bug in tensor neutrino setup introduced some time this year. Added parameter <B>CMB_outputscale</B> to scale output Cls by a constant (see comments in params.ini for getting microK^2 output).
</P>

<B>July 2003</B><BR>
<P>
Fixed instability in bessels.f90 which gave problem for very nearly flat closed models with abnormal Helium fractions (and possibly other models). Dark energy equations in equations.f90 changed to use simpler general fluid equations for the perturbations (see <A HREF="http://arxiv.org/abs/astro-ph/0307104">astro-ph/0307104</A>). inidriver.F90 now reads in scalar amplitude even if computing tensors only (so combination with the initial ratio sets correct tensor amplitude).
</P>

<B>May 2003</B><BR>
<P>
Fixed bug in equations.f90 giving errors with non-flat models. Fixed bug in inidriver.F90 setting H<sub>0</sub> with <B>use_physical=F</B>. Fixed camb.f90 file in download - missing routines for getting C<sub>l</sub> transfer functions.
</P>
<B>April 2003</B><BR>
<P>
Some major restructuring, including new functions to return the CMB transfer functions (see camb.f90). The tight coupling code has been re-written, adding quadrupole terms and accounting for the time variation of the opacity numerically. The code should be more accurate and faster, especially on small scales. Minor fixes to RECFAST to match version in CMBFAST (0.01% effect on C<sub>l</sub>s), and bug fix in output routine (0.3%). Includes constant w dark energy and running spectral index parameters by default (rather than with an add-on). New <B>use_physical</B> parameter to allow alternative model specification by Om_b h^2, Om_b h^2 and Om_k. Polarization .fits files now compatible with HEALPIX 1.2.
</P>

<B>November 2002</B>
<P>
Minor changes for greater compiler compatibility, in particular with Visual Fortran. Makefile includes suggested options for a variety of compilers.
</P>

<B>September 2002</B>
<P>
Added support for neutrino isocurvature initial conditions, and
totally correlated mixed initial conditions (assuming the same power
spectrum for each mode) - new <B>initial_vector</B> parameter in
params.ini. Partially correlated mixed initial conditions can be
computed by combining results from different runs with totally
correlated initial conditions.
</P>

<B>July 2002</B>
<P>
Changes for compatibility with <A
HREF="http://cosmologist.info/cosmomc/">CosmoMC</A>. New option to output matter power spectrum.
Changed default pivot point for tensor initial power spectrum to
0.002 MPc<sup>-1</sup> (power_tilt.f90), added pivot point and normalization to
initial power parameters. Minor enhancements to inifile.f90. Utility
routines Re_OpticalDepthAtZ and Transfer_GetMatterPower added to
modules.f90.
</P>

<B>March 2002</B>
<P>
Massive neutrino support improved. Background evolution is much
faster, and only ever needs to be computed once for all neutrino
masses. Output transfer function files now include columns for the
massive neutrino and total perturbations. Sigma_8 is now computed
including CDM, baryons and massive neutrinos.  Fixed problem computing matter
power spectrum in massive neutrino models. New parameter
<B>massive_nu_approx</B> to control
how the massive neutrinos are evolved - option for new approximate fast scheme
that is quite accurate for the CMB. New <B>feedback_level</B> parameter
that can be used to get useful information about the model being
calculated.
<BR>
Fixed rare problem computing closed models, and bug in computation of
closed transfer functions. The names of the massive neutrino
subroutines have been changed because the argument that is passed has changed.
</P>

<B>February 2002</B>
<P>
Fixed FITS file output to start at l=0 rather than l=2 to be consistent
with HEALPIX.
</P>
<B>January 2002</B>
<P>
The code is now fully internally parallelized and lensing is
supported. Can now use about 16 processors with good efficiency -
just compile with the OpenMP -mp compiler flag. The lensing power
spectrum is computed explicitly and then used to computed the lensed
CMB power spectra using the full-sky results of  <A
HREF="http://arxiv.org/abs/astro-ph/0001303">astro-ph/0001303</A> (many
thanks for Gayoung Chon for work on the lensed power spectrum
code). To generate the lensed power spectra set do_lensing=T in
params.ini and the output will be in the lensed_output_file. The lensing power spectrum l<sup>4</sup> C<sub>l</sub><sup>&phi;&phi;</sup> is also output as the 5th
column of the scalar_output_file, followed by the cross-correlation
with the temperature l<sup>3</sup> C<sub>l</sub><sup>&phi;T</sup>.

</P>

<B>October 2001</B><P>
Fixed bug in RECFAST - corrects C_l errors at 1-2% level. Background
evolution is now determined from routines in gauge_inv.f90 (and
gauge_sync.f90) - you now only need to edit these files to add
additional matter components, use extended theories, etc. RECFAST now
consistent with massive neutrinos.
Added Makefile for better compilation, and added option to create FITS
format power spectrum files. Changed driver.f90 to driver.F90, and new
file writefits.f90. Some minor changes to ease use with a
wider range of compilers (e.g. NaG F95 for Linux).
<P>
<B>May 2001</B><P>
Fixed the neutrino ratio factor in the normalization of the scalar
power spectrum to be consistent with the power spectrum as defined
since the January 2001 version. Changes to gauge_inv.f90 and gauge_sync.f90.
<P>
<B>April 2001</B><P>
New <A
HREF="http://camb.info/examples.html">example
code</A>. These samples show how you can call CAMB from other programs
via a subroutine. There are also improved InitialPower
modules for parameterizing the initial power spectrum to obtain
meaningful tensor/scalar ratios for general models and for
parameterizing in terms of slow-roll inflation parameters.<P>

Fixed a floating error arising when both tensor and scalar spectra are generated but
with ratio zero.
<P>

<B>February 2001</B><P>
Fixed bug in recfast.f90 introduced in August 2000 update (caused
erroneous blip in ionization history).<P>


<B>January 2001</B><P>
New file power.f90 added to separate out the InitialPower module for
easily modifying the initial power spectrum. The InitialPower module now has
additional parameters to control the normalization of the output Cls,
allowing absolute computations using correctly normalized initial
power spectra (set the UseScalTensRatio parameter to false to compute the
tensor/scalar ratio correctly from the initial power spectra in
general models). The InitialPower module is now commented to fully
explain the definition of the power spectra that should be returned by the TensorPower and
ScalarPower routines. <P>
The transfer functions are now output in terms of k rather than beta
(nu*K) in non-flat models,
and the way to compute the matter power spectrum from the transfer
functions via d2norm is documented. The variables used to propagate
the tensor modes in gauge_inv.f90 have been changed to be equivalent
to the metric variables, improving stability when DoTensorNeutrinos=true.
<P>
<B>September 2000</B><P>
Now uses an accurate approximation to propagate massive neutrino
perturbations once no longer highly relativistic, speeding up
computation by about a factor of two (gauge_inv routine only). All massive
neutrino code is now
re-organized into a module called MassiveNu in modules.f90. The massive
neutrino equations are described in  <A
HREF="http://arxiv.org/abs/astro-ph/0203507">astro-ph/0203507</A>
 <P>

<B>August 2000</B><P>
Minor changes to recfast.f90 and modules.f90 to prevent floating
point errors on some systems. (Thanks for Louise Griffiths)<P>

<B>July 2000</B><P>
Fixes inaccurate computation of the tensor quadrupole in flat
models, pointed out in <A
HREF="http://arxiv.org/abs/astro-ph/0006392">astro-ph/0006392</A> . The only code change is to subroutine TensSourceSumIntJl in cmbmain.f90.<P>

<B>February 2000</B><P>
Massive neutrinos are now supported. The treatment is essentially the
same as CMBFAST. However gauge_inv now includes neutrino anisotropic
stress in the tensor computation by default, accounting for massive neutrinos
when appropriate. You can revert to the old default by changing the
"DoTensorNeutrinos" parameter in gauge_inv.  <P>
This version also fixes the tight coupling switch over to give
accurate results with gauge_sync. This fixes errors introduced in
CMBFAST 3.0/CAMB Nov 99.
<P>
<B>November 1999</B><P>
Adds support for RECFAST recombination
and fixes various bugs that were in CMBFAST 2.4.1 but fixed in CMBFAST
3.0. RECFAST is an option via the fifth line in the input file as in
CMBFAST. Using it does not slow things down significantly and corrects
errors at around the 2% level.

<A NAME="COMPARE">
<H3>Comparison with CLASS</H3>
 The <A href="http://class-code.net">CLASS</A> CMB code is written independently of CAMB and CMBFAST and is in pure C (not C++, despite the name). The basic equations and algorithm are substantially the same as CMBFAST in both cases, with CLASS having a C implementation of CAMB's lensed power spectrum method, and CAMB implementing in F90 some of the new very-sub-horizon approximations introduced in CLASS (which make little difference at WMAP precision, but significantly increase speed for small-scales and high accuracy). Currently CLASS does not do non-flat models or calculate the bispectrum, CAMB does not do warm darm matter. For standard models at CAMB's default accuracy settings speeds should be similar depending on compilers used, with CAMB's <b>high_accuracy_default</b> option being similar to CLASS's <b>cl_permille.pre</b>.

<H3>Comparison with CMBFAST</H3>
This code was originally developed from CMBFAST 2.4.1 to support closed models
and gauge invariant variables. After releasing this code CMBFAST 3.2
was released which also supports closed models. These codes were
developed independently and so are somewhat different, and both codes
have developed independently since then.
<P>
The main differences in the non-flat computation lie in how we perform the integral of the source
functions with the hyperspherical Bessel functions. We use
Kosowsky's WKB approximation or the recursion relation to evaluate the Bessel
functions at the starting point of ranges of integration, and then
integrate the differential equation. CMBFAST
integrates up the differential equation from a pre-calculated starting point. Unlike
CMBFAST 3.2 our ranges of integration continue into the Chi > pi/2
region for closed models. We avoid problems with stability of the
integration (contamination with the irregular solution) by cutting off
the integration when the errors become important (where the values in the
dissipative tail are becoming small). This leads to very small errors,
and allows for a much simpler scheme than that used in CMBFAST 3.2 where
the symmetry of the Bessel functions is used to extend to the Chi> Pi/2 region.
<P>
From the user's point of view the main point is that this code is
rather faster than CMBFAST in many cases. Assuming same recombination history CAMB agrees with the CMBFAST 4.5 high precision TT calculation to < 1% at low l, and about 0.3% at l>100 in concordance flat models. If CAMB is run with high precision options the agreement is nearly 0.1% at high l. The polarized spectra also agree well except around the first dip in the EE spectrum with reionization (see CAMB's accurate_reionization parameter).
<P>
Note that as of March 2008 CAMB's reionization parameterization is slightly different to CMBFAST. CMBFAST 4.5.1 also uses an old version of RECFAST.
<P>
CMBFAST 3.2 introduced an include file for adjusting the
l-sampling. In CAMB this is done automatically depending on the model,
so there is no need to modify the l-sampling by hand.
<P>
CMBFAST uses the flat sky and Limber approximation and works from the transfer
functions to work out the lensing potential, CAMB uses the full result (agreement is excellent). CAMB uses a full-sky correlation function method rather than the flat sky approx (about max 0.4% effect on EE).
<P>
CMBFAST 4 uses a "k-splitting" to allow rapid computation of grids of
models to reasonable accuracy. If you need to generate a large number
of models and accuracy is not vital using CMBFAST 4 would probably
save you some time and effort. CMBFAST 4 also supports some extended models not supported by CAMB, e.g. 5-D models.
<P>
CAMB is in Fortran 90 and is more modularized, so using different initial power spectra, modified equations, etc. is often just a case of modifying one or two files and re-compiling.
<P>
Note that the conventions for the polarization power spectra output by CAMB agree with those of CMBFAST. This sign convention for the cross-correlation C_l^TE spectrum differs from the definitions in <A
HREF="http://arxiv.org/abs/astro-ph/9911481">astro-ph/9911481</A>. As from CMBFAST 4.2 the initial power spectrum normalization conventions also agree.
<P>

<A NAME="FILES">
<H3>The source files</H3>
<P>
<BLOCKQUOTE>
<B>camb.f90</B>
<P>
Main wrapper routines for running CAMB in your programs. Add "use
camb" to your programs and call CAMB_GetResults to generate output
from a set of model parameters (specified in the CAMBparams type -
defined at the top of modules.f90). You can call
CAMB_ValidateParams(P) to check that the parameter set is valid, use
CAMB_GetAge to compute the age of a model in gigayears, and
CAMB_GetCls to retrieve the computed Cls. The results can also be
accessed directly using the arrays in the ModelData module (defined in modules.f90).<P>
Sample programs tester.f90 and sigma8.f90 are supplied showing how to
use CAMB from your own programs. You can also use CAMB_GetTransfers to access the C_l transfer functions directly without incorporating the initial power spectrum.
</P>
<B>cmbmain.f90</B>
<P>
The main subroutine that does integrations, etc. Encompasses CMBFAST's
cmbflat and cmbopen.
<P>
<B>equations.f90</B>
<P>
Files containing background and perturbation evolution equations. The
perturbations equations used are derived in the covariant approach,
fixing to the CDM (zero acceleration) frame, which are essentially
equivalent to the synchronous gauge equations.
<P>
   The file defines a module called &quot;GaugeInterface&quot; which provides
   the necessary perturbation calculation routines for
   &quot;cmbmain&quot;.
<P>
   The subroutine dtauda(a) returns dt/da and is used wherever the
   background evolution is needed. It
   can be modified for different backgrounds. You may
   also need to change the GetOmegak routine if you add additional
   components, and can edit the init_background routine to do
   additional initialization.
    <P>
   outtransf writes out the matter transfer functions.
<P>
   The "output" subroutine computes the scalar sources at a given time for a
   given wavenumber. These are the temperature, E polarization and (if
   doing lensing) the lensing source. By editing the equation for the
   lensing source it should be straightforward to compute power
   spectra for other matter tracers, e.g. for cross-correlation with
   the CMB. The lensing power spectrum is automatically computed if
   <B>DoLensing=T</B>.
<P><i>equations_ppf.f90</i> is an alternative module that allows evolving dark energy crossing w=-1.
<P>
<B> power_tilt.f90</B>
<P>
This file defines a module called InitialPower that returns the
initial power spectra. Change this file to use your own initial power
spectrum, change how the spectra are parameterized, or to change how
the Cls are normalized. Comments in the code explain this further.
<P>

<P>
<B> reionization.f90</B>
<P>
This file defines a module called Reionization that parameterizes the reionization history and supplies a function <B>Reionization_xe</B> that gives x<sub>e</sub> as a function of redshift. Optical depth input parameters are mapped into z<sub>re</sub> (defined as where x<sub>e</sub> is half its maximum (ex second He reionization)) using a binary search. See the CAMB <A HREF="http://cosmologist.info/notes/CAMB.pdf">notes</A> for discussion. This module should be easily modifiable for alternative reionization models.
<P>
<B>halofit.f90</B><P>
Implements the NonLinear module, to calculate non linear scalings of the matter power spectrum as a function of redshift. Uses HALOFIT (<A HREF="http://arxiv.org/abs/astro-ph/0207664">astro-ph/0207664</A>, code thanks to <A HREF="http://www.astro.upenn.edu/~res">Robert Smith</A>, with tweaks
from <A HREF="http://arxiv.org/abs/1208.2701">arXiv:1208.2701</A> (thanks Ryuichi Takahashi) - see that paper for discussion of numerical accuracy. This module can be replaced to use a different non-linear fitting method if desired.


<P>

 <B> inidriver.F90</B>
<P>
    Reads in parameters from a file of name/value pairs and calls CAMB. Modify
    this file to generate grids of models, change the parameterization, etc.

<P>
 <B> modules.f90</B>
<P>
   Various modules used by the other parts of the program, Module
   &quot;ModelParams&quot; contains most of the model parameters. Boolean vars
   flat, open and closed determine the model type.
<P>

 <B>bessels.f90</B>
<P>
   Module to calculate spherical and hyper-spherical Bessel
   functions. Hyper-spherical functions generated by use of
   either the recursion relation or Kosowsky's WKB approximation. Based on
   Arthur Kosowsky's &quot;hyperjl.c&quot;.
<P>

<B>lensing.f90</B>
<P>
  Lensing module for computing the lensed CMB power spectra from the
  unlensed spectra and a lensing power spectrum. See <A HREF="http://arxiv.org/abs/astro-ph/0502425">astro-ph/0502425</A>.
</P>

 <B> subroutines.f90</B>
<P>
   Various subroutines for interpolation, and modified Runge-Kutta
   dverk for parallelized evolution.
<P>
<B> writefits.f90</B>
<P>
 Subroutine WriteFitsCls that uses HEALPIX routines to output power spectrum
 in FITS format.
 <P>
<B>recfast.f90</B>
<P>
 RECFAST integrator for Cosmic Recombination of Hydrogen and Helium
 by Douglas Scott (with minor modifications for CMBFAST and the
 CAMB). See <A
 HREF="http://www.astro.ubc.ca/people/scott/recfast.html">RECFAST</A>
 for the original code. This module implements the RECOMBINATION module required by CAMB, and could be replaced by more detailed codes. Sample wrappers are also provided for <A HREF="http://www.cita.utoronto.ca/~jchluba/Science_Jens/Recombination/CosmoRec.html">CosmoRec</A> and <A HREF="http://www.sns.ias.edu/~yacine/hyrec/hyrec.html">HyRec</A>, but the libraries for these must be installed separately.
 <P>
<B>SeparableBispectrum.f90</B>
<P>
  Implements calculation of simple separable primordial bispectra, specifically the local constant f<sub>NL</sub> model, and the CMB lensing bispectrum due to the linear temperature and polarization cross-correlation with the lensing potential. Compile with FISHER defined in the makefile to also calculate Fisher elements, including the effects of lensing signal variance (edit Makefile to link to LAPACK if necessary). Note that the primordial bispectra here are unlensed (see <A HREF="http://arxiv.org/abs/0905.4732">arXiv:0905.4732</a> for a calculation), but the lensed bispectra are calculated non-perturbatively (but approximately) using the lensed small-scale CMB power spectra. Note that calculating primordial bispectra is significantly slower than doing standard power spectrum calculations, however it parallelizes well.
</BLOCKQUOTE>

<P>
<A NAME="ACCURACY">
<H3>Accuracy</H3>
<P>
<BLOCKQUOTE>
Scalar numerical errors should rarely exceed 0.3% for min(2500, L well into the damping tail) at default accuracy setting, and 0.1% for 500&lt;L&lt;2000 with <b>high_accuracy_default=T</b>. Matter power spectrum errors are usually dominated by interpolation in the acoustic oscillations, with about 0.2% accuracy with high_accuracy_default (but much better rms accuracy). For a detailed study of numerical accuracy as of January 2012 see <A HREF="http://arxiv.org/abs/1201.3654">arXiv:1201.3654</A>.


See also <A HREF="#COMPARE">comparison</A> with CMBFAST. Accuracy of course assumes the model is correct, and is dependent on RECFAST being the correct ionization history. Lensed C_l TT, TE and EE are accurate at the same level  (to within the approximation that the lensing potential is linear, or the accuracy of the the HALOFIT non-linear model).
<P>
 Extreme models (e.g. scale &gt; 4, h&gt;1) may give errors of 5% or more.
<P>
 Tensor errors around 2% or more on small scales (e.g. due to l-interpolation). Low l accuracy somewhat worse than scalars (typically < 1%). Turn on neutrinos in the input file for accurate results (automatic on high accuracy setting).
<P>
 Hierarchy truncation errors up to 5% at high l (&gt;1500) in some
   closed models
<P>
 You can improve or check accuracy (or increase speed) by changing
   global accuracy parameters at the bottom of the params.ini input file. Convergence and stability can be checked using the <A HREF="http://camb.info/test_suite.tar.gz">test suite</A>.
<P>
</BLOCKQUOTE>



<A NAME="adds">
<H3>Add-ons, extensions, external sites</H3>
<UL>
<LI><A HREF="http://background.uchicago.edu/camb_rpc/">Reionization principal components</a>
<LI><A HREF="http://camb.info/ppf/">Parameterized Post-Friedmann Dark Energy</A>
<LI><A HREF="http://camb.info/sources">CAMB sources</A> get linear 21cm, lensing and number counts; 3rd order perturbation theory P(k); perturbed recombination
<LI><A HREF="http://camb.info/extra.html">Quintessence</A> module
<LI><A HREF="http://lambda.gsfc.nasa.gov/toolbox/tb_camb_form.cfm">CAMB online</A> (note may not be latest version)
<LI><A HREF="http://people.sissa.it/~leach/inflation/camb_inflation.html">Inflationary parameterization</A> of initial power by Samuel Leach.
</UL>

<A NAME="refs">
<H3>REFERENCES</H3>
<P>
Some notes and relevant Maple derivations are given <A HREF="http://camb.info/theory.html">here</A> (see also the Appendix of <A HREF="http://arxiv.org/abs/astro-ph/0406096">astro-ph/0406096</A>). The <A HREF="http://cosmologist.info/notes/CAMB.pdf">CAMB notes</A> outline the equations and approximations used, and relation to standard synchronous-gauge and Newtonian-gauge variables; see also <A
HREF="http://arxiv.org/abs/1201.3654">arXiv:1201.3654</A>.
There is a  <A HREF="http://cosmologist.info/cosmomc/cosmomc.bib">BibTex</A> file of references (including <A HREF="http://cosmologist.info/cosmomc">CosmoMC</A>).
</P>
<P>
CMB power spectrum parameter degeneracies in the era of precision cosmology<BR>
Cullan Howlett, Antony Lewis, Alex Hall, Anthony Challinor <A
HREF="http://arxiv.org/abs/1201.3654">arXiv:1201.3654</A>.
<P>
Efficient computation of CMB anisotropies in closed FRW Models<BR>
Antony Lewis, Anthony Challinor and Anthony Lasenby <A
HREF="http://arxiv.org/abs/astro-ph/9911177">astro-ph/9911177</A> Ap. J. 538:473-476, 2000.
<P>
Geometric Algebra and
Covariant Methods in Physics and Cosmology, Chapters 6&7<BR>
PhD thesis, Antony Lewis 2000.  <A
HREF="http://cosmologist.info/thesis.ps.gz">PostScript</A>.
</P>
<P>
<B>Covariant theory</B>
<P>
 Cosmic Microwave Background Anisotropies in the CDM model: A
 Covariant and Gauge-Invariant Approach<BR>
 Anthony Challinor and Anthony Lasenby, <A HREF="http://arxiv.org/abs/astro-ph/9804301">astro-ph/9804301</A>
 Ap. J. 513:1 1-22, 1999
<P>Evolution of cosmological dark matter perturbations<BR>
Antony Lewis and Anthony Challinor <A
HREF="http://arxiv.org/abs/astro-ph/0203507">astro-ph/0203507</A>
Phys. Rev. D66, 023531 (2002)

<P>
 Microwave background anisotropies from gravitational waves: the 1+3
 covariant approach <BR>
 Anthony Challinor, <A HREF="http://arxiv.org/abs/astro-ph/9906474">astro-ph/9906474</A>
<P>
Microwave background polarization in cosmological models<BR>
Anthony Challinor, <A
HREF="http://arxiv.org/abs/astro-ph/9911481">astro-ph/9911481</A>
<P>
CMB anisotropies from primordial inhomogeneous magnetic fields<BR>
Antony Lewis, <A
HREF="http://arxiv.org/abs/astro-ph/0406096">astro-ph/0406096</A><BR>
(The appendix contains general derivations of the multipole equations and C<SUB>l</SUB> as used in CAMB)
<P>

<B>Initial conditions</B>
<P>
 The General Primordial Cosmic Perturbation <BR>
 Martin Bucher, Kavilan Moodley and Neil Turok, <A HREF="http://arxiv.org/abs/astro-ph/9904231">astro-ph/9904231</A>
 (These results extended to the non-flat case; see the <A HREF="http://camb.info/theory.html">theory page</A>)

<P>
Observable primordial vector modes<BR>
Antony Lewis, <A HREF="http://arxiv.org/abs/astro-ph/0403583">astro-ph/0403583</A>
<P>
<B>HALOFIT</B>
<P>
Stable clustering, the halo model and nonlinear cosmological power spectra<BR>
Smith, R. E. and others,  <A HREF="http://arxiv.org/abs/astro-ph/0207664">astro-ph/0207664</A>.
<P>

Revising the Halofit Model for the Nonlinear Matter Power Spectrum<BR>
Ryuichi Takahashi and others, <A HREF="http://arxiv.org/abs/1208.2701">arXiv:1208.2701</A>.

<P>
<B>RECOMBINATION</B>
<P>
A new calculation of the recombination epoch.<BR>
Seager, S., Sasselov, D. & Scott, D., 1999, ApJ, 523, L1, <A HREF="http://arxiv.org/abs/astro-ph/9909275">astro-ph/9909275</A>.
<P>
How well do we understand cosmological recombination?<BR>
Wong, Wan Yan and Moss, Adam and Scott, Douglas, <A HREF="http://cosmocoffee.info/discuss/0711.1357">arXiv:0711.1357</A>.
<P>
<B>Weak lensing of the CMB</B>
<P>
<BLOCKQUOTE>
<B>lensing_method=1</B><BR>
Lensed CMB power spectra from all-sky correlation functions<BR>
A. Challinor and A. Lewis. <A HREF="http://arxiv.org/abs/astro-ph/0502425">astro-ph/0502425</A>. (For Maple derivations see the <A HREF="http://camb.info/theory.html">theory page</A>.)<BR>
Also: Weak Lensing of the CMB, <A HREF="http://arxiv.org/abs/astro-ph/0601594">astro-ph/0601594</A>.


<P>
<B>lensing_method=2</B><BR>
Gravitational lensing effect on cosmic microwave background
                  anisotropies: A Power spectrum approach<BR>
Uros Seljak. <A HREF="http://arxiv.org/abs/astro-ph/9505109">astro-ph/9505109</A>
<P>
Gravitational Lensing Effect on Cosmic Microwave Background
                  Polarization<BR>
Uros Seljak and Matias Zaldarriaga. <A HREF="http://arxiv.org/abs/astro-ph/9803150">astro-ph/9803150</A>
<P>
<B>lensing_method=3</B><BR>
Weak Lensing of the CMB: A Harmonic Approach<BR>
Wayne Hu. <A HREF="http://arxiv.org/abs/astro-ph/0001303">astro-ph/0001303</A><BR>
See also <A HREF="http://arxiv.org/abs/astro-ph/0301064">astro-ph/0301064</A>, <A HREF="http://arxiv.org/abs/astro-ph/0301031">astro-ph/0301031</A>
</P>
</BLOCKQUOTE>

<B>Bispectra</B>
<P>
The shape of the CMB lensing bispectrum<BR>
Antony Lewis, Anthony Challinor and Duncan Hanson <A HREF="http://arxiv.org/abs/1101.2234">arXiv:1101.2234</A>
</P>

<B>Sub-horizon radiation approximations</B>
<P>
The Cosmic Linear Anisotropy Solving System (CLASS) II:
                  Approximation schemes<BR>
Blas, Diego and Lesgourgues, Julien and Tram, Thomas. <A HREF="http://arxiv.org/abs/1104.2933">arXiv:1104.2933</A>
</P>

<B>Massive Neutrinos</B>
<P>
CMB power spectrum parameter degeneracies in the era of precision cosmology
<BR>
Cullan Howlett, Antony Lewis, Alex Hall, Anthony Challinor.
<A HREF="http://arxiv.org/abs/1201.3654">arXiv:1201.3654</A>

<P>
<P>Evolution of cosmological dark matter perturbations<BR>
Antony Lewis and Anthony Challinor <A
HREF="http://arxiv.org/abs/astro-ph/0203507">astro-ph/0203507</A>
Phys. Rev. D66, 023531 (2002)

<P>
<B>Synchronous gauge theory and non-flat models</B>
<P>
 Complete treatment of CMB anisotropies in a FRW universe<BR>
 Wayne Hu, Uros Seljak and Matias Zaldarriaga.
 Phys. Rev. D57:6, 3290-3301, 1998. <A HREF="http://arxiv.org/abs/astro-ph/9709066">astro-ph/9709066</A>.

<P>
<B>WKB approx to hyperspherical Bessel functions</B>
<P>
 Efficient Computation of Hyperspherical Bessel Functions<BR>
 Arthur Kosowsky, <A HREF="http://arxiv.org/abs/astro-ph/9805173">astro-ph/9805173</A>
<P>


<B>CMBFAST and the line of sight approach</B>
<P>
 A line of sight integration approach to Cosmic Microwave Background
 Anisotropies<BR>
 Uros Seljak and Matias Zaldarriaga, <A HREF="http://arxiv.org/abs/astro-ph/9603033">astro-ph/9603033</A>
 Ap.J. 469:2 437-444, 1996
<P>

Integral solution for the microwave background
                        anisotropies in nonflat universes<BR>
 Matias Zaldarriaga, Uros Seljak, Edmund Bertschinger.
 ApJ. 494:491-501, 1998.  <A HREF="http://arxiv.org/abs/astro-ph/97042656">astro-ph/9704265</A>.

<P>
CMBFAST for spatially closed universes<BR>
Uros Seljak and Matias Zaldariaga,  <A HREF="http://arxiv.org/abs/astro-ph/9911219">astro-ph/9911219</A>

</FONT>
</BODY>
</HTML><|MERGE_RESOLUTION|>--- conflicted
+++ resolved
@@ -115,16 +115,10 @@
 
 <B>xx 2012</B><BR>
 <UL>
-<<<<<<< HEAD
-<LI>Derived parameter r_s now use accurate result for the sound speed (CosmoMC theta unchanged)
-<LI>Updated default T_CMB=2.7255 to match Planck default assumption
-<LI>modules.f90 utility functions: Hofz and dsound_da_exact
-=======
 <LI>Updated default T_CMB=2.7255 (does not change results for same input parameters)
-<LI>Derived sound horizon output parameter now uses more accurate sound speed using correct CMB temperature (power spectrum results unchanged)
+<LI>Derived sound horizon output parameter now uses more accurate sound speed using correct CMB temperature (power spectrum results and CosmoMC theta unchanged)
 <LI>Fixed bug calculating zstar with Feedback=0 and accurate_reionization (gave wrong results)
 <LI>Utility functions Hofz, DeltaPhysicalTimeGyr, and dsound_da_exact for getting H(z), age and the accurate sound speed
->>>>>>> 60135b28
 </UL>
 
 <B>October 2012</B><BR>
