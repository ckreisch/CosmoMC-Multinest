--- conflicted
+++ resolved
@@ -1,4 +1,3 @@
-<<<<<<< HEAD
 # BICEP2/Keck Array and Planck Joint Analysis January 2015 Data Products
 # The BICEP2/Keck and Planck Collaborations, A Joint Analysis of BICEP2/Keck Array and Planck Data
 # http://bicepkeck.org/
@@ -10,17 +9,6 @@
 #
 # Default settings for the "fiducial analysis" described in Section III B and Figure 6
 # of A Joint Analysis of BICEP2/Keck Array and Planck Data
-=======
-# BICEP2/Keck Array and Planck Joint Analysis January 2015
-# The BICEP2/Keck and Planck Collaborations, A Joint Analysis of BICEP2/Keck Array and Planck Data
-# http://bicepkeck.org/
-#
-# File: BKPlanckonly.ini 
-# Date: 2015-01-27
-#
-# Default settings for of the "fiducial analysis" described in Section III.B and Fig.6
-# of the Joint Analysis paper
->>>>>>> 9dc7daa4
 #   * Uses detector-set split for Planck single frequency bandpowers.
 #   * Uses BICEP2+KECK, P217, and P353 maps only.
 #   * Uses BB only
@@ -31,12 +19,8 @@
 #   * Invokes the cosmological parameters as used in the Joint Analysis
 #
 # .ini files for the "fiducial" analysis, "variations from the fiducial data set and model"
-<<<<<<< HEAD
 # described in Sections III B, III C and Figures 6, 7, 8, and 9 of 
 # A Joint Analysis of BICEP2/Keck Array and Planck Data
-=======
-# Sections III.B,III.C and Figs. 6,7,8 and 9 of the Joint Analysis paper
->>>>>>> 9dc7daa4
 # as well as matching .ini files for getdist are available on http://bicepkeck.org/
 
 # Get default data set and foreground parameters
