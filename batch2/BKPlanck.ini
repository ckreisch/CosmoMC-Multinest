--- conflicted
+++ resolved
@@ -33,11 +33,8 @@
 param[BBalphasync] = -0.6
 param[BBbetasync] = -3.3
 param[BBdustsynccorr] = 0.0
-<<<<<<< HEAD
+param[EEtoBB_dust] = 1. 1. 3. 0.1 0.1 
+param[EEtoBB_sync] = 1. 1. 3. 0.1 0.1 
 
 # Gaussian prior on BBbetadust: center value = 1.59, width = 0.11
-prior[BBbetadust] = 1.59 0.11
-=======
-param[EEtoBB_dust] = 1. 1. 3. 0.1 0.1 
-param[EEtoBB_sync] = 1. 1. 3. 0.1 0.1 
->>>>>>> fede8b3e
+prior[BBbetadust] = 1.59 0.11